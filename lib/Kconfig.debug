# SPDX-License-Identifier: GPL-2.0-only
menu "Kernel hacking"

menu "printk and dmesg options"

config PRINTK_TIME
	bool "Show timing information on printks"
	depends on PRINTK
	help
	  Selecting this option causes time stamps of the printk()
	  messages to be added to the output of the syslog() system
	  call and at the console.

	  The timestamp is always recorded internally, and exported
	  to /dev/kmsg. This flag just specifies if the timestamp should
	  be included, not that the timestamp is recorded.

	  The behavior is also controlled by the kernel command line
	  parameter printk.time=1. See Documentation/admin-guide/kernel-parameters.rst

config PRINTK_CALLER
	bool "Show caller information on printks"
	depends on PRINTK
	help
	  Selecting this option causes printk() to add a caller "thread id" (if
	  in task context) or a caller "processor id" (if not in task context)
	  to every message.

	  This option is intended for environments where multiple threads
	  concurrently call printk() for many times, for it is difficult to
	  interpret without knowing where these lines (or sometimes individual
	  line which was divided into multiple lines due to race) came from.

	  Since toggling after boot makes the code racy, currently there is
	  no option to enable/disable at the kernel command line parameter or
	  sysfs interface.

config STACKTRACE_BUILD_ID
	bool "Show build ID information in stacktraces"
	depends on PRINTK
	help
	  Selecting this option adds build ID information for symbols in
	  stacktraces printed with the printk format '%p[SR]b'.

	  This option is intended for distros where debuginfo is not easily
	  accessible but can be downloaded given the build ID of the vmlinux or
	  kernel module where the function is located.

config CONSOLE_LOGLEVEL_DEFAULT
	int "Default console loglevel (1-15)"
	range 1 15
	default "7"
	help
	  Default loglevel to determine what will be printed on the console.

	  Setting a default here is equivalent to passing in loglevel=<x> in
	  the kernel bootargs. loglevel=<x> continues to override whatever
	  value is specified here as well.

	  Note: This does not affect the log level of un-prefixed printk()
	  usage in the kernel. That is controlled by the MESSAGE_LOGLEVEL_DEFAULT
	  option.

config CONSOLE_LOGLEVEL_QUIET
	int "quiet console loglevel (1-15)"
	range 1 15
	default "4"
	help
	  loglevel to use when "quiet" is passed on the kernel commandline.

	  When "quiet" is passed on the kernel commandline this loglevel
	  will be used as the loglevel. IOW passing "quiet" will be the
	  equivalent of passing "loglevel=<CONSOLE_LOGLEVEL_QUIET>"

config MESSAGE_LOGLEVEL_DEFAULT
	int "Default message log level (1-7)"
	range 1 7
	default "4"
	help
	  Default log level for printk statements with no specified priority.

	  This was hard-coded to KERN_WARNING since at least 2.6.10 but folks
	  that are auditing their logs closely may want to set it to a lower
	  priority.

	  Note: This does not affect what message level gets printed on the console
	  by default. To change that, use loglevel=<x> in the kernel bootargs,
	  or pick a different CONSOLE_LOGLEVEL_DEFAULT configuration value.

config BOOT_PRINTK_DELAY
	bool "Delay each boot printk message by N milliseconds"
	depends on DEBUG_KERNEL && PRINTK && GENERIC_CALIBRATE_DELAY
	help
	  This build option allows you to read kernel boot messages
	  by inserting a short delay after each one.  The delay is
	  specified in milliseconds on the kernel command line,
	  using "boot_delay=N".

	  It is likely that you would also need to use "lpj=M" to preset
	  the "loops per jiffie" value.
	  See a previous boot log for the "lpj" value to use for your
	  system, and then set "lpj=M" before setting "boot_delay=N".
	  NOTE:  Using this option may adversely affect SMP systems.
	  I.e., processors other than the first one may not boot up.
	  BOOT_PRINTK_DELAY also may cause LOCKUP_DETECTOR to detect
	  what it believes to be lockup conditions.

config DYNAMIC_DEBUG
	bool "Enable dynamic printk() support"
	default n
	depends on PRINTK
	depends on (DEBUG_FS || PROC_FS)
	select DYNAMIC_DEBUG_CORE
	help

	  Compiles debug level messages into the kernel, which would not
	  otherwise be available at runtime. These messages can then be
	  enabled/disabled based on various levels of scope - per source file,
	  function, module, format string, and line number. This mechanism
	  implicitly compiles in all pr_debug() and dev_dbg() calls, which
	  enlarges the kernel text size by about 2%.

	  If a source file is compiled with DEBUG flag set, any
	  pr_debug() calls in it are enabled by default, but can be
	  disabled at runtime as below.  Note that DEBUG flag is
	  turned on by many CONFIG_*DEBUG* options.

	  Usage:

	  Dynamic debugging is controlled via the 'dynamic_debug/control' file,
	  which is contained in the 'debugfs' filesystem or procfs.
	  Thus, the debugfs or procfs filesystem must first be mounted before
	  making use of this feature.
	  We refer the control file as: <debugfs>/dynamic_debug/control. This
	  file contains a list of the debug statements that can be enabled. The
	  format for each line of the file is:

		filename:lineno [module]function flags format

	  filename : source file of the debug statement
	  lineno : line number of the debug statement
	  module : module that contains the debug statement
	  function : function that contains the debug statement
	  flags : '=p' means the line is turned 'on' for printing
	  format : the format used for the debug statement

	  From a live system:

		nullarbor:~ # cat <debugfs>/dynamic_debug/control
		# filename:lineno [module]function flags format
		fs/aio.c:222 [aio]__put_ioctx =_ "__put_ioctx:\040freeing\040%p\012"
		fs/aio.c:248 [aio]ioctx_alloc =_ "ENOMEM:\040nr_events\040too\040high\012"
		fs/aio.c:1770 [aio]sys_io_cancel =_ "calling\040cancel\012"

	  Example usage:

		// enable the message at line 1603 of file svcsock.c
		nullarbor:~ # echo -n 'file svcsock.c line 1603 +p' >
						<debugfs>/dynamic_debug/control

		// enable all the messages in file svcsock.c
		nullarbor:~ # echo -n 'file svcsock.c +p' >
						<debugfs>/dynamic_debug/control

		// enable all the messages in the NFS server module
		nullarbor:~ # echo -n 'module nfsd +p' >
						<debugfs>/dynamic_debug/control

		// enable all 12 messages in the function svc_process()
		nullarbor:~ # echo -n 'func svc_process +p' >
						<debugfs>/dynamic_debug/control

		// disable all 12 messages in the function svc_process()
		nullarbor:~ # echo -n 'func svc_process -p' >
						<debugfs>/dynamic_debug/control

	  See Documentation/admin-guide/dynamic-debug-howto.rst for additional
	  information.

config DYNAMIC_DEBUG_CORE
	bool "Enable core function of dynamic debug support"
	depends on PRINTK
	depends on (DEBUG_FS || PROC_FS)
	help
	  Enable core functional support of dynamic debug. It is useful
	  when you want to tie dynamic debug to your kernel modules with
	  DYNAMIC_DEBUG_MODULE defined for each of them, especially for
	  the case of embedded system where the kernel image size is
	  sensitive for people.

config SYMBOLIC_ERRNAME
	bool "Support symbolic error names in printf"
	default y if PRINTK
	help
	  If you say Y here, the kernel's printf implementation will
	  be able to print symbolic error names such as ENOSPC instead
	  of the number 28. It makes the kernel image slightly larger
	  (about 3KB), but can make the kernel logs easier to read.

config DEBUG_BUGVERBOSE
	bool "Verbose BUG() reporting (adds 70K)" if DEBUG_KERNEL && EXPERT
	depends on BUG && (GENERIC_BUG || HAVE_DEBUG_BUGVERBOSE)
	default y
	help
	  Say Y here to make BUG() panics output the file name and line number
	  of the BUG call as well as the EIP and oops trace.  This aids
	  debugging but costs about 70-100K of memory.

endmenu # "printk and dmesg options"

menu "Compile-time checks and compiler options"

config DEBUG_INFO
	bool "Compile the kernel with debug info"
	depends on DEBUG_KERNEL && !COMPILE_TEST
	help
	  If you say Y here the resulting kernel image will include
	  debugging info resulting in a larger kernel image.
	  This adds debug symbols to the kernel and modules (gcc -g), and
	  is needed if you intend to use kernel crashdump or binary object
	  tools like crash, kgdb, LKCD, gdb, etc on the kernel.
	  Say Y here only if you plan to debug the kernel.

	  If unsure, say N.

if DEBUG_INFO

config DEBUG_INFO_REDUCED
	bool "Reduce debugging information"
	help
	  If you say Y here gcc is instructed to generate less debugging
	  information for structure types. This means that tools that
	  need full debugging information (like kgdb or systemtap) won't
	  be happy. But if you merely need debugging information to
	  resolve line numbers there is no loss. Advantage is that
	  build directory object sizes shrink dramatically over a full
	  DEBUG_INFO build and compile times are reduced too.
	  Only works with newer gcc versions.

config DEBUG_INFO_COMPRESSED
	bool "Compressed debugging information"
	depends on $(cc-option,-gz=zlib)
	depends on $(ld-option,--compress-debug-sections=zlib)
	help
	  Compress the debug information using zlib.  Requires GCC 5.0+ or Clang
	  5.0+, binutils 2.26+, and zlib.

	  Users of dpkg-deb via scripts/package/builddeb may find an increase in
	  size of their debug .deb packages with this config set, due to the
	  debug info being compressed with zlib, then the object files being
	  recompressed with a different compression scheme. But this is still
	  preferable to setting $KDEB_COMPRESS to "none" which would be even
	  larger.

config DEBUG_INFO_SPLIT
	bool "Produce split debuginfo in .dwo files"
	depends on $(cc-option,-gsplit-dwarf)
	help
	  Generate debug info into separate .dwo files. This significantly
	  reduces the build directory size for builds with DEBUG_INFO,
	  because it stores the information only once on disk in .dwo
	  files instead of multiple times in object files and executables.
	  In addition the debug information is also compressed.

	  Requires recent gcc (4.7+) and recent gdb/binutils.
	  Any tool that packages or reads debug information would need
	  to know about the .dwo files and include them.
	  Incompatible with older versions of ccache.

choice
	prompt "DWARF version"
	help
	  Which version of DWARF debug info to emit.

config DEBUG_INFO_DWARF_TOOLCHAIN_DEFAULT
	bool "Rely on the toolchain's implicit default DWARF version"
	help
	  The implicit default version of DWARF debug info produced by a
	  toolchain changes over time.

	  This can break consumers of the debug info that haven't upgraded to
	  support newer revisions, and prevent testing newer versions, but
	  those should be less common scenarios.

	  If unsure, say Y.

config DEBUG_INFO_DWARF4
	bool "Generate DWARF Version 4 debuginfo"
	help
	  Generate DWARF v4 debug info. This requires gcc 4.5+ and gdb 7.0+.

	  If you have consumers of DWARF debug info that are not ready for
	  newer revisions of DWARF, you may wish to choose this or have your
	  config select this.

config DEBUG_INFO_DWARF5
	bool "Generate DWARF Version 5 debuginfo"
	depends on !CC_IS_CLANG || (CC_IS_CLANG && (AS_IS_LLVM || (AS_IS_GNU && AS_VERSION >= 23502)))
	depends on !DEBUG_INFO_BTF
	help
	  Generate DWARF v5 debug info. Requires binutils 2.35.2, gcc 5.0+ (gcc
	  5.0+ accepts the -gdwarf-5 flag but only had partial support for some
	  draft features until 7.0), and gdb 8.0+.

	  Changes to the structure of debug info in Version 5 allow for around
	  15-18% savings in resulting image and debug info section sizes as
	  compared to DWARF Version 4. DWARF Version 5 standardizes previous
	  extensions such as accelerators for symbol indexing and the format
	  for fission (.dwo/.dwp) files. Users may not want to select this
	  config if they rely on tooling that has not yet been updated to
	  support DWARF Version 5.

endchoice # "DWARF version"

config DEBUG_INFO_BTF
	bool "Generate BTF typeinfo"
	depends on !DEBUG_INFO_SPLIT && !DEBUG_INFO_REDUCED
	depends on !GCC_PLUGIN_RANDSTRUCT || COMPILE_TEST
	help
	  Generate deduplicated BTF type information from DWARF debug info.
	  Turning this on expects presence of pahole tool, which will convert
	  DWARF type info into equivalent deduplicated BTF type info.

config PAHOLE_HAS_SPLIT_BTF
	def_bool $(success, test `$(PAHOLE) --version | sed -E 's/v([0-9]+)\.([0-9]+)/\1\2/'` -ge "119")

config DEBUG_INFO_BTF_MODULES
	def_bool y
	depends on DEBUG_INFO_BTF && MODULES && PAHOLE_HAS_SPLIT_BTF
	help
	  Generate compact split BTF type information for kernel modules.

config GDB_SCRIPTS
	bool "Provide GDB scripts for kernel debugging"
	help
	  This creates the required links to GDB helper scripts in the
	  build directory. If you load vmlinux into gdb, the helper
	  scripts will be automatically imported by gdb as well, and
	  additional functions are available to analyze a Linux kernel
	  instance. See Documentation/dev-tools/gdb-kernel-debugging.rst
	  for further details.

endif # DEBUG_INFO

config FRAME_WARN
	int "Warn for stack frames larger than"
	range 0 8192
	default 2048 if GCC_PLUGIN_LATENT_ENTROPY
<<<<<<< HEAD
	default 1536 if (!64BIT && PARISC)
=======
	default 1536 if (!64BIT && (PARISC || XTENSA))
>>>>>>> 318a54c0
	default 1024 if (!64BIT && !PARISC)
	default 2048 if 64BIT
	help
	  Tell gcc to warn at build time for stack frames larger than this.
	  Setting this too low will cause a lot of warnings.
	  Setting it to 0 disables the warning.

config STRIP_ASM_SYMS
	bool "Strip assembler-generated symbols during link"
	default n
	help
	  Strip internal assembler-generated symbols during a link (symbols
	  that look like '.Lxxx') so they don't pollute the output of
	  get_wchan() and suchlike.

config READABLE_ASM
	bool "Generate readable assembler code"
	depends on DEBUG_KERNEL
	depends on CC_IS_GCC
	help
	  Disable some compiler optimizations that tend to generate human unreadable
	  assembler output. This may make the kernel slightly slower, but it helps
	  to keep kernel developers who have to stare a lot at assembler listings
	  sane.

config HEADERS_INSTALL
	bool "Install uapi headers to usr/include"
	depends on !UML
	help
	  This option will install uapi headers (headers exported to user-space)
	  into the usr/include directory for use during the kernel build.
	  This is unneeded for building the kernel itself, but needed for some
	  user-space program samples. It is also needed by some features such
	  as uapi header sanity checks.

config DEBUG_SECTION_MISMATCH
	bool "Enable full Section mismatch analysis"
	depends on CC_IS_GCC
	help
	  The section mismatch analysis checks if there are illegal
	  references from one section to another section.
	  During linktime or runtime, some sections are dropped;
	  any use of code/data previously in these sections would
	  most likely result in an oops.
	  In the code, functions and variables are annotated with
	  __init,, etc. (see the full list in include/linux/init.h),
	  which results in the code/data being placed in specific sections.
	  The section mismatch analysis is always performed after a full
	  kernel build, and enabling this option causes the following
	  additional step to occur:
	  - Add the option -fno-inline-functions-called-once to gcc commands.
	    When inlining a function annotated with __init in a non-init
	    function, we would lose the section information and thus
	    the analysis would not catch the illegal reference.
	    This option tells gcc to inline less (but it does result in
	    a larger kernel).

config SECTION_MISMATCH_WARN_ONLY
	bool "Make section mismatch errors non-fatal"
	default y
	help
	  If you say N here, the build process will fail if there are any
	  section mismatch, instead of just throwing warnings.

	  If unsure, say Y.

config DEBUG_FORCE_FUNCTION_ALIGN_64B
	bool "Force all function address 64B aligned" if EXPERT
	help
	  There are cases that a commit from one domain changes the function
	  address alignment of other domains, and cause magic performance
	  bump (regression or improvement). Enable this option will help to
	  verify if the bump is caused by function alignment changes, while
	  it will slightly increase the kernel size and affect icache usage.

	  It is mainly for debug and performance tuning use.

#
# Select this config option from the architecture Kconfig, if it
# is preferred to always offer frame pointers as a config
# option on the architecture (regardless of KERNEL_DEBUG):
#
config ARCH_WANT_FRAME_POINTERS
	bool

config FRAME_POINTER
	bool "Compile the kernel with frame pointers"
	depends on DEBUG_KERNEL && (M68K || UML || SUPERH) || ARCH_WANT_FRAME_POINTERS
	default y if (DEBUG_INFO && UML) || ARCH_WANT_FRAME_POINTERS
	help
	  If you say Y here the resulting kernel image will be slightly
	  larger and slower, but it gives very useful debugging information
	  in case of kernel bugs. (precise oopses/stacktraces/warnings)

config STACK_VALIDATION
	bool "Compile-time stack metadata validation"
	depends on HAVE_STACK_VALIDATION
	default n
	help
	  Add compile-time checks to validate stack metadata, including frame
	  pointers (if CONFIG_FRAME_POINTER is enabled).  This helps ensure
	  that runtime stack traces are more reliable.

	  This is also a prerequisite for generation of ORC unwind data, which
	  is needed for CONFIG_UNWINDER_ORC.

	  For more information, see
	  tools/objtool/Documentation/stack-validation.txt.

config VMLINUX_VALIDATION
	bool
	depends on STACK_VALIDATION && DEBUG_ENTRY && !PARAVIRT
	default y

config VMLINUX_MAP
	bool "Generate vmlinux.map file when linking"
	depends on EXPERT
	help
	  Selecting this option will pass "-Map=vmlinux.map" to ld
	  when linking vmlinux. That file can be useful for verifying
	  and debugging magic section games, and for seeing which
	  pieces of code get eliminated with
	  CONFIG_LD_DEAD_CODE_DATA_ELIMINATION.

config DEBUG_FORCE_WEAK_PER_CPU
	bool "Force weak per-cpu definitions"
	depends on DEBUG_KERNEL
	help
	  s390 and alpha require percpu variables in modules to be
	  defined weak to work around addressing range issue which
	  puts the following two restrictions on percpu variable
	  definitions.

	  1. percpu symbols must be unique whether static or not
	  2. percpu variables can't be defined inside a function

	  To ensure that generic code follows the above rules, this
	  option forces all percpu variables to be defined as weak.

endmenu # "Compiler options"

menu "Generic Kernel Debugging Instruments"

config MAGIC_SYSRQ
	bool "Magic SysRq key"
	depends on !UML
	help
	  If you say Y here, you will have some control over the system even
	  if the system crashes for example during kernel debugging (e.g., you
	  will be able to flush the buffer cache to disk, reboot the system
	  immediately or dump some status information). This is accomplished
	  by pressing various keys while holding SysRq (Alt+PrintScreen). It
	  also works on a serial console (on PC hardware at least), if you
	  send a BREAK and then within 5 seconds a command keypress. The
	  keys are documented in <file:Documentation/admin-guide/sysrq.rst>.
	  Don't say Y unless you really know what this hack does.

config MAGIC_SYSRQ_DEFAULT_ENABLE
	hex "Enable magic SysRq key functions by default"
	depends on MAGIC_SYSRQ
	default 0x1
	help
	  Specifies which SysRq key functions are enabled by default.
	  This may be set to 1 or 0 to enable or disable them all, or
	  to a bitmask as described in Documentation/admin-guide/sysrq.rst.

config MAGIC_SYSRQ_SERIAL
	bool "Enable magic SysRq key over serial"
	depends on MAGIC_SYSRQ
	default y
	help
	  Many embedded boards have a disconnected TTL level serial which can
	  generate some garbage that can lead to spurious false sysrq detects.
	  This option allows you to decide whether you want to enable the
	  magic SysRq key.

config MAGIC_SYSRQ_SERIAL_SEQUENCE
	string "Char sequence that enables magic SysRq over serial"
	depends on MAGIC_SYSRQ_SERIAL
	default ""
	help
	  Specifies a sequence of characters that can follow BREAK to enable
	  SysRq on a serial console.

	  If unsure, leave an empty string and the option will not be enabled.

config DEBUG_FS
	bool "Debug Filesystem"
	help
	  debugfs is a virtual file system that kernel developers use to put
	  debugging files into.  Enable this option to be able to read and
	  write to these files.

	  For detailed documentation on the debugfs API, see
	  Documentation/filesystems/.

	  If unsure, say N.

choice
	prompt "Debugfs default access"
	depends on DEBUG_FS
	default DEBUG_FS_ALLOW_ALL
	help
	  This selects the default access restrictions for debugfs.
	  It can be overridden with kernel command line option
	  debugfs=[on,no-mount,off]. The restrictions apply for API access
	  and filesystem registration.

config DEBUG_FS_ALLOW_ALL
	bool "Access normal"
	help
	  No restrictions apply. Both API and filesystem registration
	  is on. This is the normal default operation.

config DEBUG_FS_DISALLOW_MOUNT
	bool "Do not register debugfs as filesystem"
	help
	  The API is open but filesystem is not loaded. Clients can still do
	  their work and read with debug tools that do not need
	  debugfs filesystem.

config DEBUG_FS_ALLOW_NONE
	bool "No access"
	help
	  Access is off. Clients get -PERM when trying to create nodes in
	  debugfs tree and debugfs is not registered as a filesystem.
	  Client can then back-off or continue without debugfs access.

endchoice

source "lib/Kconfig.kgdb"
source "lib/Kconfig.ubsan"
source "lib/Kconfig.kcsan"

endmenu

config DEBUG_KERNEL
	bool "Kernel debugging"
	help
	  Say Y here if you are developing drivers or trying to debug and
	  identify kernel problems.

config DEBUG_MISC
	bool "Miscellaneous debug code"
	default DEBUG_KERNEL
	depends on DEBUG_KERNEL
	help
	  Say Y here if you need to enable miscellaneous debug code that should
	  be under a more specific debug option but isn't.


menu "Memory Debugging"

source "mm/Kconfig.debug"

config DEBUG_OBJECTS
	bool "Debug object operations"
	depends on DEBUG_KERNEL
	help
	  If you say Y here, additional code will be inserted into the
	  kernel to track the life time of various objects and validate
	  the operations on those objects.

config DEBUG_OBJECTS_SELFTEST
	bool "Debug objects selftest"
	depends on DEBUG_OBJECTS
	help
	  This enables the selftest of the object debug code.

config DEBUG_OBJECTS_FREE
	bool "Debug objects in freed memory"
	depends on DEBUG_OBJECTS
	help
	  This enables checks whether a k/v free operation frees an area
	  which contains an object which has not been deactivated
	  properly. This can make kmalloc/kfree-intensive workloads
	  much slower.

config DEBUG_OBJECTS_TIMERS
	bool "Debug timer objects"
	depends on DEBUG_OBJECTS
	help
	  If you say Y here, additional code will be inserted into the
	  timer routines to track the life time of timer objects and
	  validate the timer operations.

config DEBUG_OBJECTS_WORK
	bool "Debug work objects"
	depends on DEBUG_OBJECTS
	help
	  If you say Y here, additional code will be inserted into the
	  work queue routines to track the life time of work objects and
	  validate the work operations.

config DEBUG_OBJECTS_RCU_HEAD
	bool "Debug RCU callbacks objects"
	depends on DEBUG_OBJECTS
	help
	  Enable this to turn on debugging of RCU list heads (call_rcu() usage).

config DEBUG_OBJECTS_PERCPU_COUNTER
	bool "Debug percpu counter objects"
	depends on DEBUG_OBJECTS
	help
	  If you say Y here, additional code will be inserted into the
	  percpu counter routines to track the life time of percpu counter
	  objects and validate the percpu counter operations.

config DEBUG_OBJECTS_ENABLE_DEFAULT
	int "debug_objects bootup default value (0-1)"
	range 0 1
	default "1"
	depends on DEBUG_OBJECTS
	help
	  Debug objects boot parameter default value

config DEBUG_SLAB
	bool "Debug slab memory allocations"
	depends on DEBUG_KERNEL && SLAB
	help
	  Say Y here to have the kernel do limited verification on memory
	  allocation as well as poisoning memory on free to catch use of freed
	  memory. This can make kmalloc/kfree-intensive workloads much slower.

config SLUB_DEBUG_ON
	bool "SLUB debugging on by default"
	depends on SLUB && SLUB_DEBUG
	default n
	help
	  Boot with debugging on by default. SLUB boots by default with
	  the runtime debug capabilities switched off. Enabling this is
	  equivalent to specifying the "slub_debug" parameter on boot.
	  There is no support for more fine grained debug control like
	  possible with slub_debug=xxx. SLUB debugging may be switched
	  off in a kernel built with CONFIG_SLUB_DEBUG_ON by specifying
	  "slub_debug=-".

config SLUB_STATS
	default n
	bool "Enable SLUB performance statistics"
	depends on SLUB && SYSFS
	help
	  SLUB statistics are useful to debug SLUBs allocation behavior in
	  order find ways to optimize the allocator. This should never be
	  enabled for production use since keeping statistics slows down
	  the allocator by a few percentage points. The slabinfo command
	  supports the determination of the most active slabs to figure
	  out which slabs are relevant to a particular load.
	  Try running: slabinfo -DA

config HAVE_DEBUG_KMEMLEAK
	bool

config DEBUG_KMEMLEAK
	bool "Kernel memory leak detector"
	depends on DEBUG_KERNEL && HAVE_DEBUG_KMEMLEAK
	select DEBUG_FS
	select STACKTRACE if STACKTRACE_SUPPORT
	select KALLSYMS
	select CRC32
	help
	  Say Y here if you want to enable the memory leak
	  detector. The memory allocation/freeing is traced in a way
	  similar to the Boehm's conservative garbage collector, the
	  difference being that the orphan objects are not freed but
	  only shown in /sys/kernel/debug/kmemleak. Enabling this
	  feature will introduce an overhead to memory
	  allocations. See Documentation/dev-tools/kmemleak.rst for more
	  details.

	  Enabling DEBUG_SLAB or SLUB_DEBUG may increase the chances
	  of finding leaks due to the slab objects poisoning.

	  In order to access the kmemleak file, debugfs needs to be
	  mounted (usually at /sys/kernel/debug).

config DEBUG_KMEMLEAK_MEM_POOL_SIZE
	int "Kmemleak memory pool size"
	depends on DEBUG_KMEMLEAK
	range 200 1000000
	default 16000
	help
	  Kmemleak must track all the memory allocations to avoid
	  reporting false positives. Since memory may be allocated or
	  freed before kmemleak is fully initialised, use a static pool
	  of metadata objects to track such callbacks. After kmemleak is
	  fully initialised, this memory pool acts as an emergency one
	  if slab allocations fail.

config DEBUG_KMEMLEAK_TEST
	tristate "Simple test for the kernel memory leak detector"
	depends on DEBUG_KMEMLEAK && m
	help
	  This option enables a module that explicitly leaks memory.

	  If unsure, say N.

config DEBUG_KMEMLEAK_DEFAULT_OFF
	bool "Default kmemleak to off"
	depends on DEBUG_KMEMLEAK
	help
	  Say Y here to disable kmemleak by default. It can then be enabled
	  on the command line via kmemleak=on.

config DEBUG_KMEMLEAK_AUTO_SCAN
	bool "Enable kmemleak auto scan thread on boot up"
	default y
	depends on DEBUG_KMEMLEAK
	help
	  Depending on the cpu, kmemleak scan may be cpu intensive and can
	  stall user tasks at times. This option enables/disables automatic
	  kmemleak scan at boot up.

	  Say N here to disable kmemleak auto scan thread to stop automatic
	  scanning. Disabling this option disables automatic reporting of
	  memory leaks.

	  If unsure, say Y.

config DEBUG_STACK_USAGE
	bool "Stack utilization instrumentation"
	depends on DEBUG_KERNEL && !IA64
	help
	  Enables the display of the minimum amount of free stack which each
	  task has ever had available in the sysrq-T and sysrq-P debug output.

	  This option will slow down process creation somewhat.

config SCHED_STACK_END_CHECK
	bool "Detect stack corruption on calls to schedule()"
	depends on DEBUG_KERNEL
	default n
	help
	  This option checks for a stack overrun on calls to schedule().
	  If the stack end location is found to be over written always panic as
	  the content of the corrupted region can no longer be trusted.
	  This is to ensure no erroneous behaviour occurs which could result in
	  data corruption or a sporadic crash at a later stage once the region
	  is examined. The runtime overhead introduced is minimal.

config ARCH_HAS_DEBUG_VM_PGTABLE
	bool
	help
	  An architecture should select this when it can successfully
	  build and run DEBUG_VM_PGTABLE.

config DEBUG_VM
	bool "Debug VM"
	depends on DEBUG_KERNEL
	help
	  Enable this to turn on extended checks in the virtual-memory system
	  that may impact performance.

	  If unsure, say N.

config DEBUG_VM_VMACACHE
	bool "Debug VMA caching"
	depends on DEBUG_VM
	help
	  Enable this to turn on VMA caching debug information. Doing so
	  can cause significant overhead, so only enable it in non-production
	  environments.

	  If unsure, say N.

config DEBUG_VM_RB
	bool "Debug VM red-black trees"
	depends on DEBUG_VM
	help
	  Enable VM red-black tree debugging information and extra validations.

	  If unsure, say N.

config DEBUG_VM_PGFLAGS
	bool "Debug page-flags operations"
	depends on DEBUG_VM
	help
	  Enables extra validation on page flags operations.

	  If unsure, say N.

config DEBUG_VM_PGTABLE
	bool "Debug arch page table for semantics compliance"
	depends on MMU
	depends on ARCH_HAS_DEBUG_VM_PGTABLE
	default y if DEBUG_VM
	help
	  This option provides a debug method which can be used to test
	  architecture page table helper functions on various platforms in
	  verifying if they comply with expected generic MM semantics. This
	  will help architecture code in making sure that any changes or
	  new additions of these helpers still conform to expected
	  semantics of the generic MM. Platforms will have to opt in for
	  this through ARCH_HAS_DEBUG_VM_PGTABLE.

	  If unsure, say N.

config ARCH_HAS_DEBUG_VIRTUAL
	bool

config DEBUG_VIRTUAL
	bool "Debug VM translations"
	depends on DEBUG_KERNEL && ARCH_HAS_DEBUG_VIRTUAL
	help
	  Enable some costly sanity checks in virtual to page code. This can
	  catch mistakes with virt_to_page() and friends.

	  If unsure, say N.

config DEBUG_NOMMU_REGIONS
	bool "Debug the global anon/private NOMMU mapping region tree"
	depends on DEBUG_KERNEL && !MMU
	help
	  This option causes the global tree of anonymous and private mapping
	  regions to be regularly checked for invalid topology.

config DEBUG_MEMORY_INIT
	bool "Debug memory initialisation" if EXPERT
	default !EXPERT
	help
	  Enable this for additional checks during memory initialisation.
	  The sanity checks verify aspects of the VM such as the memory model
	  and other information provided by the architecture. Verbose
	  information will be printed at KERN_DEBUG loglevel depending
	  on the mminit_loglevel= command-line option.

	  If unsure, say Y

config MEMORY_NOTIFIER_ERROR_INJECT
	tristate "Memory hotplug notifier error injection module"
	depends on MEMORY_HOTPLUG_SPARSE && NOTIFIER_ERROR_INJECTION
	help
	  This option provides the ability to inject artificial errors to
	  memory hotplug notifier chain callbacks.  It is controlled through
	  debugfs interface under /sys/kernel/debug/notifier-error-inject/memory

	  If the notifier call chain should be failed with some events
	  notified, write the error code to "actions/<notifier event>/error".

	  Example: Inject memory hotplug offline error (-12 == -ENOMEM)

	  # cd /sys/kernel/debug/notifier-error-inject/memory
	  # echo -12 > actions/MEM_GOING_OFFLINE/error
	  # echo offline > /sys/devices/system/memory/memoryXXX/state
	  bash: echo: write error: Cannot allocate memory

	  To compile this code as a module, choose M here: the module will
	  be called memory-notifier-error-inject.

	  If unsure, say N.

config DEBUG_PER_CPU_MAPS
	bool "Debug access to per_cpu maps"
	depends on DEBUG_KERNEL
	depends on SMP
	help
	  Say Y to verify that the per_cpu map being accessed has
	  been set up. This adds a fair amount of code to kernel memory
	  and decreases performance.

	  Say N if unsure.

config DEBUG_KMAP_LOCAL
	bool "Debug kmap_local temporary mappings"
	depends on DEBUG_KERNEL && KMAP_LOCAL
	help
	  This option enables additional error checking for the kmap_local
	  infrastructure.  Disable for production use.

config ARCH_SUPPORTS_KMAP_LOCAL_FORCE_MAP
	bool

config DEBUG_KMAP_LOCAL_FORCE_MAP
	bool "Enforce kmap_local temporary mappings"
	depends on DEBUG_KERNEL && ARCH_SUPPORTS_KMAP_LOCAL_FORCE_MAP
	select KMAP_LOCAL
	select DEBUG_KMAP_LOCAL
	help
	  This option enforces temporary mappings through the kmap_local
	  mechanism for non-highmem pages and on non-highmem systems.
	  Disable this for production systems!

config DEBUG_HIGHMEM
	bool "Highmem debugging"
	depends on DEBUG_KERNEL && HIGHMEM
	select DEBUG_KMAP_LOCAL_FORCE_MAP if ARCH_SUPPORTS_KMAP_LOCAL_FORCE_MAP
	select DEBUG_KMAP_LOCAL
	help
	  This option enables additional error checking for high memory
	  systems.  Disable for production systems.

config HAVE_DEBUG_STACKOVERFLOW
	bool

config DEBUG_STACKOVERFLOW
	bool "Check for stack overflows"
	depends on DEBUG_KERNEL && HAVE_DEBUG_STACKOVERFLOW
	help
	  Say Y here if you want to check for overflows of kernel, IRQ
	  and exception stacks (if your architecture uses them). This
	  option will show detailed messages if free stack space drops
	  below a certain limit.

	  These kinds of bugs usually occur when call-chains in the
	  kernel get too deep, especially when interrupts are
	  involved.

	  Use this in cases where you see apparently random memory
	  corruption, especially if it appears in 'struct thread_info'

	  If in doubt, say "N".

source "lib/Kconfig.kasan"
source "lib/Kconfig.kfence"

endmenu # "Memory Debugging"

config DEBUG_SHIRQ
	bool "Debug shared IRQ handlers"
	depends on DEBUG_KERNEL
	help
	  Enable this to generate a spurious interrupt just before a shared
	  interrupt handler is deregistered (generating one when registering
	  is currently disabled). Drivers need to handle this correctly. Some
	  don't and need to be caught.

menu "Debug Oops, Lockups and Hangs"

config PANIC_ON_OOPS
	bool "Panic on Oops"
	help
	  Say Y here to enable the kernel to panic when it oopses. This
	  has the same effect as setting oops=panic on the kernel command
	  line.

	  This feature is useful to ensure that the kernel does not do
	  anything erroneous after an oops which could result in data
	  corruption or other issues.

	  Say N if unsure.

config PANIC_ON_OOPS_VALUE
	int
	range 0 1
	default 0 if !PANIC_ON_OOPS
	default 1 if PANIC_ON_OOPS

config PANIC_TIMEOUT
	int "panic timeout"
	default 0
	help
	  Set the timeout value (in seconds) until a reboot occurs when
	  the kernel panics. If n = 0, then we wait forever. A timeout
	  value n > 0 will wait n seconds before rebooting, while a timeout
	  value n < 0 will reboot immediately.

config LOCKUP_DETECTOR
	bool

config SOFTLOCKUP_DETECTOR
	bool "Detect Soft Lockups"
	depends on DEBUG_KERNEL && !S390
	select LOCKUP_DETECTOR
	help
	  Say Y here to enable the kernel to act as a watchdog to detect
	  soft lockups.

	  Softlockups are bugs that cause the kernel to loop in kernel
	  mode for more than 20 seconds, without giving other tasks a
	  chance to run.  The current stack trace is displayed upon
	  detection and the system will stay locked up.

config BOOTPARAM_SOFTLOCKUP_PANIC
	bool "Panic (Reboot) On Soft Lockups"
	depends on SOFTLOCKUP_DETECTOR
	help
	  Say Y here to enable the kernel to panic on "soft lockups",
	  which are bugs that cause the kernel to loop in kernel
	  mode for more than 20 seconds (configurable using the watchdog_thresh
	  sysctl), without giving other tasks a chance to run.

	  The panic can be used in combination with panic_timeout,
	  to cause the system to reboot automatically after a
	  lockup has been detected. This feature is useful for
	  high-availability systems that have uptime guarantees and
	  where a lockup must be resolved ASAP.

	  Say N if unsure.

config BOOTPARAM_SOFTLOCKUP_PANIC_VALUE
	int
	depends on SOFTLOCKUP_DETECTOR
	range 0 1
	default 0 if !BOOTPARAM_SOFTLOCKUP_PANIC
	default 1 if BOOTPARAM_SOFTLOCKUP_PANIC

config HARDLOCKUP_DETECTOR_PERF
	bool
	select SOFTLOCKUP_DETECTOR

#
# Enables a timestamp based low pass filter to compensate for perf based
# hard lockup detection which runs too fast due to turbo modes.
#
config HARDLOCKUP_CHECK_TIMESTAMP
	bool

#
# arch/ can define HAVE_HARDLOCKUP_DETECTOR_ARCH to provide their own hard
# lockup detector rather than the perf based detector.
#
config HARDLOCKUP_DETECTOR
	bool "Detect Hard Lockups"
	depends on DEBUG_KERNEL && !S390
	depends on HAVE_HARDLOCKUP_DETECTOR_PERF || HAVE_HARDLOCKUP_DETECTOR_ARCH
	select LOCKUP_DETECTOR
	select HARDLOCKUP_DETECTOR_PERF if HAVE_HARDLOCKUP_DETECTOR_PERF
	help
	  Say Y here to enable the kernel to act as a watchdog to detect
	  hard lockups.

	  Hardlockups are bugs that cause the CPU to loop in kernel mode
	  for more than 10 seconds, without letting other interrupts have a
	  chance to run.  The current stack trace is displayed upon detection
	  and the system will stay locked up.

config BOOTPARAM_HARDLOCKUP_PANIC
	bool "Panic (Reboot) On Hard Lockups"
	depends on HARDLOCKUP_DETECTOR
	help
	  Say Y here to enable the kernel to panic on "hard lockups",
	  which are bugs that cause the kernel to loop in kernel
	  mode with interrupts disabled for more than 10 seconds (configurable
	  using the watchdog_thresh sysctl).

	  Say N if unsure.

config BOOTPARAM_HARDLOCKUP_PANIC_VALUE
	int
	depends on HARDLOCKUP_DETECTOR
	range 0 1
	default 0 if !BOOTPARAM_HARDLOCKUP_PANIC
	default 1 if BOOTPARAM_HARDLOCKUP_PANIC

config DETECT_HUNG_TASK
	bool "Detect Hung Tasks"
	depends on DEBUG_KERNEL
	default SOFTLOCKUP_DETECTOR
	help
	  Say Y here to enable the kernel to detect "hung tasks",
	  which are bugs that cause the task to be stuck in
	  uninterruptible "D" state indefinitely.

	  When a hung task is detected, the kernel will print the
	  current stack trace (which you should report), but the
	  task will stay in uninterruptible state. If lockdep is
	  enabled then all held locks will also be reported. This
	  feature has negligible overhead.

config DEFAULT_HUNG_TASK_TIMEOUT
	int "Default timeout for hung task detection (in seconds)"
	depends on DETECT_HUNG_TASK
	default 120
	help
	  This option controls the default timeout (in seconds) used
	  to determine when a task has become non-responsive and should
	  be considered hung.

	  It can be adjusted at runtime via the kernel.hung_task_timeout_secs
	  sysctl or by writing a value to
	  /proc/sys/kernel/hung_task_timeout_secs.

	  A timeout of 0 disables the check.  The default is two minutes.
	  Keeping the default should be fine in most cases.

config BOOTPARAM_HUNG_TASK_PANIC
	bool "Panic (Reboot) On Hung Tasks"
	depends on DETECT_HUNG_TASK
	help
	  Say Y here to enable the kernel to panic on "hung tasks",
	  which are bugs that cause the kernel to leave a task stuck
	  in uninterruptible "D" state.

	  The panic can be used in combination with panic_timeout,
	  to cause the system to reboot automatically after a
	  hung task has been detected. This feature is useful for
	  high-availability systems that have uptime guarantees and
	  where a hung tasks must be resolved ASAP.

	  Say N if unsure.

config BOOTPARAM_HUNG_TASK_PANIC_VALUE
	int
	depends on DETECT_HUNG_TASK
	range 0 1
	default 0 if !BOOTPARAM_HUNG_TASK_PANIC
	default 1 if BOOTPARAM_HUNG_TASK_PANIC

config WQ_WATCHDOG
	bool "Detect Workqueue Stalls"
	depends on DEBUG_KERNEL
	help
	  Say Y here to enable stall detection on workqueues.  If a
	  worker pool doesn't make forward progress on a pending work
	  item for over a given amount of time, 30s by default, a
	  warning message is printed along with dump of workqueue
	  state.  This can be configured through kernel parameter
	  "workqueue.watchdog_thresh" and its sysfs counterpart.

config TEST_LOCKUP
	tristate "Test module to generate lockups"
	depends on m
	help
	  This builds the "test_lockup" module that helps to make sure
	  that watchdogs and lockup detectors are working properly.

	  Depending on module parameters it could emulate soft or hard
	  lockup, "hung task", or locking arbitrary lock for a long time.
	  Also it could generate series of lockups with cooling-down periods.

	  If unsure, say N.

endmenu # "Debug lockups and hangs"

menu "Scheduler Debugging"

config SCHED_DEBUG
	bool "Collect scheduler debugging info"
	depends on DEBUG_KERNEL && PROC_FS
	default y
	help
	  If you say Y here, the /proc/sched_debug file will be provided
	  that can help debug the scheduler. The runtime overhead of this
	  option is minimal.

config SCHED_INFO
	bool
	default n

config SCHEDSTATS
	bool "Collect scheduler statistics"
	depends on DEBUG_KERNEL && PROC_FS
	select SCHED_INFO
	help
	  If you say Y here, additional code will be inserted into the
	  scheduler and related routines to collect statistics about
	  scheduler behavior and provide them in /proc/schedstat.  These
	  stats may be useful for both tuning and debugging the scheduler
	  If you aren't debugging the scheduler or trying to tune a specific
	  application, you can say N to avoid the very slight overhead
	  this adds.

endmenu

config DEBUG_TIMEKEEPING
	bool "Enable extra timekeeping sanity checking"
	help
	  This option will enable additional timekeeping sanity checks
	  which may be helpful when diagnosing issues where timekeeping
	  problems are suspected.

	  This may include checks in the timekeeping hotpaths, so this
	  option may have a (very small) performance impact to some
	  workloads.

	  If unsure, say N.

config DEBUG_PREEMPT
	bool "Debug preemptible kernel"
	depends on DEBUG_KERNEL && PREEMPTION && TRACE_IRQFLAGS_SUPPORT
	default y
	help
	  If you say Y here then the kernel will use a debug variant of the
	  commonly used smp_processor_id() function and will print warnings
	  if kernel code uses it in a preemption-unsafe way. Also, the kernel
	  will detect preemption count underflows.

menu "Lock Debugging (spinlocks, mutexes, etc...)"

config LOCK_DEBUGGING_SUPPORT
	bool
	depends on TRACE_IRQFLAGS_SUPPORT && STACKTRACE_SUPPORT && LOCKDEP_SUPPORT
	default y

config PROVE_LOCKING
	bool "Lock debugging: prove locking correctness"
	depends on DEBUG_KERNEL && LOCK_DEBUGGING_SUPPORT
	select LOCKDEP
	select DEBUG_SPINLOCK
	select DEBUG_MUTEXES if !PREEMPT_RT
	select DEBUG_RT_MUTEXES if RT_MUTEXES
	select DEBUG_RWSEMS
	select DEBUG_WW_MUTEX_SLOWPATH
	select DEBUG_LOCK_ALLOC
	select PREEMPT_COUNT if !ARCH_NO_PREEMPT
	select TRACE_IRQFLAGS
	default n
	help
	 This feature enables the kernel to prove that all locking
	 that occurs in the kernel runtime is mathematically
	 correct: that under no circumstance could an arbitrary (and
	 not yet triggered) combination of observed locking
	 sequences (on an arbitrary number of CPUs, running an
	 arbitrary number of tasks and interrupt contexts) cause a
	 deadlock.

	 In short, this feature enables the kernel to report locking
	 related deadlocks before they actually occur.

	 The proof does not depend on how hard and complex a
	 deadlock scenario would be to trigger: how many
	 participant CPUs, tasks and irq-contexts would be needed
	 for it to trigger. The proof also does not depend on
	 timing: if a race and a resulting deadlock is possible
	 theoretically (no matter how unlikely the race scenario
	 is), it will be proven so and will immediately be
	 reported by the kernel (once the event is observed that
	 makes the deadlock theoretically possible).

	 If a deadlock is impossible (i.e. the locking rules, as
	 observed by the kernel, are mathematically correct), the
	 kernel reports nothing.

	 NOTE: this feature can also be enabled for rwlocks, mutexes
	 and rwsems - in which case all dependencies between these
	 different locking variants are observed and mapped too, and
	 the proof of observed correctness is also maintained for an
	 arbitrary combination of these separate locking variants.

	 For more details, see Documentation/locking/lockdep-design.rst.

config PROVE_RAW_LOCK_NESTING
	bool "Enable raw_spinlock - spinlock nesting checks"
	depends on PROVE_LOCKING
	default n
	help
	 Enable the raw_spinlock vs. spinlock nesting checks which ensure
	 that the lock nesting rules for PREEMPT_RT enabled kernels are
	 not violated.

	 NOTE: There are known nesting problems. So if you enable this
	 option expect lockdep splats until these problems have been fully
	 addressed which is work in progress. This config switch allows to
	 identify and analyze these problems. It will be removed and the
	 check permanently enabled once the main issues have been fixed.

	 If unsure, select N.

config LOCK_STAT
	bool "Lock usage statistics"
	depends on DEBUG_KERNEL && LOCK_DEBUGGING_SUPPORT
	select LOCKDEP
	select DEBUG_SPINLOCK
	select DEBUG_MUTEXES if !PREEMPT_RT
	select DEBUG_RT_MUTEXES if RT_MUTEXES
	select DEBUG_LOCK_ALLOC
	default n
	help
	 This feature enables tracking lock contention points

	 For more details, see Documentation/locking/lockstat.rst

	 This also enables lock events required by "perf lock",
	 subcommand of perf.
	 If you want to use "perf lock", you also need to turn on
	 CONFIG_EVENT_TRACING.

	 CONFIG_LOCK_STAT defines "contended" and "acquired" lock events.
	 (CONFIG_LOCKDEP defines "acquire" and "release" events.)

config DEBUG_RT_MUTEXES
	bool "RT Mutex debugging, deadlock detection"
	depends on DEBUG_KERNEL && RT_MUTEXES
	help
	 This allows rt mutex semantics violations and rt mutex related
	 deadlocks (lockups) to be detected and reported automatically.

config DEBUG_SPINLOCK
	bool "Spinlock and rw-lock debugging: basic checks"
	depends on DEBUG_KERNEL
	select UNINLINE_SPIN_UNLOCK
	help
	  Say Y here and build SMP to catch missing spinlock initialization
	  and certain other kinds of spinlock errors commonly made.  This is
	  best used in conjunction with the NMI watchdog so that spinlock
	  deadlocks are also debuggable.

config DEBUG_MUTEXES
	bool "Mutex debugging: basic checks"
	depends on DEBUG_KERNEL && !PREEMPT_RT
	help
	 This feature allows mutex semantics violations to be detected and
	 reported.

config DEBUG_WW_MUTEX_SLOWPATH
	bool "Wait/wound mutex debugging: Slowpath testing"
	depends on DEBUG_KERNEL && LOCK_DEBUGGING_SUPPORT
	select DEBUG_LOCK_ALLOC
	select DEBUG_SPINLOCK
	select DEBUG_MUTEXES if !PREEMPT_RT
	select DEBUG_RT_MUTEXES if PREEMPT_RT
	help
	 This feature enables slowpath testing for w/w mutex users by
	 injecting additional -EDEADLK wound/backoff cases. Together with
	 the full mutex checks enabled with (CONFIG_PROVE_LOCKING) this
	 will test all possible w/w mutex interface abuse with the
	 exception of simply not acquiring all the required locks.
	 Note that this feature can introduce significant overhead, so
	 it really should not be enabled in a production or distro kernel,
	 even a debug kernel.  If you are a driver writer, enable it.  If
	 you are a distro, do not.

config DEBUG_RWSEMS
	bool "RW Semaphore debugging: basic checks"
	depends on DEBUG_KERNEL
	help
	  This debugging feature allows mismatched rw semaphore locks
	  and unlocks to be detected and reported.

config DEBUG_LOCK_ALLOC
	bool "Lock debugging: detect incorrect freeing of live locks"
	depends on DEBUG_KERNEL && LOCK_DEBUGGING_SUPPORT
	select DEBUG_SPINLOCK
	select DEBUG_MUTEXES if !PREEMPT_RT
	select DEBUG_RT_MUTEXES if RT_MUTEXES
	select LOCKDEP
	help
	 This feature will check whether any held lock (spinlock, rwlock,
	 mutex or rwsem) is incorrectly freed by the kernel, via any of the
	 memory-freeing routines (kfree(), kmem_cache_free(), free_pages(),
	 vfree(), etc.), whether a live lock is incorrectly reinitialized via
	 spin_lock_init()/mutex_init()/etc., or whether there is any lock
	 held during task exit.

config LOCKDEP
	bool
	depends on DEBUG_KERNEL && LOCK_DEBUGGING_SUPPORT
	select STACKTRACE
	select KALLSYMS
	select KALLSYMS_ALL

config LOCKDEP_SMALL
	bool

config LOCKDEP_BITS
	int "Bitsize for MAX_LOCKDEP_ENTRIES"
	depends on LOCKDEP && !LOCKDEP_SMALL
	range 10 30
	default 15
	help
	  Try increasing this value if you hit "BUG: MAX_LOCKDEP_ENTRIES too low!" message.

config LOCKDEP_CHAINS_BITS
	int "Bitsize for MAX_LOCKDEP_CHAINS"
	depends on LOCKDEP && !LOCKDEP_SMALL
	range 10 30
	default 16
	help
	  Try increasing this value if you hit "BUG: MAX_LOCKDEP_CHAINS too low!" message.

config LOCKDEP_STACK_TRACE_BITS
	int "Bitsize for MAX_STACK_TRACE_ENTRIES"
	depends on LOCKDEP && !LOCKDEP_SMALL
	range 10 30
	default 19
	help
	  Try increasing this value if you hit "BUG: MAX_STACK_TRACE_ENTRIES too low!" message.

config LOCKDEP_STACK_TRACE_HASH_BITS
	int "Bitsize for STACK_TRACE_HASH_SIZE"
	depends on LOCKDEP && !LOCKDEP_SMALL
	range 10 30
	default 14
	help
	  Try increasing this value if you need large MAX_STACK_TRACE_ENTRIES.

config LOCKDEP_CIRCULAR_QUEUE_BITS
	int "Bitsize for elements in circular_queue struct"
	depends on LOCKDEP
	range 10 30
	default 12
	help
	  Try increasing this value if you hit "lockdep bfs error:-1" warning due to __cq_enqueue() failure.

config DEBUG_LOCKDEP
	bool "Lock dependency engine debugging"
	depends on DEBUG_KERNEL && LOCKDEP
	select DEBUG_IRQFLAGS
	help
	  If you say Y here, the lock dependency engine will do
	  additional runtime checks to debug itself, at the price
	  of more runtime overhead.

config DEBUG_ATOMIC_SLEEP
	bool "Sleep inside atomic section checking"
	select PREEMPT_COUNT
	depends on DEBUG_KERNEL
	depends on !ARCH_NO_PREEMPT
	help
	  If you say Y here, various routines which may sleep will become very
	  noisy if they are called inside atomic sections: when a spinlock is
	  held, inside an rcu read side critical section, inside preempt disabled
	  sections, inside an interrupt, etc...

config DEBUG_LOCKING_API_SELFTESTS
	bool "Locking API boot-time self-tests"
	depends on DEBUG_KERNEL
	help
	  Say Y here if you want the kernel to run a short self-test during
	  bootup. The self-test checks whether common types of locking bugs
	  are detected by debugging mechanisms or not. (if you disable
	  lock debugging then those bugs won't be detected of course.)
	  The following locking APIs are covered: spinlocks, rwlocks,
	  mutexes and rwsems.

config LOCK_TORTURE_TEST
	tristate "torture tests for locking"
	depends on DEBUG_KERNEL
	select TORTURE_TEST
	help
	  This option provides a kernel module that runs torture tests
	  on kernel locking primitives.  The kernel module may be built
	  after the fact on the running kernel to be tested, if desired.

	  Say Y here if you want kernel locking-primitive torture tests
	  to be built into the kernel.
	  Say M if you want these torture tests to build as a module.
	  Say N if you are unsure.

config WW_MUTEX_SELFTEST
	tristate "Wait/wound mutex selftests"
	help
	  This option provides a kernel module that runs tests on the
	  on the struct ww_mutex locking API.

	  It is recommended to enable DEBUG_WW_MUTEX_SLOWPATH in conjunction
	  with this test harness.

	  Say M if you want these self tests to build as a module.
	  Say N if you are unsure.

config SCF_TORTURE_TEST
	tristate "torture tests for smp_call_function*()"
	depends on DEBUG_KERNEL
	select TORTURE_TEST
	help
	  This option provides a kernel module that runs torture tests
	  on the smp_call_function() family of primitives.  The kernel
	  module may be built after the fact on the running kernel to
	  be tested, if desired.

config CSD_LOCK_WAIT_DEBUG
	bool "Debugging for csd_lock_wait(), called from smp_call_function*()"
	depends on DEBUG_KERNEL
	depends on 64BIT
	default n
	help
	  This option enables debug prints when CPUs are slow to respond
	  to the smp_call_function*() IPI wrappers.  These debug prints
	  include the IPI handler function currently executing (if any)
	  and relevant stack traces.

endmenu # lock debugging

config TRACE_IRQFLAGS
	depends on TRACE_IRQFLAGS_SUPPORT
	bool
	help
	  Enables hooks to interrupt enabling and disabling for
	  either tracing or lock debugging.

config TRACE_IRQFLAGS_NMI
	def_bool y
	depends on TRACE_IRQFLAGS
	depends on TRACE_IRQFLAGS_NMI_SUPPORT

config DEBUG_IRQFLAGS
	bool "Debug IRQ flag manipulation"
	help
	  Enables checks for potentially unsafe enabling or disabling of
	  interrupts, such as calling raw_local_irq_restore() when interrupts
	  are enabled.

config STACKTRACE
	bool "Stack backtrace support"
	depends on STACKTRACE_SUPPORT
	help
	  This option causes the kernel to create a /proc/pid/stack for
	  every process, showing its current stack trace.
	  It is also used by various kernel debugging features that require
	  stack trace generation.

config WARN_ALL_UNSEEDED_RANDOM
	bool "Warn for all uses of unseeded randomness"
	default n
	help
	  Some parts of the kernel contain bugs relating to their use of
	  cryptographically secure random numbers before it's actually possible
	  to generate those numbers securely. This setting ensures that these
	  flaws don't go unnoticed, by enabling a message, should this ever
	  occur. This will allow people with obscure setups to know when things
	  are going wrong, so that they might contact developers about fixing
	  it.

	  Unfortunately, on some models of some architectures getting
	  a fully seeded CRNG is extremely difficult, and so this can
	  result in dmesg getting spammed for a surprisingly long
	  time.  This is really bad from a security perspective, and
	  so architecture maintainers really need to do what they can
	  to get the CRNG seeded sooner after the system is booted.
	  However, since users cannot do anything actionable to
	  address this, by default the kernel will issue only a single
	  warning for the first use of unseeded randomness.

	  Say Y here if you want to receive warnings for all uses of
	  unseeded randomness.  This will be of use primarily for
	  those developers interested in improving the security of
	  Linux kernels running on their architecture (or
	  subarchitecture).

config DEBUG_KOBJECT
	bool "kobject debugging"
	depends on DEBUG_KERNEL
	help
	  If you say Y here, some extra kobject debugging messages will be sent
	  to the syslog.

config DEBUG_KOBJECT_RELEASE
	bool "kobject release debugging"
	depends on DEBUG_OBJECTS_TIMERS
	help
	  kobjects are reference counted objects.  This means that their
	  last reference count put is not predictable, and the kobject can
	  live on past the point at which a driver decides to drop it's
	  initial reference to the kobject gained on allocation.  An
	  example of this would be a struct device which has just been
	  unregistered.

	  However, some buggy drivers assume that after such an operation,
	  the memory backing the kobject can be immediately freed.  This
	  goes completely against the principles of a refcounted object.

	  If you say Y here, the kernel will delay the release of kobjects
	  on the last reference count to improve the visibility of this
	  kind of kobject release bug.

config HAVE_DEBUG_BUGVERBOSE
	bool

menu "Debug kernel data structures"

config DEBUG_LIST
	bool "Debug linked list manipulation"
	depends on DEBUG_KERNEL || BUG_ON_DATA_CORRUPTION
	help
	  Enable this to turn on extended checks in the linked-list
	  walking routines.

	  If unsure, say N.

config DEBUG_PLIST
	bool "Debug priority linked list manipulation"
	depends on DEBUG_KERNEL
	help
	  Enable this to turn on extended checks in the priority-ordered
	  linked-list (plist) walking routines.  This checks the entire
	  list multiple times during each manipulation.

	  If unsure, say N.

config DEBUG_SG
	bool "Debug SG table operations"
	depends on DEBUG_KERNEL
	help
	  Enable this to turn on checks on scatter-gather tables. This can
	  help find problems with drivers that do not properly initialize
	  their sg tables.

	  If unsure, say N.

config DEBUG_NOTIFIERS
	bool "Debug notifier call chains"
	depends on DEBUG_KERNEL
	help
	  Enable this to turn on sanity checking for notifier call chains.
	  This is most useful for kernel developers to make sure that
	  modules properly unregister themselves from notifier chains.
	  This is a relatively cheap check but if you care about maximum
	  performance, say N.

config BUG_ON_DATA_CORRUPTION
	bool "Trigger a BUG when data corruption is detected"
	select DEBUG_LIST
	help
	  Select this option if the kernel should BUG when it encounters
	  data corruption in kernel memory structures when they get checked
	  for validity.

	  If unsure, say N.

endmenu

config DEBUG_CREDENTIALS
	bool "Debug credential management"
	depends on DEBUG_KERNEL
	help
	  Enable this to turn on some debug checking for credential
	  management.  The additional code keeps track of the number of
	  pointers from task_structs to any given cred struct, and checks to
	  see that this number never exceeds the usage count of the cred
	  struct.

	  Furthermore, if SELinux is enabled, this also checks that the
	  security pointer in the cred struct is never seen to be invalid.

	  If unsure, say N.

source "kernel/rcu/Kconfig.debug"

config DEBUG_WQ_FORCE_RR_CPU
	bool "Force round-robin CPU selection for unbound work items"
	depends on DEBUG_KERNEL
	default n
	help
	  Workqueue used to implicitly guarantee that work items queued
	  without explicit CPU specified are put on the local CPU.  This
	  guarantee is no longer true and while local CPU is still
	  preferred work items may be put on foreign CPUs.  Kernel
	  parameter "workqueue.debug_force_rr_cpu" is added to force
	  round-robin CPU selection to flush out usages which depend on the
	  now broken guarantee.  This config option enables the debug
	  feature by default.  When enabled, memory and cache locality will
	  be impacted.

config CPU_HOTPLUG_STATE_CONTROL
	bool "Enable CPU hotplug state control"
	depends on DEBUG_KERNEL
	depends on HOTPLUG_CPU
	default n
	help
	  Allows to write steps between "offline" and "online" to the CPUs
	  sysfs target file so states can be stepped granular. This is a debug
	  option for now as the hotplug machinery cannot be stopped and
	  restarted at arbitrary points yet.

	  Say N if your are unsure.

config LATENCYTOP
	bool "Latency measuring infrastructure"
	depends on DEBUG_KERNEL
	depends on STACKTRACE_SUPPORT
	depends on PROC_FS
	depends on FRAME_POINTER || MIPS || PPC || S390 || MICROBLAZE || ARM || ARC || X86
	select KALLSYMS
	select KALLSYMS_ALL
	select STACKTRACE
	select SCHEDSTATS
	help
	  Enable this option if you want to use the LatencyTOP tool
	  to find out which userspace is blocking on what kernel operations.

source "kernel/trace/Kconfig"

config PROVIDE_OHCI1394_DMA_INIT
	bool "Remote debugging over FireWire early on boot"
	depends on PCI && X86
	help
	  If you want to debug problems which hang or crash the kernel early
	  on boot and the crashing machine has a FireWire port, you can use
	  this feature to remotely access the memory of the crashed machine
	  over FireWire. This employs remote DMA as part of the OHCI1394
	  specification which is now the standard for FireWire controllers.

	  With remote DMA, you can monitor the printk buffer remotely using
	  firescope and access all memory below 4GB using fireproxy from gdb.
	  Even controlling a kernel debugger is possible using remote DMA.

	  Usage:

	  If ohci1394_dma=early is used as boot parameter, it will initialize
	  all OHCI1394 controllers which are found in the PCI config space.

	  As all changes to the FireWire bus such as enabling and disabling
	  devices cause a bus reset and thereby disable remote DMA for all
	  devices, be sure to have the cable plugged and FireWire enabled on
	  the debugging host before booting the debug target for debugging.

	  This code (~1k) is freed after boot. By then, the firewire stack
	  in charge of the OHCI-1394 controllers should be used instead.

	  See Documentation/core-api/debugging-via-ohci1394.rst for more information.

source "samples/Kconfig"

config ARCH_HAS_DEVMEM_IS_ALLOWED
	bool

config STRICT_DEVMEM
	bool "Filter access to /dev/mem"
	depends on MMU && DEVMEM
	depends on ARCH_HAS_DEVMEM_IS_ALLOWED || GENERIC_LIB_DEVMEM_IS_ALLOWED
	default y if PPC || X86 || ARM64
	help
	  If this option is disabled, you allow userspace (root) access to all
	  of memory, including kernel and userspace memory. Accidental
	  access to this is obviously disastrous, but specific access can
	  be used by people debugging the kernel. Note that with PAT support
	  enabled, even in this case there are restrictions on /dev/mem
	  use due to the cache aliasing requirements.

	  If this option is switched on, and IO_STRICT_DEVMEM=n, the /dev/mem
	  file only allows userspace access to PCI space and the BIOS code and
	  data regions.  This is sufficient for dosemu and X and all common
	  users of /dev/mem.

	  If in doubt, say Y.

config IO_STRICT_DEVMEM
	bool "Filter I/O access to /dev/mem"
	depends on STRICT_DEVMEM
	help
	  If this option is disabled, you allow userspace (root) access to all
	  io-memory regardless of whether a driver is actively using that
	  range.  Accidental access to this is obviously disastrous, but
	  specific access can be used by people debugging kernel drivers.

	  If this option is switched on, the /dev/mem file only allows
	  userspace access to *idle* io-memory ranges (see /proc/iomem) This
	  may break traditional users of /dev/mem (dosemu, legacy X, etc...)
	  if the driver using a given range cannot be disabled.

	  If in doubt, say Y.

menu "$(SRCARCH) Debugging"

source "arch/$(SRCARCH)/Kconfig.debug"

endmenu

menu "Kernel Testing and Coverage"

source "lib/kunit/Kconfig"

config NOTIFIER_ERROR_INJECTION
	tristate "Notifier error injection"
	depends on DEBUG_KERNEL
	select DEBUG_FS
	help
	  This option provides the ability to inject artificial errors to
	  specified notifier chain callbacks. It is useful to test the error
	  handling of notifier call chain failures.

	  Say N if unsure.

config PM_NOTIFIER_ERROR_INJECT
	tristate "PM notifier error injection module"
	depends on PM && NOTIFIER_ERROR_INJECTION
	default m if PM_DEBUG
	help
	  This option provides the ability to inject artificial errors to
	  PM notifier chain callbacks.  It is controlled through debugfs
	  interface /sys/kernel/debug/notifier-error-inject/pm

	  If the notifier call chain should be failed with some events
	  notified, write the error code to "actions/<notifier event>/error".

	  Example: Inject PM suspend error (-12 = -ENOMEM)

	  # cd /sys/kernel/debug/notifier-error-inject/pm/
	  # echo -12 > actions/PM_SUSPEND_PREPARE/error
	  # echo mem > /sys/power/state
	  bash: echo: write error: Cannot allocate memory

	  To compile this code as a module, choose M here: the module will
	  be called pm-notifier-error-inject.

	  If unsure, say N.

config OF_RECONFIG_NOTIFIER_ERROR_INJECT
	tristate "OF reconfig notifier error injection module"
	depends on OF_DYNAMIC && NOTIFIER_ERROR_INJECTION
	help
	  This option provides the ability to inject artificial errors to
	  OF reconfig notifier chain callbacks.  It is controlled
	  through debugfs interface under
	  /sys/kernel/debug/notifier-error-inject/OF-reconfig/

	  If the notifier call chain should be failed with some events
	  notified, write the error code to "actions/<notifier event>/error".

	  To compile this code as a module, choose M here: the module will
	  be called of-reconfig-notifier-error-inject.

	  If unsure, say N.

config NETDEV_NOTIFIER_ERROR_INJECT
	tristate "Netdev notifier error injection module"
	depends on NET && NOTIFIER_ERROR_INJECTION
	help
	  This option provides the ability to inject artificial errors to
	  netdevice notifier chain callbacks.  It is controlled through debugfs
	  interface /sys/kernel/debug/notifier-error-inject/netdev

	  If the notifier call chain should be failed with some events
	  notified, write the error code to "actions/<notifier event>/error".

	  Example: Inject netdevice mtu change error (-22 = -EINVAL)

	  # cd /sys/kernel/debug/notifier-error-inject/netdev
	  # echo -22 > actions/NETDEV_CHANGEMTU/error
	  # ip link set eth0 mtu 1024
	  RTNETLINK answers: Invalid argument

	  To compile this code as a module, choose M here: the module will
	  be called netdev-notifier-error-inject.

	  If unsure, say N.

config FUNCTION_ERROR_INJECTION
	def_bool y
	depends on HAVE_FUNCTION_ERROR_INJECTION && KPROBES

config FAULT_INJECTION
	bool "Fault-injection framework"
	depends on DEBUG_KERNEL
	help
	  Provide fault-injection framework.
	  For more details, see Documentation/fault-injection/.

config FAILSLAB
	bool "Fault-injection capability for kmalloc"
	depends on FAULT_INJECTION
	depends on SLAB || SLUB
	help
	  Provide fault-injection capability for kmalloc.

config FAIL_PAGE_ALLOC
	bool "Fault-injection capability for alloc_pages()"
	depends on FAULT_INJECTION
	help
	  Provide fault-injection capability for alloc_pages().

config FAULT_INJECTION_USERCOPY
	bool "Fault injection capability for usercopy functions"
	depends on FAULT_INJECTION
	help
	  Provides fault-injection capability to inject failures
	  in usercopy functions (copy_from_user(), get_user(), ...).

config FAIL_MAKE_REQUEST
	bool "Fault-injection capability for disk IO"
	depends on FAULT_INJECTION && BLOCK
	help
	  Provide fault-injection capability for disk IO.

config FAIL_IO_TIMEOUT
	bool "Fault-injection capability for faking disk interrupts"
	depends on FAULT_INJECTION && BLOCK
	help
	  Provide fault-injection capability on end IO handling. This
	  will make the block layer "forget" an interrupt as configured,
	  thus exercising the error handling.

	  Only works with drivers that use the generic timeout handling,
	  for others it won't do anything.

config FAIL_FUTEX
	bool "Fault-injection capability for futexes"
	select DEBUG_FS
	depends on FAULT_INJECTION && FUTEX
	help
	  Provide fault-injection capability for futexes.

config FAULT_INJECTION_DEBUG_FS
	bool "Debugfs entries for fault-injection capabilities"
	depends on FAULT_INJECTION && SYSFS && DEBUG_FS
	help
	  Enable configuration of fault-injection capabilities via debugfs.

config FAIL_FUNCTION
	bool "Fault-injection capability for functions"
	depends on FAULT_INJECTION_DEBUG_FS && FUNCTION_ERROR_INJECTION
	help
	  Provide function-based fault-injection capability.
	  This will allow you to override a specific function with a return
	  with given return value. As a result, function caller will see
	  an error value and have to handle it. This is useful to test the
	  error handling in various subsystems.

config FAIL_MMC_REQUEST
	bool "Fault-injection capability for MMC IO"
	depends on FAULT_INJECTION_DEBUG_FS && MMC
	help
	  Provide fault-injection capability for MMC IO.
	  This will make the mmc core return data errors. This is
	  useful to test the error handling in the mmc block device
	  and to test how the mmc host driver handles retries from
	  the block device.

config FAIL_SUNRPC
	bool "Fault-injection capability for SunRPC"
	depends on FAULT_INJECTION_DEBUG_FS && SUNRPC_DEBUG
	help
	  Provide fault-injection capability for SunRPC and
	  its consumers.

config FAULT_INJECTION_STACKTRACE_FILTER
	bool "stacktrace filter for fault-injection capabilities"
	depends on FAULT_INJECTION_DEBUG_FS && STACKTRACE_SUPPORT
	depends on !X86_64
	select STACKTRACE
	depends on FRAME_POINTER || MIPS || PPC || S390 || MICROBLAZE || ARM || ARC || X86
	help
	  Provide stacktrace filter for fault-injection capabilities

config ARCH_HAS_KCOV
	bool
	help
	  An architecture should select this when it can successfully
	  build and run with CONFIG_KCOV. This typically requires
	  disabling instrumentation for some early boot code.

config CC_HAS_SANCOV_TRACE_PC
	def_bool $(cc-option,-fsanitize-coverage=trace-pc)


config KCOV
	bool "Code coverage for fuzzing"
	depends on ARCH_HAS_KCOV
	depends on CC_HAS_SANCOV_TRACE_PC || GCC_PLUGINS
	select DEBUG_FS
	select GCC_PLUGIN_SANCOV if !CC_HAS_SANCOV_TRACE_PC
	help
	  KCOV exposes kernel code coverage information in a form suitable
	  for coverage-guided fuzzing (randomized testing).

	  If RANDOMIZE_BASE is enabled, PC values will not be stable across
	  different machines and across reboots. If you need stable PC values,
	  disable RANDOMIZE_BASE.

	  For more details, see Documentation/dev-tools/kcov.rst.

config KCOV_ENABLE_COMPARISONS
	bool "Enable comparison operands collection by KCOV"
	depends on KCOV
	depends on $(cc-option,-fsanitize-coverage=trace-cmp)
	help
	  KCOV also exposes operands of every comparison in the instrumented
	  code along with operand sizes and PCs of the comparison instructions.
	  These operands can be used by fuzzing engines to improve the quality
	  of fuzzing coverage.

config KCOV_INSTRUMENT_ALL
	bool "Instrument all code by default"
	depends on KCOV
	default y
	help
	  If you are doing generic system call fuzzing (like e.g. syzkaller),
	  then you will want to instrument the whole kernel and you should
	  say y here. If you are doing more targeted fuzzing (like e.g.
	  filesystem fuzzing with AFL) then you will want to enable coverage
	  for more specific subsets of files, and should say n here.

config KCOV_IRQ_AREA_SIZE
	hex "Size of interrupt coverage collection area in words"
	depends on KCOV
	default 0x40000
	help
	  KCOV uses preallocated per-cpu areas to collect coverage from
	  soft interrupts. This specifies the size of those areas in the
	  number of unsigned long words.

menuconfig RUNTIME_TESTING_MENU
	bool "Runtime Testing"
	def_bool y

if RUNTIME_TESTING_MENU

config LKDTM
	tristate "Linux Kernel Dump Test Tool Module"
	depends on DEBUG_FS
	help
	This module enables testing of the different dumping mechanisms by
	inducing system failures at predefined crash points.
	If you don't need it: say N
	Choose M here to compile this code as a module. The module will be
	called lkdtm.

	Documentation on how to use the module can be found in
	Documentation/fault-injection/provoke-crashes.rst

config TEST_LIST_SORT
	tristate "Linked list sorting test" if !KUNIT_ALL_TESTS
	depends on KUNIT
	default KUNIT_ALL_TESTS
	help
	  Enable this to turn on 'list_sort()' function test. This test is
	  executed only once during system boot (so affects only boot time),
	  or at module load time.

	  If unsure, say N.

config TEST_MIN_HEAP
	tristate "Min heap test"
	depends on DEBUG_KERNEL || m
	help
	  Enable this to turn on min heap function tests. This test is
	  executed only once during system boot (so affects only boot time),
	  or at module load time.

	  If unsure, say N.

config TEST_SORT
	tristate "Array-based sort test" if !KUNIT_ALL_TESTS
	depends on KUNIT
	default KUNIT_ALL_TESTS
	help
	  This option enables the self-test function of 'sort()' at boot,
	  or at module load time.

	  If unsure, say N.

config TEST_DIV64
	tristate "64bit/32bit division and modulo test"
	depends on DEBUG_KERNEL || m
	help
	  Enable this to turn on 'do_div()' function test. This test is
	  executed only once during system boot (so affects only boot time),
	  or at module load time.

	  If unsure, say N.

config KPROBES_SANITY_TEST
	bool "Kprobes sanity tests"
	depends on DEBUG_KERNEL
	depends on KPROBES
	help
	  This option provides for testing basic kprobes functionality on
	  boot. Samples of kprobe and kretprobe are inserted and
	  verified for functionality.

	  Say N if you are unsure.

config BACKTRACE_SELF_TEST
	tristate "Self test for the backtrace code"
	depends on DEBUG_KERNEL
	help
	  This option provides a kernel module that can be used to test
	  the kernel stack backtrace code. This option is not useful
	  for distributions or general kernels, but only for kernel
	  developers working on architecture code.

	  Note that if you want to also test saved backtraces, you will
	  have to enable STACKTRACE as well.

	  Say N if you are unsure.

config RBTREE_TEST
	tristate "Red-Black tree test"
	depends on DEBUG_KERNEL
	help
	  A benchmark measuring the performance of the rbtree library.
	  Also includes rbtree invariant checks.

config REED_SOLOMON_TEST
	tristate "Reed-Solomon library test"
	depends on DEBUG_KERNEL || m
	select REED_SOLOMON
	select REED_SOLOMON_ENC16
	select REED_SOLOMON_DEC16
	help
	  This option enables the self-test function of rslib at boot,
	  or at module load time.

	  If unsure, say N.

config INTERVAL_TREE_TEST
	tristate "Interval tree test"
	depends on DEBUG_KERNEL
	select INTERVAL_TREE
	help
	  A benchmark measuring the performance of the interval tree library

config PERCPU_TEST
	tristate "Per cpu operations test"
	depends on m && DEBUG_KERNEL
	help
	  Enable this option to build test module which validates per-cpu
	  operations.

	  If unsure, say N.

config ATOMIC64_SELFTEST
	tristate "Perform an atomic64_t self-test"
	help
	  Enable this option to test the atomic64_t functions at boot or
	  at module load time.

	  If unsure, say N.

config ASYNC_RAID6_TEST
	tristate "Self test for hardware accelerated raid6 recovery"
	depends on ASYNC_RAID6_RECOV
	select ASYNC_MEMCPY
	help
	  This is a one-shot self test that permutes through the
	  recovery of all the possible two disk failure scenarios for a
	  N-disk array.  Recovery is performed with the asynchronous
	  raid6 recovery routines, and will optionally use an offload
	  engine if one is available.

	  If unsure, say N.

config TEST_HEXDUMP
	tristate "Test functions located in the hexdump module at runtime"

config STRING_SELFTEST
	tristate "Test string functions at runtime"

config TEST_STRING_HELPERS
	tristate "Test functions located in the string_helpers module at runtime"

config TEST_STRSCPY
	tristate "Test strscpy*() family of functions at runtime"

config TEST_KSTRTOX
	tristate "Test kstrto*() family of functions at runtime"

config TEST_PRINTF
	tristate "Test printf() family of functions at runtime"

config TEST_SCANF
	tristate "Test scanf() family of functions at runtime"

config TEST_BITMAP
	tristate "Test bitmap_*() family of functions at runtime"
	help
	  Enable this option to test the bitmap functions at boot.

	  If unsure, say N.

config TEST_UUID
	tristate "Test functions located in the uuid module at runtime"

config TEST_XARRAY
	tristate "Test the XArray code at runtime"

config TEST_OVERFLOW
	tristate "Test check_*_overflow() functions at runtime"

config TEST_RHASHTABLE
	tristate "Perform selftest on resizable hash table"
	help
	  Enable this option to test the rhashtable functions at boot.

	  If unsure, say N.

config TEST_HASH
	tristate "Perform selftest on hash functions"
	help
	  Enable this option to test the kernel's integer (<linux/hash.h>),
	  string (<linux/stringhash.h>), and siphash (<linux/siphash.h>)
	  hash functions on boot (or module load).

	  This is intended to help people writing architecture-specific
	  optimized versions.  If unsure, say N.

config TEST_IDA
	tristate "Perform selftest on IDA functions"

config TEST_PARMAN
	tristate "Perform selftest on priority array manager"
	depends on PARMAN
	help
	  Enable this option to test priority array manager on boot
	  (or module load).

	  If unsure, say N.

config TEST_IRQ_TIMINGS
	bool "IRQ timings selftest"
	depends on IRQ_TIMINGS
	help
	  Enable this option to test the irq timings code on boot.

	  If unsure, say N.

config TEST_LKM
	tristate "Test module loading with 'hello world' module"
	depends on m
	help
	  This builds the "test_module" module that emits "Hello, world"
	  on printk when loaded. It is designed to be used for basic
	  evaluation of the module loading subsystem (for example when
	  validating module verification). It lacks any extra dependencies,
	  and will not normally be loaded by the system unless explicitly
	  requested by name.

	  If unsure, say N.

config TEST_BITOPS
	tristate "Test module for compilation of bitops operations"
	depends on m
	help
	  This builds the "test_bitops" module that is much like the
	  TEST_LKM module except that it does a basic exercise of the
	  set/clear_bit macros and get_count_order/long to make sure there are
	  no compiler warnings from C=1 sparse checker or -Wextra
	  compilations. It has no dependencies and doesn't run or load unless
	  explicitly requested by name.  for example: modprobe test_bitops.

	  If unsure, say N.

config TEST_VMALLOC
	tristate "Test module for stress/performance analysis of vmalloc allocator"
	default n
       depends on MMU
	depends on m
	help
	  This builds the "test_vmalloc" module that should be used for
	  stress and performance analysis. So, any new change for vmalloc
	  subsystem can be evaluated from performance and stability point
	  of view.

	  If unsure, say N.

config TEST_USER_COPY
	tristate "Test user/kernel boundary protections"
	depends on m
	help
	  This builds the "test_user_copy" module that runs sanity checks
	  on the copy_to/from_user infrastructure, making sure basic
	  user/kernel boundary testing is working. If it fails to load,
	  a regression has been detected in the user/kernel memory boundary
	  protections.

	  If unsure, say N.

config TEST_BPF
	tristate "Test BPF filter functionality"
	depends on m && NET
	help
	  This builds the "test_bpf" module that runs various test vectors
	  against the BPF interpreter or BPF JIT compiler depending on the
	  current setting. This is in particular useful for BPF JIT compiler
	  development, but also to run regression tests against changes in
	  the interpreter code. It also enables test stubs for eBPF maps and
	  verifier used by user space verifier testsuite.

	  If unsure, say N.

config TEST_BLACKHOLE_DEV
	tristate "Test blackhole netdev functionality"
	depends on m && NET
	help
	  This builds the "test_blackhole_dev" module that validates the
	  data path through this blackhole netdev.

	  If unsure, say N.

config FIND_BIT_BENCHMARK
	tristate "Test find_bit functions"
	help
	  This builds the "test_find_bit" module that measure find_*_bit()
	  functions performance.

	  If unsure, say N.

config TEST_FIRMWARE
	tristate "Test firmware loading via userspace interface"
	depends on FW_LOADER
	help
	  This builds the "test_firmware" module that creates a userspace
	  interface for testing firmware loading. This can be used to
	  control the triggering of firmware loading without needing an
	  actual firmware-using device. The contents can be rechecked by
	  userspace.

	  If unsure, say N.

config TEST_SYSCTL
	tristate "sysctl test driver"
	depends on PROC_SYSCTL
	help
	  This builds the "test_sysctl" module. This driver enables to test the
	  proc sysctl interfaces available to drivers safely without affecting
	  production knobs which might alter system functionality.

	  If unsure, say N.

config BITFIELD_KUNIT
	tristate "KUnit test bitfield functions at runtime"
	depends on KUNIT
	help
	  Enable this option to test the bitfield functions at boot.

	  KUnit tests run during boot and output the results to the debug log
	  in TAP format (http://testanything.org/). Only useful for kernel devs
	  running the KUnit test harness, and not intended for inclusion into a
	  production build.

	  For more information on KUnit and unit tests in general please refer
	  to the KUnit documentation in Documentation/dev-tools/kunit/.

	  If unsure, say N.

config RESOURCE_KUNIT_TEST
	tristate "KUnit test for resource API"
	depends on KUNIT
	help
	  This builds the resource API unit test.
	  Tests the logic of API provided by resource.c and ioport.h.
	  For more information on KUnit and unit tests in general please refer
	  to the KUnit documentation in Documentation/dev-tools/kunit/.

	  If unsure, say N.

config SYSCTL_KUNIT_TEST
	tristate "KUnit test for sysctl" if !KUNIT_ALL_TESTS
	depends on KUNIT
	default KUNIT_ALL_TESTS
	help
	  This builds the proc sysctl unit test, which runs on boot.
	  Tests the API contract and implementation correctness of sysctl.
	  For more information on KUnit and unit tests in general please refer
	  to the KUnit documentation in Documentation/dev-tools/kunit/.

	  If unsure, say N.

config LIST_KUNIT_TEST
	tristate "KUnit Test for Kernel Linked-list structures" if !KUNIT_ALL_TESTS
	depends on KUNIT
	default KUNIT_ALL_TESTS
	help
	  This builds the linked list KUnit test suite.
	  It tests that the API and basic functionality of the list_head type
	  and associated macros.

	  KUnit tests run during boot and output the results to the debug log
	  in TAP format (https://testanything.org/). Only useful for kernel devs
	  running the KUnit test harness, and not intended for inclusion into a
	  production build.

	  For more information on KUnit and unit tests in general please refer
	  to the KUnit documentation in Documentation/dev-tools/kunit/.

	  If unsure, say N.

config LINEAR_RANGES_TEST
	tristate "KUnit test for linear_ranges"
	depends on KUNIT
	select LINEAR_RANGES
	help
	  This builds the linear_ranges unit test, which runs on boot.
	  Tests the linear_ranges logic correctness.
	  For more information on KUnit and unit tests in general please refer
	  to the KUnit documentation in Documentation/dev-tools/kunit/.

	  If unsure, say N.

config CMDLINE_KUNIT_TEST
	tristate "KUnit test for cmdline API"
	depends on KUNIT
	help
	  This builds the cmdline API unit test.
	  Tests the logic of API provided by cmdline.c.
	  For more information on KUnit and unit tests in general please refer
	  to the KUnit documentation in Documentation/dev-tools/kunit/.

	  If unsure, say N.

config BITS_TEST
	tristate "KUnit test for bits.h"
	depends on KUNIT
	help
	  This builds the bits unit test.
	  Tests the logic of macros defined in bits.h.
	  For more information on KUnit and unit tests in general please refer
	  to the KUnit documentation in Documentation/dev-tools/kunit/.

	  If unsure, say N.

config SLUB_KUNIT_TEST
	tristate "KUnit test for SLUB cache error detection" if !KUNIT_ALL_TESTS
	depends on SLUB_DEBUG && KUNIT
	default KUNIT_ALL_TESTS
	help
	  This builds SLUB allocator unit test.
	  Tests SLUB cache debugging functionality.
	  For more information on KUnit and unit tests in general please refer
	  to the KUnit documentation in Documentation/dev-tools/kunit/.

	  If unsure, say N.

config RATIONAL_KUNIT_TEST
	tristate "KUnit test for rational.c" if !KUNIT_ALL_TESTS
	depends on KUNIT && RATIONAL
	default KUNIT_ALL_TESTS
	help
	  This builds the rational math unit test.
	  For more information on KUnit and unit tests in general please refer
	  to the KUnit documentation in Documentation/dev-tools/kunit/.

	  If unsure, say N.

config TEST_UDELAY
	tristate "udelay test driver"
	help
	  This builds the "udelay_test" module that helps to make sure
	  that udelay() is working properly.

	  If unsure, say N.

config TEST_STATIC_KEYS
	tristate "Test static keys"
	depends on m
	help
	  Test the static key interfaces.

	  If unsure, say N.

config TEST_KMOD
	tristate "kmod stress tester"
	depends on m
	depends on NETDEVICES && NET_CORE && INET # for TUN
	depends on BLOCK
	select TEST_LKM
	select XFS_FS
	select TUN
	select BTRFS_FS
	help
	  Test the kernel's module loading mechanism: kmod. kmod implements
	  support to load modules using the Linux kernel's usermode helper.
	  This test provides a series of tests against kmod.

	  Although technically you can either build test_kmod as a module or
	  into the kernel we disallow building it into the kernel since
	  it stress tests request_module() and this will very likely cause
	  some issues by taking over precious threads available from other
	  module load requests, ultimately this could be fatal.

	  To run tests run:

	  tools/testing/selftests/kmod/kmod.sh --help

	  If unsure, say N.

config TEST_DEBUG_VIRTUAL
	tristate "Test CONFIG_DEBUG_VIRTUAL feature"
	depends on DEBUG_VIRTUAL
	help
	  Test the kernel's ability to detect incorrect calls to
	  virt_to_phys() done against the non-linear part of the
	  kernel's virtual address map.

	  If unsure, say N.

config TEST_MEMCAT_P
	tristate "Test memcat_p() helper function"
	help
	  Test the memcat_p() helper for correctly merging two
	  pointer arrays together.

	  If unsure, say N.

config TEST_LIVEPATCH
	tristate "Test livepatching"
	default n
	depends on DYNAMIC_DEBUG
	depends on LIVEPATCH
	depends on m
	help
	  Test kernel livepatching features for correctness.  The tests will
	  load test modules that will be livepatched in various scenarios.

	  To run all the livepatching tests:

	  make -C tools/testing/selftests TARGETS=livepatch run_tests

	  Alternatively, individual tests may be invoked:

	  tools/testing/selftests/livepatch/test-callbacks.sh
	  tools/testing/selftests/livepatch/test-livepatch.sh
	  tools/testing/selftests/livepatch/test-shadow-vars.sh

	  If unsure, say N.

config TEST_OBJAGG
	tristate "Perform selftest on object aggreration manager"
	default n
	depends on OBJAGG
	help
	  Enable this option to test object aggregation manager on boot
	  (or module load).


config TEST_STACKINIT
	tristate "Test level of stack variable initialization"
	help
	  Test if the kernel is zero-initializing stack variables and
	  padding. Coverage is controlled by compiler flags,
	  CONFIG_GCC_PLUGIN_STRUCTLEAK, CONFIG_GCC_PLUGIN_STRUCTLEAK_BYREF,
	  or CONFIG_GCC_PLUGIN_STRUCTLEAK_BYREF_ALL.

	  If unsure, say N.

config TEST_MEMINIT
	tristate "Test heap/page initialization"
	help
	  Test if the kernel is zero-initializing heap and page allocations.
	  This can be useful to test init_on_alloc and init_on_free features.

	  If unsure, say N.

config TEST_HMM
	tristate "Test HMM (Heterogeneous Memory Management)"
	depends on TRANSPARENT_HUGEPAGE
	depends on DEVICE_PRIVATE
	select HMM_MIRROR
	select MMU_NOTIFIER
	help
	  This is a pseudo device driver solely for testing HMM.
	  Say M here if you want to build the HMM test module.
	  Doing so will allow you to run tools/testing/selftest/vm/hmm-tests.

	  If unsure, say N.

config TEST_FREE_PAGES
	tristate "Test freeing pages"
	help
	  Test that a memory leak does not occur due to a race between
	  freeing a block of pages and a speculative page reference.
	  Loading this module is safe if your kernel has the bug fixed.
	  If the bug is not fixed, it will leak gigabytes of memory and
	  probably OOM your system.

config TEST_FPU
	tristate "Test floating point operations in kernel space"
	depends on X86 && !KCOV_INSTRUMENT_ALL
	help
	  Enable this option to add /sys/kernel/debug/selftest_helpers/test_fpu
	  which will trigger a sequence of floating point operations. This is used
	  for self-testing floating point control register setting in
	  kernel_fpu_begin().

	  If unsure, say N.

config TEST_CLOCKSOURCE_WATCHDOG
	tristate "Test clocksource watchdog in kernel space"
	depends on CLOCKSOURCE_WATCHDOG
	help
	  Enable this option to create a kernel module that will trigger
	  a test of the clocksource watchdog.  This module may be loaded
	  via modprobe or insmod in which case it will run upon being
	  loaded, or it may be built in, in which case it will run
	  shortly after boot.

	  If unsure, say N.

endif # RUNTIME_TESTING_MENU

config ARCH_USE_MEMTEST
	bool
	help
	  An architecture should select this when it uses early_memtest()
	  during boot process.

config MEMTEST
	bool "Memtest"
	depends on ARCH_USE_MEMTEST
	help
	  This option adds a kernel parameter 'memtest', which allows memtest
	  to be set and executed.
	        memtest=0, mean disabled; -- default
	        memtest=1, mean do 1 test pattern;
	        ...
	        memtest=17, mean do 17 test patterns.
	  If you are unsure how to answer this question, answer N.



config HYPERV_TESTING
	bool "Microsoft Hyper-V driver testing"
	default n
	depends on HYPERV && DEBUG_FS
	help
	  Select this option to enable Hyper-V vmbus testing.

endmenu # "Kernel Testing and Coverage"

source "Documentation/Kconfig"

endmenu # Kernel hacking<|MERGE_RESOLUTION|>--- conflicted
+++ resolved
@@ -346,11 +346,7 @@
 	int "Warn for stack frames larger than"
 	range 0 8192
 	default 2048 if GCC_PLUGIN_LATENT_ENTROPY
-<<<<<<< HEAD
-	default 1536 if (!64BIT && PARISC)
-=======
 	default 1536 if (!64BIT && (PARISC || XTENSA))
->>>>>>> 318a54c0
 	default 1024 if (!64BIT && !PARISC)
 	default 2048 if 64BIT
 	help
