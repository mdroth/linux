--- conflicted
+++ resolved
@@ -2977,7 +2977,6 @@
 			return;
 		if (!bio_integrity_prep(bio))
 			goto fail;
-<<<<<<< HEAD
 	}
 
 	rq = blk_mq_get_new_requests(q, plug, bio, nr_segs);
@@ -2987,17 +2986,6 @@
 		return;
 	}
 
-=======
-	}
-
-	rq = blk_mq_get_new_requests(q, plug, bio, nr_segs);
-	if (unlikely(!rq)) {
-fail:
-		blk_queue_exit(q);
-		return;
-	}
-
->>>>>>> 8e2f79f4
 done:
 	trace_block_getrq(bio);
 
