--- conflicted
+++ resolved
@@ -165,8 +165,6 @@
 
 	blk_set_default_limits(&q->limits);
 
-<<<<<<< HEAD
-=======
 	/*
 	 * If the caller didn't supply a lock, fall back to our embedded
 	 * per-queue locks
@@ -174,7 +172,6 @@
 	if (!q->queue_lock)
 		q->queue_lock = &q->__queue_lock;
 
->>>>>>> 80ffb3cc
 	/*
 	 * by default assume old behaviour and bounce for any highmem page
 	 */
@@ -335,7 +332,6 @@
  *   hardware.
  **/
 void blk_queue_logical_block_size(struct request_queue *q, unsigned short size)
-<<<<<<< HEAD
 {
 	q->limits.logical_block_size = size;
 
@@ -389,65 +385,8 @@
 EXPORT_SYMBOL(blk_queue_alignment_offset);
 
 /**
- * blk_queue_io_min - set minimum request size for the queue
- * @q:	the request queue for the device
-=======
-{
-	q->limits.logical_block_size = size;
-
-	if (q->limits.physical_block_size < size)
-		q->limits.physical_block_size = size;
-
-	if (q->limits.io_min < q->limits.physical_block_size)
-		q->limits.io_min = q->limits.physical_block_size;
-}
-EXPORT_SYMBOL(blk_queue_logical_block_size);
-
-/**
- * blk_queue_physical_block_size - set physical block size for the queue
- * @q:  the request queue for the device
- * @size:  the physical block size, in bytes
- *
- * Description:
- *   This should be set to the lowest possible sector size that the
- *   hardware can operate on without reverting to read-modify-write
- *   operations.
- */
-void blk_queue_physical_block_size(struct request_queue *q, unsigned short size)
-{
-	q->limits.physical_block_size = size;
-
-	if (q->limits.physical_block_size < q->limits.logical_block_size)
-		q->limits.physical_block_size = q->limits.logical_block_size;
-
-	if (q->limits.io_min < q->limits.physical_block_size)
-		q->limits.io_min = q->limits.physical_block_size;
-}
-EXPORT_SYMBOL(blk_queue_physical_block_size);
-
-/**
- * blk_queue_alignment_offset - set physical block alignment offset
- * @q:	the request queue for the device
- * @offset: alignment offset in bytes
- *
- * Description:
- *   Some devices are naturally misaligned to compensate for things like
- *   the legacy DOS partition table 63-sector offset.  Low-level drivers
- *   should call this function for devices whose first sector is not
- *   naturally aligned.
- */
-void blk_queue_alignment_offset(struct request_queue *q, unsigned int offset)
-{
-	q->limits.alignment_offset =
-		offset & (q->limits.physical_block_size - 1);
-	q->limits.misaligned = 0;
-}
-EXPORT_SYMBOL(blk_queue_alignment_offset);
-
-/**
  * blk_limits_io_min - set minimum request size for a device
  * @limits: the queue limits
->>>>>>> 80ffb3cc
  * @min:  smallest I/O size in bytes
  *
  * Description:
@@ -456,17 +395,6 @@
  *   smallest I/O the device can perform without incurring a performance
  *   penalty.
  */
-<<<<<<< HEAD
-void blk_queue_io_min(struct request_queue *q, unsigned int min)
-{
-	q->limits.io_min = min;
-
-	if (q->limits.io_min < q->limits.logical_block_size)
-		q->limits.io_min = q->limits.logical_block_size;
-
-	if (q->limits.io_min < q->limits.physical_block_size)
-		q->limits.io_min = q->limits.physical_block_size;
-=======
 void blk_limits_io_min(struct queue_limits *limits, unsigned int min)
 {
 	limits->io_min = min;
@@ -496,7 +424,6 @@
 void blk_queue_io_min(struct request_queue *q, unsigned int min)
 {
 	blk_limits_io_min(&q->limits, min);
->>>>>>> 80ffb3cc
 }
 EXPORT_SYMBOL(blk_queue_io_min);
 
@@ -506,17 +433,12 @@
  * @opt:  optimal request size in bytes
  *
  * Description:
-<<<<<<< HEAD
- *   Drivers can call this function to set the preferred I/O request
- *   size for devices that report such a value.
-=======
  *   Storage devices may report an optimal I/O size, which is the
  *   device's preferred unit for sustained I/O.  This is rarely reported
  *   for disk drives.  For RAID arrays it is usually the stripe width or
  *   the internal track size.  A properly aligned multiple of
  *   optimal_io_size is the preferred request size for workloads where
  *   sustained throughput is desired.
->>>>>>> 80ffb3cc
  */
 void blk_queue_io_opt(struct request_queue *q, unsigned int opt)
 {
@@ -536,31 +458,7 @@
  **/
 void blk_queue_stack_limits(struct request_queue *t, struct request_queue *b)
 {
-<<<<<<< HEAD
-	/* zero is "infinity" */
-	t->limits.max_sectors = min_not_zero(queue_max_sectors(t),
-					     queue_max_sectors(b));
-
-	t->limits.max_hw_sectors = min_not_zero(queue_max_hw_sectors(t),
-						queue_max_hw_sectors(b));
-
-	t->limits.seg_boundary_mask = min_not_zero(queue_segment_boundary(t),
-						   queue_segment_boundary(b));
-
-	t->limits.max_phys_segments = min_not_zero(queue_max_phys_segments(t),
-						   queue_max_phys_segments(b));
-
-	t->limits.max_hw_segments = min_not_zero(queue_max_hw_segments(t),
-						 queue_max_hw_segments(b));
-
-	t->limits.max_segment_size = min_not_zero(queue_max_segment_size(t),
-						  queue_max_segment_size(b));
-
-	t->limits.logical_block_size = max(queue_logical_block_size(t),
-					   queue_logical_block_size(b));
-=======
 	blk_stack_limits(&t->limits, &b->limits, 0);
->>>>>>> 80ffb3cc
 
 	if (!t->queue_lock)
 		WARN_ON_ONCE(1);
@@ -630,8 +528,6 @@
 		return -1;
 	}
 
-<<<<<<< HEAD
-=======
 	/* Find lcm() of optimal I/O size */
 	if (t->io_opt && b->io_opt)
 		t->io_opt = (t->io_opt * b->io_opt) / gcd(t->io_opt, b->io_opt);
@@ -642,7 +538,6 @@
 	if (t->io_min && t->io_opt % t->io_min)
 		return -1;
 
->>>>>>> 80ffb3cc
 	return 0;
 }
 EXPORT_SYMBOL(blk_stack_limits);
