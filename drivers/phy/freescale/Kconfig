--- conflicted
+++ resolved
@@ -26,16 +26,15 @@
 	  Enable this to add support for the PCIE PHY as found on
 	  i.MX8M family of SOCs.
 
-<<<<<<< HEAD
+endif
+
 config PHY_FSL_LYNX_28G
 	tristate "Freescale Layerscape Lynx 28G SerDes PHY support"
+	depends on ARCH_LAYERSCAPE || COMPILE_TEST
 	depends on OF
 	select GENERIC_PHY
 	help
 	  Enable this to add support for the Lynx SerDes 28G PHY as
 	  found on NXP's Layerscape platforms such as LX2160A.
 	  Used to change the protocol running on SerDes lanes at runtime.
-	  Only useful for a restricted set of Ethernet protocols.
-=======
-endif
->>>>>>> 37fd8391
+	  Only useful for a restricted set of Ethernet protocols.