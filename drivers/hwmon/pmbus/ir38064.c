--- conflicted
+++ resolved
@@ -62,11 +62,7 @@
 
 MODULE_DEVICE_TABLE(i2c, ir38064_id);
 
-<<<<<<< HEAD
-static const struct of_device_id ir38064_of_match[] = {
-=======
 static const struct of_device_id __maybe_unused ir38064_of_match[] = {
->>>>>>> 89b35e3f
 	{ .compatible = "infineon,ir38060" },
 	{ .compatible = "infineon,ir38064" },
 	{ .compatible = "infineon,ir38164" },
