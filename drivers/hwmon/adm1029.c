--- conflicted
+++ resolved
@@ -203,14 +203,9 @@
 	return sprintf(buf, "%d\n", DIV_FROM_REG(data->fan_div[attr->index]));
 }
 
-<<<<<<< HEAD
-static ssize_t set_fan_div(struct device *dev, struct device_attribute *devattr,
-			   const char *buf, size_t count)
-=======
 static ssize_t fan_div_store(struct device *dev,
 			     struct device_attribute *devattr,
 			     const char *buf, size_t count)
->>>>>>> 0ecfebd2
 {
 	struct adm1029_data *data = dev_get_drvdata(dev);
 	struct i2c_client *client = data->client;
@@ -260,28 +255,6 @@
 }
 
 /* Access rights on sysfs. */
-<<<<<<< HEAD
-static SENSOR_DEVICE_ATTR(temp1_input, 0444, show_temp, NULL, 0);
-static SENSOR_DEVICE_ATTR(temp2_input, 0444, show_temp, NULL, 1);
-static SENSOR_DEVICE_ATTR(temp3_input, 0444, show_temp, NULL, 2);
-
-static SENSOR_DEVICE_ATTR(temp1_max, 0444, show_temp, NULL, 3);
-static SENSOR_DEVICE_ATTR(temp2_max, 0444, show_temp, NULL, 4);
-static SENSOR_DEVICE_ATTR(temp3_max, 0444, show_temp, NULL, 5);
-
-static SENSOR_DEVICE_ATTR(temp1_min, 0444, show_temp, NULL, 6);
-static SENSOR_DEVICE_ATTR(temp2_min, 0444, show_temp, NULL, 7);
-static SENSOR_DEVICE_ATTR(temp3_min, 0444, show_temp, NULL, 8);
-
-static SENSOR_DEVICE_ATTR(fan1_input, 0444, show_fan, NULL, 0);
-static SENSOR_DEVICE_ATTR(fan2_input, 0444, show_fan, NULL, 1);
-
-static SENSOR_DEVICE_ATTR(fan1_min, 0444, show_fan, NULL, 2);
-static SENSOR_DEVICE_ATTR(fan2_min, 0444, show_fan, NULL, 3);
-
-static SENSOR_DEVICE_ATTR(fan1_div, 0644, show_fan_div, set_fan_div, 0);
-static SENSOR_DEVICE_ATTR(fan2_div, 0644, show_fan_div, set_fan_div, 1);
-=======
 static SENSOR_DEVICE_ATTR_RO(temp1_input, temp, 0);
 static SENSOR_DEVICE_ATTR_RO(temp2_input, temp, 1);
 static SENSOR_DEVICE_ATTR_RO(temp3_input, temp, 2);
@@ -302,7 +275,6 @@
 
 static SENSOR_DEVICE_ATTR_RW(fan1_div, fan_div, 0);
 static SENSOR_DEVICE_ATTR_RW(fan2_div, fan_div, 1);
->>>>>>> 0ecfebd2
 
 static struct attribute *adm1029_attrs[] = {
 	&sensor_dev_attr_temp1_input.dev_attr.attr,
