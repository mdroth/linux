/*
 * Copyright 2021 Advanced Micro Devices, Inc.
 *
 * Permission is hereby granted, free of charge, to any person obtaining a
 * copy of this software and associated documentation files (the "Software"),
 * to deal in the Software without restriction, including without limitation
 * the rights to use, copy, modify, merge, publish, distribute, sublicense,
 * and/or sell copies of the Software, and to permit persons to whom the
 * Software is furnished to do so, subject to the following conditions:
 *
 * The above copyright notice and this permission notice shall be included in
 * all copies or substantial portions of the Software.
 *
 * THE SOFTWARE IS PROVIDED "AS IS", WITHOUT WARRANTY OF ANY KIND, EXPRESS OR
 * IMPLIED, INCLUDING BUT NOT LIMITED TO THE WARRANTIES OF MERCHANTABILITY,
 * FITNESS FOR A PARTICULAR PURPOSE AND NONINFRINGEMENT.  IN NO EVENT SHALL
 * THE COPYRIGHT HOLDER(S) OR AUTHOR(S) BE LIABLE FOR ANY CLAIM, DAMAGES OR
 * OTHER LIABILITY, WHETHER IN AN ACTION OF CONTRACT, TORT OR OTHERWISE,
 * ARISING FROM, OUT OF OR IN CONNECTION WITH THE SOFTWARE OR THE USE OR
 * OTHER DEALINGS IN THE SOFTWARE.
 *
 */
#ifndef SMU_13_0_6_PMFW_H
#define SMU_13_0_6_PMFW_H

#define NUM_VCLK_DPM_LEVELS   4
#define NUM_DCLK_DPM_LEVELS   4
#define NUM_SOCCLK_DPM_LEVELS 4
#define NUM_LCLK_DPM_LEVELS   4
#define NUM_UCLK_DPM_LEVELS   4
#define NUM_FCLK_DPM_LEVELS   4
#define NUM_XGMI_DPM_LEVELS   2
#define NUM_CXL_BITRATES      4
#define NUM_PCIE_BITRATES     4
#define NUM_XGMI_BITRATES     4
#define NUM_XGMI_WIDTHS       3

typedef enum {
/*0*/   FEATURE_DATA_CALCULATION            = 0,
/*1*/   FEATURE_DPM_CCLK                    = 1,
/*2*/   FEATURE_DPM_FCLK                    = 2,
/*3*/   FEATURE_DPM_GFXCLK                  = 3,
/*4*/   FEATURE_DPM_LCLK                    = 4,
/*5*/   FEATURE_DPM_SOCCLK                  = 5,
/*6*/   FEATURE_DPM_UCLK                    = 6,
/*7*/   FEATURE_DPM_VCN                     = 7,
/*8*/   FEATURE_DPM_XGMI                    = 8,
/*9*/   FEATURE_DS_FCLK                     = 9,
/*10*/  FEATURE_DS_GFXCLK                   = 10,
/*11*/  FEATURE_DS_LCLK                     = 11,
/*12*/  FEATURE_DS_MP0CLK                   = 12,
/*13*/  FEATURE_DS_MP1CLK                   = 13,
/*14*/  FEATURE_DS_MPIOCLK                  = 14,
/*15*/  FEATURE_DS_SOCCLK                   = 15,
/*16*/  FEATURE_DS_VCN                      = 16,
/*17*/  FEATURE_APCC_DFLL                   = 17,
/*18*/  FEATURE_APCC_PLUS                   = 18,
/*19*/  FEATURE_DF_CSTATE                   = 19,
/*20*/  FEATURE_CC6                         = 20,
/*21*/  FEATURE_PC6                         = 21,
/*22*/  FEATURE_CPPC                        = 22,
/*23*/  FEATURE_PPT                         = 23,
/*24*/  FEATURE_TDC                         = 24,
/*25*/  FEATURE_THERMAL                     = 25,
/*26*/  FEATURE_SOC_PCC                     = 26,
/*27*/  FEATURE_CCD_PCC                     = 27,
/*28*/  FEATURE_CCD_EDC                     = 28,
/*29*/  FEATURE_PROCHOT                     = 29,
/*30*/  FEATURE_DVO_CCLK                    = 30,
/*31*/  FEATURE_FDD_AID_HBM                 = 31,
/*32*/  FEATURE_FDD_AID_SOC                 = 32,
/*33*/  FEATURE_FDD_XCD_EDC                 = 33,
/*34*/  FEATURE_FDD_XCD_XVMIN               = 34,
/*35*/  FEATURE_FW_CTF                      = 35,
/*36*/  FEATURE_GFXOFF                      = 36,
/*37*/  FEATURE_SMU_CG                      = 37,
/*38*/  FEATURE_PSI7                        = 38,
/*39*/  FEATURE_CSTATE_BOOST                = 39,
/*40*/  FEATURE_XGMI_PER_LINK_PWR_DOWN      = 40,
/*41*/  FEATURE_CXL_QOS                     = 41,
/*42*/  FEATURE_SOC_DC_RTC                  = 42,
/*43*/  FEATURE_GFX_DC_RTC                  = 43,

/*44*/  NUM_FEATURES                        = 44
} FEATURE_LIST_e;

//enum for MPIO PCIe gen speed msgs
typedef enum {
  PCIE_LINK_SPEED_INDEX_TABLE_GEN1,
  PCIE_LINK_SPEED_INDEX_TABLE_GEN2,
  PCIE_LINK_SPEED_INDEX_TABLE_GEN3,
  PCIE_LINK_SPEED_INDEX_TABLE_GEN4,
  PCIE_LINK_SPEED_INDEX_TABLE_GEN4_ESM,
  PCIE_LINK_SPEED_INDEX_TABLE_GEN5,
  PCIE_LINK_SPEED_INDEX_TABLE_COUNT
} PCIE_LINK_SPEED_INDEX_TABLE_e;

typedef enum {
  VOLTAGE_COLD_0,
  VOLTAGE_COLD_1,
  VOLTAGE_COLD_2,
  VOLTAGE_COLD_3,
  VOLTAGE_COLD_4,
  VOLTAGE_COLD_5,
  VOLTAGE_COLD_6,
  VOLTAGE_COLD_7,
  VOLTAGE_MID_0,
  VOLTAGE_MID_1,
  VOLTAGE_MID_2,
  VOLTAGE_MID_3,
  VOLTAGE_MID_4,
  VOLTAGE_MID_5,
  VOLTAGE_MID_6,
  VOLTAGE_MID_7,
  VOLTAGE_HOT_0,
  VOLTAGE_HOT_1,
  VOLTAGE_HOT_2,
  VOLTAGE_HOT_3,
  VOLTAGE_HOT_4,
  VOLTAGE_HOT_5,
  VOLTAGE_HOT_6,
  VOLTAGE_HOT_7,
  VOLTAGE_GUARDBAND_COUNT
} GFX_GUARDBAND_e;

<<<<<<< HEAD
#define SMU_METRICS_TABLE_VERSION 0x9
=======
#define SMU_METRICS_TABLE_VERSION 0xB
>>>>>>> de927f6c

typedef struct __attribute__((packed, aligned(4))) {
  uint32_t AccumulationCounter;

  //TEMPERATURE
  uint32_t MaxSocketTemperature;
  uint32_t MaxVrTemperature;
  uint32_t MaxHbmTemperature;
  uint64_t MaxSocketTemperatureAcc;
  uint64_t MaxVrTemperatureAcc;
  uint64_t MaxHbmTemperatureAcc;

  //POWER
  uint32_t SocketPowerLimit;
  uint32_t MaxSocketPowerLimit;
  uint32_t SocketPower;

  //ENERGY
  uint64_t Timestamp;
  uint64_t SocketEnergyAcc;
  uint64_t CcdEnergyAcc;
  uint64_t XcdEnergyAcc;
  uint64_t AidEnergyAcc;
  uint64_t HbmEnergyAcc;

  //FREQUENCY
  uint32_t CclkFrequencyLimit;
  uint32_t GfxclkFrequencyLimit;
  uint32_t FclkFrequency;
  uint32_t UclkFrequency;
  uint32_t SocclkFrequency[4];
  uint32_t VclkFrequency[4];
  uint32_t DclkFrequency[4];
  uint32_t LclkFrequency[4];
  uint64_t GfxclkFrequencyAcc[8];
  uint64_t CclkFrequencyAcc[96];

  //FREQUENCY RANGE
  uint32_t MaxCclkFrequency;
  uint32_t MinCclkFrequency;
  uint32_t MaxGfxclkFrequency;
  uint32_t MinGfxclkFrequency;
  uint32_t FclkFrequencyTable[4];
  uint32_t UclkFrequencyTable[4];
  uint32_t SocclkFrequencyTable[4];
  uint32_t VclkFrequencyTable[4];
  uint32_t DclkFrequencyTable[4];
  uint32_t LclkFrequencyTable[4];
  uint32_t MaxLclkDpmRange;
  uint32_t MinLclkDpmRange;

  //XGMI
  uint32_t XgmiWidth;
  uint32_t XgmiBitrate;
  uint64_t XgmiReadBandwidthAcc[8];
  uint64_t XgmiWriteBandwidthAcc[8];

  //ACTIVITY
  uint32_t SocketC0Residency;
  uint32_t SocketGfxBusy;
  uint32_t DramBandwidthUtilization;
  uint64_t SocketC0ResidencyAcc;
  uint64_t SocketGfxBusyAcc;
  uint64_t DramBandwidthAcc;
  uint32_t MaxDramBandwidth;
  uint64_t DramBandwidthUtilizationAcc;
  uint64_t PcieBandwidthAcc[4];

  //THROTTLERS
  uint32_t ProchotResidencyAcc;
  uint32_t PptResidencyAcc;
  uint32_t SocketThmResidencyAcc;
  uint32_t VrThmResidencyAcc;
  uint32_t HbmThmResidencyAcc;
  uint32_t GfxLockXCDMak;

  // New Items at end to maintain driver compatibility
  uint32_t GfxclkFrequency[8];

  //PSNs
  uint64_t PublicSerialNumber_AID[4];
  uint64_t PublicSerialNumber_XCD[8];
  uint64_t PublicSerialNumber_CCD[12];

  //XGMI Data tranfser size
  uint64_t XgmiReadDataSizeAcc[8];//in KByte
  uint64_t XgmiWriteDataSizeAcc[8];//in KByte

  //PCIE BW Data and error count
  uint32_t PcieBandwidth[4];
  uint32_t PCIeL0ToRecoveryCountAcc;      // The Pcie counter itself is accumulated
  uint32_t PCIenReplayAAcc;               // The Pcie counter itself is accumulated
  uint32_t PCIenReplayARolloverCountAcc;  // The Pcie counter itself is accumulated
  uint32_t PCIeNAKSentCountAcc;           // The Pcie counter itself is accumulated
  uint32_t PCIeNAKReceivedCountAcc;       // The Pcie counter itself is accumulated
<<<<<<< HEAD
} MetricsTable_t;
=======

  // VCN/JPEG ACTIVITY
  uint32_t VcnBusy[4];
  uint32_t JpegBusy[32];
} MetricsTableX_t;

typedef struct __attribute__((packed, aligned(4))) {
  uint32_t AccumulationCounter;

  //TEMPERATURE
  uint32_t MaxSocketTemperature;
  uint32_t MaxVrTemperature;
  uint32_t MaxHbmTemperature;
  uint64_t MaxSocketTemperatureAcc;
  uint64_t MaxVrTemperatureAcc;
  uint64_t MaxHbmTemperatureAcc;

  //POWER
  uint32_t SocketPowerLimit;
  uint32_t MaxSocketPowerLimit;
  uint32_t SocketPower;

  //ENERGY
  uint64_t Timestamp;
  uint64_t SocketEnergyAcc;
  uint64_t CcdEnergyAcc;
  uint64_t XcdEnergyAcc;
  uint64_t AidEnergyAcc;
  uint64_t HbmEnergyAcc;

  //FREQUENCY
  uint32_t CclkFrequencyLimit;
  uint32_t GfxclkFrequencyLimit;
  uint32_t FclkFrequency;
  uint32_t UclkFrequency;
  uint32_t SocclkFrequency[4];
  uint32_t VclkFrequency[4];
  uint32_t DclkFrequency[4];
  uint32_t LclkFrequency[4];
  uint64_t GfxclkFrequencyAcc[8];
  uint64_t CclkFrequencyAcc[96];

  //FREQUENCY RANGE
  uint32_t MaxCclkFrequency;
  uint32_t MinCclkFrequency;
  uint32_t MaxGfxclkFrequency;
  uint32_t MinGfxclkFrequency;
  uint32_t FclkFrequencyTable[4];
  uint32_t UclkFrequencyTable[4];
  uint32_t SocclkFrequencyTable[4];
  uint32_t VclkFrequencyTable[4];
  uint32_t DclkFrequencyTable[4];
  uint32_t LclkFrequencyTable[4];
  uint32_t MaxLclkDpmRange;
  uint32_t MinLclkDpmRange;

  //XGMI
  uint32_t XgmiWidth;
  uint32_t XgmiBitrate;
  uint64_t XgmiReadBandwidthAcc[8];
  uint64_t XgmiWriteBandwidthAcc[8];

  //ACTIVITY
  uint32_t SocketC0Residency;
  uint32_t SocketGfxBusy;
  uint32_t DramBandwidthUtilization;
  uint64_t SocketC0ResidencyAcc;
  uint64_t SocketGfxBusyAcc;
  uint64_t DramBandwidthAcc;
  uint32_t MaxDramBandwidth;
  uint64_t DramBandwidthUtilizationAcc;
  uint64_t PcieBandwidthAcc[4];

  //THROTTLERS
  uint32_t ProchotResidencyAcc;
  uint32_t PptResidencyAcc;
  uint32_t SocketThmResidencyAcc;
  uint32_t VrThmResidencyAcc;
  uint32_t HbmThmResidencyAcc;
  uint32_t GfxLockXCDMak;

  // New Items at end to maintain driver compatibility
  uint32_t GfxclkFrequency[8];

  //PSNs
  uint64_t PublicSerialNumber_AID[4];
  uint64_t PublicSerialNumber_XCD[8];
  uint64_t PublicSerialNumber_CCD[12];

  //XGMI Data tranfser size
  uint64_t XgmiReadDataSizeAcc[8];//in KByte
  uint64_t XgmiWriteDataSizeAcc[8];//in KByte

  // VCN/JPEG ACTIVITY
  uint32_t VcnBusy[4];
  uint32_t JpegBusy[32];
} MetricsTableA_t;
>>>>>>> de927f6c

#define SMU_VF_METRICS_TABLE_VERSION 0x3

typedef struct __attribute__((packed, aligned(4))) {
  uint32_t AccumulationCounter;
  uint32_t InstGfxclk_TargFreq;
  uint64_t AccGfxclk_TargFreq;
  uint64_t AccGfxRsmuDpm_Busy;
} VfMetricsTable_t;

#endif<|MERGE_RESOLUTION|>--- conflicted
+++ resolved
@@ -123,11 +123,7 @@
   VOLTAGE_GUARDBAND_COUNT
 } GFX_GUARDBAND_e;
 
-<<<<<<< HEAD
-#define SMU_METRICS_TABLE_VERSION 0x9
-=======
 #define SMU_METRICS_TABLE_VERSION 0xB
->>>>>>> de927f6c
 
 typedef struct __attribute__((packed, aligned(4))) {
   uint32_t AccumulationCounter;
@@ -223,9 +219,6 @@
   uint32_t PCIenReplayARolloverCountAcc;  // The Pcie counter itself is accumulated
   uint32_t PCIeNAKSentCountAcc;           // The Pcie counter itself is accumulated
   uint32_t PCIeNAKReceivedCountAcc;       // The Pcie counter itself is accumulated
-<<<<<<< HEAD
-} MetricsTable_t;
-=======
 
   // VCN/JPEG ACTIVITY
   uint32_t VcnBusy[4];
@@ -323,7 +316,6 @@
   uint32_t VcnBusy[4];
   uint32_t JpegBusy[32];
 } MetricsTableA_t;
->>>>>>> de927f6c
 
 #define SMU_VF_METRICS_TABLE_VERSION 0x3
 
