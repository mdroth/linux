--- conflicted
+++ resolved
@@ -1973,10 +1973,6 @@
 				dc->res_pool,
 			del_pipe->stream_res.stream_enc,
 			false);
-<<<<<<< HEAD
-#if defined(CONFIG_DRM_AMD_DC_DCN)
-=======
->>>>>>> 0a131b69
 	if (is_dp_128b_132b_signal(del_pipe)) {
 		update_hpo_dp_stream_engine_usage(
 			&new_ctx->res_ctx, dc->res_pool,
