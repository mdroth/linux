--- conflicted
+++ resolved
@@ -3979,27 +3979,6 @@
 	if (cp_psp == NULL || cp_psp->funcs.update_stream_config == NULL)
 		return;
 
-<<<<<<< HEAD
-		config.otg_inst = (uint8_t) pipe_ctx->stream_res.tg->inst;
-		/*stream_enc_inst*/
-		config.dig_fe = (uint8_t) pipe_ctx->stream_res.stream_enc->stream_enc_inst;
-		config.dig_be = pipe_ctx->stream->link->link_enc_hw_inst;
-#if defined(CONFIG_DRM_AMD_DC_DCN)
-		config.stream_enc_idx = pipe_ctx->stream_res.stream_enc->id - ENGINE_ID_DIGA;
-
-		if (pipe_ctx->stream->link->ep_type == DISPLAY_ENDPOINT_PHY ||
-				pipe_ctx->stream->link->ep_type == DISPLAY_ENDPOINT_USB4_DPIA) {
-			if (pipe_ctx->stream->link->ep_type == DISPLAY_ENDPOINT_PHY)
-				link_enc = pipe_ctx->stream->link->link_enc;
-			else if (pipe_ctx->stream->link->ep_type == DISPLAY_ENDPOINT_USB4_DPIA)
-				if (pipe_ctx->stream->link->dc->res_pool->funcs->link_encs_assign) {
-					link_enc = link_enc_cfg_get_link_enc_used_by_stream(
-							pipe_ctx->stream->ctx->dc,
-							pipe_ctx->stream);
-			}
-			// Initialize PHY ID with ABCDE - 01234 mapping except when it is B0
-			config.phy_idx = link_enc->transmitter - TRANSMITTER_UNIPHY_A;
-=======
 	if (pipe_ctx->stream->link->ep_type == DISPLAY_ENDPOINT_PHY)
 		link_enc = pipe_ctx->stream->link->link_enc;
 	else if (pipe_ctx->stream->link->ep_type == DISPLAY_ENDPOINT_USB4_DPIA &&
@@ -4010,7 +3989,6 @@
 	ASSERT(link_enc);
 	if (link_enc == NULL)
 		return;
->>>>>>> 94985da0
 
 	/* otg instance */
 	config.otg_inst = (uint8_t) pipe_ctx->stream_res.tg->inst;
