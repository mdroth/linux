/*
 * Copyright 2015 Advanced Micro Devices, Inc.
 *
 * Permission is hereby granted, free of charge, to any person obtaining a
 * copy of this software and associated documentation files (the "Software"),
 * to deal in the Software without restriction, including without limitation
 * the rights to use, copy, modify, merge, publish, distribute, sublicense,
 * and/or sell copies of the Software, and to permit persons to whom the
 * Software is furnished to do so, subject to the following conditions:
 *
 * The above copyright notice and this permission notice shall be included in
 * all copies or substantial portions of the Software.
 *
 * THE SOFTWARE IS PROVIDED "AS IS", WITHOUT WARRANTY OF ANY KIND, EXPRESS OR
 * IMPLIED, INCLUDING BUT NOT LIMITED TO THE WARRANTIES OF MERCHANTABILITY,
 * FITNESS FOR A PARTICULAR PURPOSE AND NONINFRINGEMENT.  IN NO EVENT SHALL
 * THE COPYRIGHT HOLDER(S) OR AUTHOR(S) BE LIABLE FOR ANY CLAIM, DAMAGES OR
 * OTHER LIABILITY, WHETHER IN AN ACTION OF CONTRACT, TORT OR OTHERWISE,
 * ARISING FROM, OUT OF OR IN CONNECTION WITH THE SOFTWARE OR THE USE OR
 * OTHER DEALINGS IN THE SOFTWARE.
 *
 * Authors: AMD
 *
 */

#ifndef __DC_HW_SEQUENCER_PRIVATE_H__
#define __DC_HW_SEQUENCER_PRIVATE_H__

#include "dc_types.h"

enum pipe_gating_control {
	PIPE_GATING_CONTROL_DISABLE = 0,
	PIPE_GATING_CONTROL_ENABLE,
	PIPE_GATING_CONTROL_INIT
};

struct dce_hwseq_wa {
	bool blnd_crtc_trigger;
	bool DEGVIDCN10_253;
	bool false_optc_underflow;
	bool DEGVIDCN10_254;
	bool DEGVIDCN21;
	bool disallow_self_refresh_during_multi_plane_transition;
	bool dp_hpo_and_otg_sequence;
	bool wait_hubpret_read_start_during_mpo_transition;
};

struct hwseq_wa_state {
	bool DEGVIDCN10_253_applied;
	bool disallow_self_refresh_during_multi_plane_transition_applied;
	unsigned int disallow_self_refresh_during_multi_plane_transition_applied_on_frame;
};

struct pipe_ctx;
struct dc_state;
struct dc_stream_status;
struct dc_writeback_info;
struct dchub_init_data;
struct dc_static_screen_params;
struct resource_pool;
struct resource_context;
struct stream_resource;
struct dc_phy_addr_space_config;
struct dc_virtual_addr_space_config;
struct hubp;
struct dpp;
struct dce_hwseq;
struct timing_generator;
struct tg_color;
struct output_pixel_processor;
struct mpcc_blnd_cfg;

struct hwseq_private_funcs {

	void (*disable_stream_gating)(struct dc *dc, struct pipe_ctx *pipe_ctx);
	void (*enable_stream_gating)(struct dc *dc, struct pipe_ctx *pipe_ctx);
	void (*init_pipes)(struct dc *dc, struct dc_state *context);
	void (*reset_hw_ctx_wrap)(struct dc *dc, struct dc_state *context);
	void (*update_plane_addr)(const struct dc *dc,
			struct pipe_ctx *pipe_ctx);
	void (*plane_atomic_disconnect)(struct dc *dc,
			struct dc_state *state,
			struct pipe_ctx *pipe_ctx);
	void (*update_mpcc)(struct dc *dc, struct pipe_ctx *pipe_ctx);
	bool (*set_input_transfer_func)(struct dc *dc,
				struct pipe_ctx *pipe_ctx,
				const struct dc_plane_state *plane_state);
	bool (*set_output_transfer_func)(struct dc *dc,
				struct pipe_ctx *pipe_ctx,
				const struct dc_stream_state *stream);
	void (*power_down)(struct dc *dc);
	void (*enable_display_pipe_clock_gating)(struct dc_context *ctx,
					bool clock_gating);
	bool (*enable_display_power_gating)(struct dc *dc,
					uint8_t controller_id,
					struct dc_bios *dcb,
					enum pipe_gating_control power_gating);
	void (*blank_pixel_data)(struct dc *dc,
			struct pipe_ctx *pipe_ctx,
			bool blank);
	enum dc_status (*enable_stream_timing)(
			struct pipe_ctx *pipe_ctx,
			struct dc_state *context,
			struct dc *dc);
	void (*edp_backlight_control)(struct dc_link *link,
			bool enable);
	void (*setup_vupdate_interrupt)(struct dc *dc,
			struct pipe_ctx *pipe_ctx);
	bool (*did_underflow_occur)(struct dc *dc, struct pipe_ctx *pipe_ctx);
	void (*init_blank)(struct dc *dc, struct timing_generator *tg);
	void (*disable_vga)(struct dce_hwseq *hws);
	void (*bios_golden_init)(struct dc *dc);
	void (*plane_atomic_power_down)(struct dc *dc,
			struct dpp *dpp,
			struct hubp *hubp);
	void (*plane_atomic_disable)(struct dc *dc, struct pipe_ctx *pipe_ctx);
	void (*enable_power_gating_plane)(struct dce_hwseq *hws,
		bool enable);
	void (*dpp_root_clock_control)(
			struct dce_hwseq *hws,
			unsigned int dpp_inst,
			bool clock_on);
	void (*dpp_pg_control)(struct dce_hwseq *hws,
			unsigned int dpp_inst,
			bool power_on);
	void (*hubp_pg_control)(struct dce_hwseq *hws,
			unsigned int hubp_inst,
			bool power_on);
	void (*dsc_pg_control)(struct dce_hwseq *hws,
			unsigned int dsc_inst,
			bool power_on);
	bool (*dsc_pg_status)(struct dce_hwseq *hws,
			unsigned int dsc_inst);
	void (*update_odm)(struct dc *dc, struct dc_state *context,
			struct pipe_ctx *pipe_ctx);
	void (*program_all_writeback_pipes_in_tree)(struct dc *dc,
			const struct dc_stream_state *stream,
			struct dc_state *context);
	bool (*s0i3_golden_init_wa)(struct dc *dc);
	void (*set_hdr_multiplier)(struct pipe_ctx *pipe_ctx);
	void (*verify_allow_pstate_change_high)(struct dc *dc);
	void (*program_pipe)(struct dc *dc,
			struct pipe_ctx *pipe_ctx,
			struct dc_state *context);
	bool (*wait_for_blank_complete)(struct output_pixel_processor *opp);
	void (*dccg_init)(struct dce_hwseq *hws);
	bool (*set_blend_lut)(struct pipe_ctx *pipe_ctx,
			const struct dc_plane_state *plane_state);
	bool (*set_shaper_3dlut)(struct pipe_ctx *pipe_ctx,
			const struct dc_plane_state *plane_state);
	bool (*set_mcm_luts)(struct pipe_ctx *pipe_ctx,
			const struct dc_plane_state *plane_state);
	void (*PLAT_58856_wa)(struct dc_state *context,
			struct pipe_ctx *pipe_ctx);
	void (*setup_hpo_hw_control)(const struct dce_hwseq *hws, bool enable);
	void (*enable_plane)(struct dc *dc, struct pipe_ctx *pipe_ctx,
			       struct dc_state *context);
	void (*program_mall_pipe_config)(struct dc *dc, struct dc_state *context);
	void (*update_force_pstate)(struct dc *dc, struct dc_state *context);
	void (*update_mall_sel)(struct dc *dc, struct dc_state *context);
	unsigned int (*calculate_dccg_k1_k2_values)(struct pipe_ctx *pipe_ctx,
			unsigned int *k1_div,
			unsigned int *k2_div);
	void (*set_pixels_per_cycle)(struct pipe_ctx *pipe_ctx);
	void (*resync_fifo_dccg_dio)(struct dce_hwseq *hws, struct dc *dc,
			struct dc_state *context);
	enum dc_status (*apply_single_controller_ctx_to_hw)(
			struct pipe_ctx *pipe_ctx,
			struct dc_state *context,
			struct dc *dc);
	bool (*is_dp_dig_pixel_rate_div_policy)(struct pipe_ctx *pipe_ctx);
<<<<<<< HEAD
#endif
=======
>>>>>>> b344e64f
	void (*reset_back_end_for_pipe)(struct dc *dc,
			struct pipe_ctx *pipe_ctx,
			struct dc_state *context);
};

struct dce_hwseq {
	struct dc_context *ctx;
	const struct dce_hwseq_registers *regs;
	const struct dce_hwseq_shift *shifts;
	const struct dce_hwseq_mask *masks;
	struct dce_hwseq_wa wa;
	struct hwseq_wa_state wa_state;
	struct hwseq_private_funcs funcs;

	PHYSICAL_ADDRESS_LOC fb_base;
	PHYSICAL_ADDRESS_LOC fb_top;
	PHYSICAL_ADDRESS_LOC fb_offset;
	PHYSICAL_ADDRESS_LOC uma_top;
};

#endif /* __DC_HW_SEQUENCER_PRIVATE_H__ */<|MERGE_RESOLUTION|>--- conflicted
+++ resolved
@@ -169,10 +169,6 @@
 			struct dc_state *context,
 			struct dc *dc);
 	bool (*is_dp_dig_pixel_rate_div_policy)(struct pipe_ctx *pipe_ctx);
-<<<<<<< HEAD
-#endif
-=======
->>>>>>> b344e64f
 	void (*reset_back_end_for_pipe)(struct dc *dc,
 			struct pipe_ctx *pipe_ctx,
 			struct dc_state *context);
