// SPDX-License-Identifier: GPL-2.0-only
/*
 * Copyright (C) 2015 Broadcom
 */

/**
 * DOC: VC4 HVS module.
 *
 * The Hardware Video Scaler (HVS) is the piece of hardware that does
 * translation, scaling, colorspace conversion, and compositing of
 * pixels stored in framebuffers into a FIFO of pixels going out to
 * the Pixel Valve (CRTC).  It operates at the system clock rate (the
 * system audio clock gate, specifically), which is much higher than
 * the pixel clock rate.
 *
 * There is a single global HVS, with multiple output FIFOs that can
 * be consumed by the PVs.  This file just manages the resources for
 * the HVS, while the vc4_crtc.c code actually drives HVS setup for
 * each CRTC.
 */

#include <linux/bitfield.h>
#include <linux/clk.h>
#include <linux/component.h>
#include <linux/platform_device.h>

#include <drm/drm_atomic_helper.h>
#include <drm/drm_drv.h>
#include <drm/drm_vblank.h>

#include "vc4_drv.h"
#include "vc4_regs.h"

static const struct debugfs_reg32 hvs_regs[] = {
	VC4_REG32(SCALER_DISPCTRL),
	VC4_REG32(SCALER_DISPSTAT),
	VC4_REG32(SCALER_DISPID),
	VC4_REG32(SCALER_DISPECTRL),
	VC4_REG32(SCALER_DISPPROF),
	VC4_REG32(SCALER_DISPDITHER),
	VC4_REG32(SCALER_DISPEOLN),
	VC4_REG32(SCALER_DISPLIST0),
	VC4_REG32(SCALER_DISPLIST1),
	VC4_REG32(SCALER_DISPLIST2),
	VC4_REG32(SCALER_DISPLSTAT),
	VC4_REG32(SCALER_DISPLACT0),
	VC4_REG32(SCALER_DISPLACT1),
	VC4_REG32(SCALER_DISPLACT2),
	VC4_REG32(SCALER_DISPCTRL0),
	VC4_REG32(SCALER_DISPBKGND0),
	VC4_REG32(SCALER_DISPSTAT0),
	VC4_REG32(SCALER_DISPBASE0),
	VC4_REG32(SCALER_DISPCTRL1),
	VC4_REG32(SCALER_DISPBKGND1),
	VC4_REG32(SCALER_DISPSTAT1),
	VC4_REG32(SCALER_DISPBASE1),
	VC4_REG32(SCALER_DISPCTRL2),
	VC4_REG32(SCALER_DISPBKGND2),
	VC4_REG32(SCALER_DISPSTAT2),
	VC4_REG32(SCALER_DISPBASE2),
	VC4_REG32(SCALER_DISPALPHA2),
	VC4_REG32(SCALER_OLEDOFFS),
	VC4_REG32(SCALER_OLEDCOEF0),
	VC4_REG32(SCALER_OLEDCOEF1),
	VC4_REG32(SCALER_OLEDCOEF2),
};

void vc4_hvs_dump_state(struct vc4_hvs *hvs)
{
<<<<<<< HEAD
	struct drm_printer p = drm_info_printer(&hvs->pdev->dev);
	int i;
=======
	struct drm_device *drm = &hvs->vc4->base;
	struct drm_printer p = drm_info_printer(&hvs->pdev->dev);
	int idx, i;

	if (!drm_dev_enter(drm, &idx))
		return;
>>>>>>> 7365df19

	drm_print_regset32(&p, &hvs->regset);

	DRM_INFO("HVS ctx:\n");
	for (i = 0; i < 64; i += 4) {
		DRM_INFO("0x%08x (%s): 0x%08x 0x%08x 0x%08x 0x%08x\n",
			 i * 4, i < HVS_BOOTLOADER_DLIST_END ? "B" : "D",
			 readl((u32 __iomem *)hvs->dlist + i + 0),
			 readl((u32 __iomem *)hvs->dlist + i + 1),
			 readl((u32 __iomem *)hvs->dlist + i + 2),
			 readl((u32 __iomem *)hvs->dlist + i + 3));
	}

	drm_dev_exit(idx);
}

static int vc4_hvs_debugfs_underrun(struct seq_file *m, void *data)
{
	struct drm_info_node *node = m->private;
	struct drm_device *dev = node->minor->dev;
	struct vc4_dev *vc4 = to_vc4_dev(dev);
	struct drm_printer p = drm_seq_file_printer(m);

	drm_printf(&p, "%d\n", atomic_read(&vc4->underrun));

	return 0;
}

static int vc4_hvs_debugfs_dlist(struct seq_file *m, void *data)
{
	struct drm_info_node *node = m->private;
	struct drm_device *dev = node->minor->dev;
	struct vc4_dev *vc4 = to_vc4_dev(dev);
	struct vc4_hvs *hvs = vc4->hvs;
	struct drm_printer p = drm_seq_file_printer(m);
	unsigned int next_entry_start = 0;
	unsigned int i, j;
	u32 dlist_word, dispstat;

	for (i = 0; i < SCALER_CHANNELS_COUNT; i++) {
		dispstat = VC4_GET_FIELD(HVS_READ(SCALER_DISPSTATX(i)),
					 SCALER_DISPSTATX_MODE);
		if (dispstat == SCALER_DISPSTATX_MODE_DISABLED ||
		    dispstat == SCALER_DISPSTATX_MODE_EOF) {
			drm_printf(&p, "HVS chan %u disabled\n", i);
			continue;
		}

		drm_printf(&p, "HVS chan %u:\n", i);

		for (j = HVS_READ(SCALER_DISPLISTX(i)); j < 256; j++) {
			dlist_word = readl((u32 __iomem *)vc4->hvs->dlist + j);
			drm_printf(&p, "dlist: %02d: 0x%08x\n", j,
				   dlist_word);
			if (!next_entry_start ||
			    next_entry_start == j) {
				if (dlist_word & SCALER_CTL0_END)
					break;
				next_entry_start = j +
					VC4_GET_FIELD(dlist_word,
						      SCALER_CTL0_SIZE);
			}
		}
	}

	return 0;
}

/* The filter kernel is composed of dwords each containing 3 9-bit
 * signed integers packed next to each other.
 */
#define VC4_INT_TO_COEFF(coeff) (coeff & 0x1ff)
#define VC4_PPF_FILTER_WORD(c0, c1, c2)				\
	((((c0) & 0x1ff) << 0) |				\
	 (((c1) & 0x1ff) << 9) |				\
	 (((c2) & 0x1ff) << 18))

/* The whole filter kernel is arranged as the coefficients 0-16 going
 * up, then a pad, then 17-31 going down and reversed within the
 * dwords.  This means that a linear phase kernel (where it's
 * symmetrical at the boundary between 15 and 16) has the last 5
 * dwords matching the first 5, but reversed.
 */
#define VC4_LINEAR_PHASE_KERNEL(c0, c1, c2, c3, c4, c5, c6, c7, c8,	\
				c9, c10, c11, c12, c13, c14, c15)	\
	{VC4_PPF_FILTER_WORD(c0, c1, c2),				\
	 VC4_PPF_FILTER_WORD(c3, c4, c5),				\
	 VC4_PPF_FILTER_WORD(c6, c7, c8),				\
	 VC4_PPF_FILTER_WORD(c9, c10, c11),				\
	 VC4_PPF_FILTER_WORD(c12, c13, c14),				\
	 VC4_PPF_FILTER_WORD(c15, c15, 0)}

#define VC4_LINEAR_PHASE_KERNEL_DWORDS 6
#define VC4_KERNEL_DWORDS (VC4_LINEAR_PHASE_KERNEL_DWORDS * 2 - 1)

/* Recommended B=1/3, C=1/3 filter choice from Mitchell/Netravali.
 * http://www.cs.utexas.edu/~fussell/courses/cs384g/lectures/mitchell/Mitchell.pdf
 */
static const u32 mitchell_netravali_1_3_1_3_kernel[] =
	VC4_LINEAR_PHASE_KERNEL(0, -2, -6, -8, -10, -8, -3, 2, 18,
				50, 82, 119, 155, 187, 213, 227);

static int vc4_hvs_upload_linear_kernel(struct vc4_hvs *hvs,
					struct drm_mm_node *space,
					const u32 *kernel)
{
	int ret, i;
	u32 __iomem *dst_kernel;

	/*
	 * NOTE: We don't need a call to drm_dev_enter()/drm_dev_exit()
	 * here since that function is only called from vc4_hvs_bind().
	 */

	ret = drm_mm_insert_node(&hvs->dlist_mm, space, VC4_KERNEL_DWORDS);
	if (ret) {
		DRM_ERROR("Failed to allocate space for filter kernel: %d\n",
			  ret);
		return ret;
	}

	dst_kernel = hvs->dlist + space->start;

	for (i = 0; i < VC4_KERNEL_DWORDS; i++) {
		if (i < VC4_LINEAR_PHASE_KERNEL_DWORDS)
			writel(kernel[i], &dst_kernel[i]);
		else {
			writel(kernel[VC4_KERNEL_DWORDS - i - 1],
			       &dst_kernel[i]);
		}
	}

	return 0;
}

static void vc4_hvs_lut_load(struct vc4_hvs *hvs,
			     struct vc4_crtc *vc4_crtc)
{
<<<<<<< HEAD
=======
	struct drm_device *drm = &hvs->vc4->base;
>>>>>>> 7365df19
	struct drm_crtc *crtc = &vc4_crtc->base;
	struct vc4_crtc_state *vc4_state = to_vc4_crtc_state(crtc->state);
	int idx;
	u32 i;

	if (!drm_dev_enter(drm, &idx))
		return;

	/* The LUT memory is laid out with each HVS channel in order,
	 * each of which takes 256 writes for R, 256 for G, then 256
	 * for B.
	 */
	HVS_WRITE(SCALER_GAMADDR,
		  SCALER_GAMADDR_AUTOINC |
		  (vc4_state->assigned_channel * 3 * crtc->gamma_size));

	for (i = 0; i < crtc->gamma_size; i++)
		HVS_WRITE(SCALER_GAMDATA, vc4_crtc->lut_r[i]);
	for (i = 0; i < crtc->gamma_size; i++)
		HVS_WRITE(SCALER_GAMDATA, vc4_crtc->lut_g[i]);
	for (i = 0; i < crtc->gamma_size; i++)
		HVS_WRITE(SCALER_GAMDATA, vc4_crtc->lut_b[i]);

	drm_dev_exit(idx);
}

static void vc4_hvs_update_gamma_lut(struct vc4_hvs *hvs,
				     struct vc4_crtc *vc4_crtc)
{
	struct drm_crtc_state *crtc_state = vc4_crtc->base.state;
	struct drm_color_lut *lut = crtc_state->gamma_lut->data;
	u32 length = drm_color_lut_size(crtc_state->gamma_lut);
	u32 i;

	for (i = 0; i < length; i++) {
		vc4_crtc->lut_r[i] = drm_color_lut_extract(lut[i].red, 8);
		vc4_crtc->lut_g[i] = drm_color_lut_extract(lut[i].green, 8);
		vc4_crtc->lut_b[i] = drm_color_lut_extract(lut[i].blue, 8);
	}

	vc4_hvs_lut_load(hvs, vc4_crtc);
}

u8 vc4_hvs_get_fifo_frame_count(struct vc4_hvs *hvs, unsigned int fifo)
{
<<<<<<< HEAD
	u8 field = 0;
=======
	struct drm_device *drm = &hvs->vc4->base;
	u8 field = 0;
	int idx;

	if (!drm_dev_enter(drm, &idx))
		return 0;
>>>>>>> 7365df19

	switch (fifo) {
	case 0:
		field = VC4_GET_FIELD(HVS_READ(SCALER_DISPSTAT1),
				      SCALER_DISPSTAT1_FRCNT0);
		break;
	case 1:
		field = VC4_GET_FIELD(HVS_READ(SCALER_DISPSTAT1),
				      SCALER_DISPSTAT1_FRCNT1);
		break;
	case 2:
		field = VC4_GET_FIELD(HVS_READ(SCALER_DISPSTAT2),
				      SCALER_DISPSTAT2_FRCNT2);
		break;
	}

<<<<<<< HEAD
=======
	drm_dev_exit(idx);
>>>>>>> 7365df19
	return field;
}

int vc4_hvs_get_fifo_from_output(struct vc4_hvs *hvs, unsigned int output)
{
	struct vc4_dev *vc4 = hvs->vc4;
	u32 reg;
	int ret;

	if (!vc4->is_vc5)
		return output;

	/*
	 * NOTE: We should probably use drm_dev_enter()/drm_dev_exit()
	 * here, but this function is only used during the DRM device
	 * initialization, so we should be fine.
	 */

	switch (output) {
	case 0:
		return 0;

	case 1:
		return 1;

	case 2:
		reg = HVS_READ(SCALER_DISPECTRL);
		ret = FIELD_GET(SCALER_DISPECTRL_DSP2_MUX_MASK, reg);
		if (ret == 0)
			return 2;

		return 0;

	case 3:
		reg = HVS_READ(SCALER_DISPCTRL);
		ret = FIELD_GET(SCALER_DISPCTRL_DSP3_MUX_MASK, reg);
		if (ret == 3)
			return -EPIPE;

		return ret;

	case 4:
		reg = HVS_READ(SCALER_DISPEOLN);
		ret = FIELD_GET(SCALER_DISPEOLN_DSP4_MUX_MASK, reg);
		if (ret == 3)
			return -EPIPE;

		return ret;

	case 5:
		reg = HVS_READ(SCALER_DISPDITHER);
		ret = FIELD_GET(SCALER_DISPDITHER_DSP5_MUX_MASK, reg);
		if (ret == 3)
			return -EPIPE;

		return ret;

	default:
		return -EPIPE;
	}
}

static int vc4_hvs_init_channel(struct vc4_hvs *hvs, struct drm_crtc *crtc,
				struct drm_display_mode *mode, bool oneshot)
{
	struct vc4_dev *vc4 = hvs->vc4;
<<<<<<< HEAD
=======
	struct drm_device *drm = &vc4->base;
>>>>>>> 7365df19
	struct vc4_crtc *vc4_crtc = to_vc4_crtc(crtc);
	struct vc4_crtc_state *vc4_crtc_state = to_vc4_crtc_state(crtc->state);
	unsigned int chan = vc4_crtc_state->assigned_channel;
	bool interlace = mode->flags & DRM_MODE_FLAG_INTERLACE;
	u32 dispbkgndx;
	u32 dispctrl;
	int idx;

	if (!drm_dev_enter(drm, &idx))
		return -ENODEV;

	HVS_WRITE(SCALER_DISPCTRLX(chan), 0);
	HVS_WRITE(SCALER_DISPCTRLX(chan), SCALER_DISPCTRLX_RESET);
	HVS_WRITE(SCALER_DISPCTRLX(chan), 0);

	/* Turn on the scaler, which will wait for vstart to start
	 * compositing.
	 * When feeding the transposer, we should operate in oneshot
	 * mode.
	 */
	dispctrl = SCALER_DISPCTRLX_ENABLE;

	if (!vc4->is_vc5)
		dispctrl |= VC4_SET_FIELD(mode->hdisplay,
					  SCALER_DISPCTRLX_WIDTH) |
			    VC4_SET_FIELD(mode->vdisplay,
					  SCALER_DISPCTRLX_HEIGHT) |
			    (oneshot ? SCALER_DISPCTRLX_ONESHOT : 0);
	else
		dispctrl |= VC4_SET_FIELD(mode->hdisplay,
					  SCALER5_DISPCTRLX_WIDTH) |
			    VC4_SET_FIELD(mode->vdisplay,
					  SCALER5_DISPCTRLX_HEIGHT) |
			    (oneshot ? SCALER5_DISPCTRLX_ONESHOT : 0);

	HVS_WRITE(SCALER_DISPCTRLX(chan), dispctrl);

	dispbkgndx = HVS_READ(SCALER_DISPBKGNDX(chan));
	dispbkgndx &= ~SCALER_DISPBKGND_GAMMA;
	dispbkgndx &= ~SCALER_DISPBKGND_INTERLACE;

	HVS_WRITE(SCALER_DISPBKGNDX(chan), dispbkgndx |
		  SCALER_DISPBKGND_AUTOHS |
		  ((!vc4->is_vc5) ? SCALER_DISPBKGND_GAMMA : 0) |
		  (interlace ? SCALER_DISPBKGND_INTERLACE : 0));

	/* Reload the LUT, since the SRAMs would have been disabled if
	 * all CRTCs had SCALER_DISPBKGND_GAMMA unset at once.
	 */
	vc4_hvs_lut_load(hvs, vc4_crtc);
<<<<<<< HEAD
=======

	drm_dev_exit(idx);
>>>>>>> 7365df19

	return 0;
}

void vc4_hvs_stop_channel(struct vc4_hvs *hvs, unsigned int chan)
{
<<<<<<< HEAD
	if (HVS_READ(SCALER_DISPCTRLX(chan)) & SCALER_DISPCTRLX_ENABLE)
=======
	struct drm_device *drm = &hvs->vc4->base;
	int idx;

	if (!drm_dev_enter(drm, &idx))
>>>>>>> 7365df19
		return;

	if (HVS_READ(SCALER_DISPCTRLX(chan)) & SCALER_DISPCTRLX_ENABLE)
		goto out;

	HVS_WRITE(SCALER_DISPCTRLX(chan),
		  HVS_READ(SCALER_DISPCTRLX(chan)) | SCALER_DISPCTRLX_RESET);
	HVS_WRITE(SCALER_DISPCTRLX(chan),
		  HVS_READ(SCALER_DISPCTRLX(chan)) & ~SCALER_DISPCTRLX_ENABLE);

	/* Once we leave, the scaler should be disabled and its fifo empty. */
	WARN_ON_ONCE(HVS_READ(SCALER_DISPCTRLX(chan)) & SCALER_DISPCTRLX_RESET);

	WARN_ON_ONCE(VC4_GET_FIELD(HVS_READ(SCALER_DISPSTATX(chan)),
				   SCALER_DISPSTATX_MODE) !=
		     SCALER_DISPSTATX_MODE_DISABLED);

	WARN_ON_ONCE((HVS_READ(SCALER_DISPSTATX(chan)) &
		      (SCALER_DISPSTATX_FULL | SCALER_DISPSTATX_EMPTY)) !=
		     SCALER_DISPSTATX_EMPTY);

out:
	drm_dev_exit(idx);
}

int vc4_hvs_atomic_check(struct drm_crtc *crtc, struct drm_atomic_state *state)
{
	struct drm_crtc_state *crtc_state = drm_atomic_get_new_crtc_state(state, crtc);
	struct vc4_crtc_state *vc4_state = to_vc4_crtc_state(crtc_state);
	struct drm_device *dev = crtc->dev;
	struct vc4_dev *vc4 = to_vc4_dev(dev);
	struct drm_plane *plane;
	unsigned long flags;
	const struct drm_plane_state *plane_state;
	u32 dlist_count = 0;
	int ret;

	/* The pixelvalve can only feed one encoder (and encoders are
	 * 1:1 with connectors.)
	 */
	if (hweight32(crtc_state->connector_mask) > 1)
		return -EINVAL;

	drm_atomic_crtc_state_for_each_plane_state(plane, plane_state, crtc_state)
		dlist_count += vc4_plane_dlist_size(plane_state);

	dlist_count++; /* Account for SCALER_CTL0_END. */

	spin_lock_irqsave(&vc4->hvs->mm_lock, flags);
	ret = drm_mm_insert_node(&vc4->hvs->dlist_mm, &vc4_state->mm,
				 dlist_count);
	spin_unlock_irqrestore(&vc4->hvs->mm_lock, flags);
	if (ret)
		return ret;

	return 0;
}

static void vc4_hvs_install_dlist(struct drm_crtc *crtc)
{
	struct drm_device *dev = crtc->dev;
	struct vc4_dev *vc4 = to_vc4_dev(dev);
	struct vc4_hvs *hvs = vc4->hvs;
	struct vc4_crtc_state *vc4_state = to_vc4_crtc_state(crtc->state);
<<<<<<< HEAD

	HVS_WRITE(SCALER_DISPLISTX(vc4_state->assigned_channel),
		  vc4_state->mm.start);
=======
	int idx;

	if (!drm_dev_enter(dev, &idx))
		return;

	HVS_WRITE(SCALER_DISPLISTX(vc4_state->assigned_channel),
		  vc4_state->mm.start);

	drm_dev_exit(idx);
>>>>>>> 7365df19
}

static void vc4_hvs_update_dlist(struct drm_crtc *crtc)
{
	struct drm_device *dev = crtc->dev;
	struct vc4_crtc *vc4_crtc = to_vc4_crtc(crtc);
	struct vc4_crtc_state *vc4_state = to_vc4_crtc_state(crtc->state);
	unsigned long flags;

	if (crtc->state->event) {
		crtc->state->event->pipe = drm_crtc_index(crtc);

		WARN_ON(drm_crtc_vblank_get(crtc) != 0);

		spin_lock_irqsave(&dev->event_lock, flags);

		if (!vc4_crtc->feeds_txp || vc4_state->txp_armed) {
			vc4_crtc->event = crtc->state->event;
			crtc->state->event = NULL;
		}

		spin_unlock_irqrestore(&dev->event_lock, flags);
	}

	spin_lock_irqsave(&vc4_crtc->irq_lock, flags);
	vc4_crtc->current_dlist = vc4_state->mm.start;
	spin_unlock_irqrestore(&vc4_crtc->irq_lock, flags);
}

void vc4_hvs_atomic_begin(struct drm_crtc *crtc,
			  struct drm_atomic_state *state)
{
	struct vc4_crtc *vc4_crtc = to_vc4_crtc(crtc);
	struct vc4_crtc_state *vc4_state = to_vc4_crtc_state(crtc->state);
	unsigned long flags;

	spin_lock_irqsave(&vc4_crtc->irq_lock, flags);
	vc4_crtc->current_hvs_channel = vc4_state->assigned_channel;
	spin_unlock_irqrestore(&vc4_crtc->irq_lock, flags);
}

void vc4_hvs_atomic_enable(struct drm_crtc *crtc,
			   struct drm_atomic_state *state)
{
	struct drm_device *dev = crtc->dev;
	struct vc4_dev *vc4 = to_vc4_dev(dev);
	struct drm_display_mode *mode = &crtc->state->adjusted_mode;
	struct vc4_crtc *vc4_crtc = to_vc4_crtc(crtc);
	bool oneshot = vc4_crtc->feeds_txp;

	vc4_hvs_install_dlist(crtc);
	vc4_hvs_update_dlist(crtc);
	vc4_hvs_init_channel(vc4->hvs, crtc, mode, oneshot);
}

void vc4_hvs_atomic_disable(struct drm_crtc *crtc,
			    struct drm_atomic_state *state)
{
	struct drm_device *dev = crtc->dev;
	struct vc4_dev *vc4 = to_vc4_dev(dev);
	struct drm_crtc_state *old_state = drm_atomic_get_old_crtc_state(state, crtc);
	struct vc4_crtc_state *vc4_state = to_vc4_crtc_state(old_state);
	unsigned int chan = vc4_state->assigned_channel;

	vc4_hvs_stop_channel(vc4->hvs, chan);
}

void vc4_hvs_atomic_flush(struct drm_crtc *crtc,
			  struct drm_atomic_state *state)
{
	struct drm_crtc_state *old_state = drm_atomic_get_old_crtc_state(state,
									 crtc);
	struct drm_device *dev = crtc->dev;
	struct vc4_dev *vc4 = to_vc4_dev(dev);
	struct vc4_hvs *hvs = vc4->hvs;
	struct vc4_crtc *vc4_crtc = to_vc4_crtc(crtc);
	struct vc4_crtc_state *vc4_state = to_vc4_crtc_state(crtc->state);
	unsigned int channel = vc4_state->assigned_channel;
	struct drm_plane *plane;
	struct vc4_plane_state *vc4_plane_state;
	bool debug_dump_regs = false;
	bool enable_bg_fill = false;
	u32 __iomem *dlist_start = vc4->hvs->dlist + vc4_state->mm.start;
	u32 __iomem *dlist_next = dlist_start;
	int idx;

	if (!drm_dev_enter(dev, &idx)) {
		vc4_crtc_send_vblank(crtc);
		return;
	}

	if (debug_dump_regs) {
		DRM_INFO("CRTC %d HVS before:\n", drm_crtc_index(crtc));
		vc4_hvs_dump_state(hvs);
	}

	/* Copy all the active planes' dlist contents to the hardware dlist. */
	drm_atomic_crtc_for_each_plane(plane, crtc) {
		/* Is this the first active plane? */
		if (dlist_next == dlist_start) {
			/* We need to enable background fill when a plane
			 * could be alpha blending from the background, i.e.
			 * where no other plane is underneath. It suffices to
			 * consider the first active plane here since we set
			 * needs_bg_fill such that either the first plane
			 * already needs it or all planes on top blend from
			 * the first or a lower plane.
			 */
			vc4_plane_state = to_vc4_plane_state(plane->state);
			enable_bg_fill = vc4_plane_state->needs_bg_fill;
		}

		dlist_next += vc4_plane_write_dlist(plane, dlist_next);
	}

	writel(SCALER_CTL0_END, dlist_next);
	dlist_next++;

	WARN_ON_ONCE(dlist_next - dlist_start != vc4_state->mm.size);

	if (enable_bg_fill)
		/* This sets a black background color fill, as is the case
		 * with other DRM drivers.
		 */
		HVS_WRITE(SCALER_DISPBKGNDX(channel),
			  HVS_READ(SCALER_DISPBKGNDX(channel)) |
			  SCALER_DISPBKGND_FILL);

	/* Only update DISPLIST if the CRTC was already running and is not
	 * being disabled.
	 * vc4_crtc_enable() takes care of updating the dlist just after
	 * re-enabling VBLANK interrupts and before enabling the engine.
	 * If the CRTC is being disabled, there's no point in updating this
	 * information.
	 */
	if (crtc->state->active && old_state->active) {
		vc4_hvs_install_dlist(crtc);
		vc4_hvs_update_dlist(crtc);
	}

	if (crtc->state->color_mgmt_changed) {
		u32 dispbkgndx = HVS_READ(SCALER_DISPBKGNDX(channel));

		if (crtc->state->gamma_lut) {
			vc4_hvs_update_gamma_lut(hvs, vc4_crtc);
			dispbkgndx |= SCALER_DISPBKGND_GAMMA;
		} else {
			/* Unsetting DISPBKGND_GAMMA skips the gamma lut step
			 * in hardware, which is the same as a linear lut that
			 * DRM expects us to use in absence of a user lut.
			 */
			dispbkgndx &= ~SCALER_DISPBKGND_GAMMA;
		}
		HVS_WRITE(SCALER_DISPBKGNDX(channel), dispbkgndx);
	}

	if (debug_dump_regs) {
		DRM_INFO("CRTC %d HVS after:\n", drm_crtc_index(crtc));
		vc4_hvs_dump_state(hvs);
	}

	drm_dev_exit(idx);
}

void vc4_hvs_mask_underrun(struct vc4_hvs *hvs, int channel)
{
<<<<<<< HEAD
	u32 dispctrl = HVS_READ(SCALER_DISPCTRL);
=======
	struct drm_device *drm = &hvs->vc4->base;
	u32 dispctrl;
	int idx;
>>>>>>> 7365df19

	if (!drm_dev_enter(drm, &idx))
		return;

	dispctrl = HVS_READ(SCALER_DISPCTRL);
	dispctrl &= ~SCALER_DISPCTRL_DSPEISLUR(channel);

	HVS_WRITE(SCALER_DISPCTRL, dispctrl);

	drm_dev_exit(idx);
}

void vc4_hvs_unmask_underrun(struct vc4_hvs *hvs, int channel)
{
<<<<<<< HEAD
	u32 dispctrl = HVS_READ(SCALER_DISPCTRL);
=======
	struct drm_device *drm = &hvs->vc4->base;
	u32 dispctrl;
	int idx;

	if (!drm_dev_enter(drm, &idx))
		return;
>>>>>>> 7365df19

	dispctrl = HVS_READ(SCALER_DISPCTRL);
	dispctrl |= SCALER_DISPCTRL_DSPEISLUR(channel);

	HVS_WRITE(SCALER_DISPSTAT,
		  SCALER_DISPSTAT_EUFLOW(channel));
	HVS_WRITE(SCALER_DISPCTRL, dispctrl);

	drm_dev_exit(idx);
}

static void vc4_hvs_report_underrun(struct drm_device *dev)
{
	struct vc4_dev *vc4 = to_vc4_dev(dev);

	atomic_inc(&vc4->underrun);
	DRM_DEV_ERROR(dev->dev, "HVS underrun\n");
}

static irqreturn_t vc4_hvs_irq_handler(int irq, void *data)
{
	struct drm_device *dev = data;
	struct vc4_dev *vc4 = to_vc4_dev(dev);
	struct vc4_hvs *hvs = vc4->hvs;
	irqreturn_t irqret = IRQ_NONE;
	int channel;
	u32 control;
	u32 status;

	/*
	 * NOTE: We don't need to protect the register access using
	 * drm_dev_enter() there because the interrupt handler lifetime
	 * is tied to the device itself, and not to the DRM device.
	 *
	 * So when the device will be gone, one of the first thing we
	 * will be doing will be to unregister the interrupt handler,
	 * and then unregister the DRM device. drm_dev_enter() would
	 * thus always succeed if we are here.
	 */

	status = HVS_READ(SCALER_DISPSTAT);
	control = HVS_READ(SCALER_DISPCTRL);

	for (channel = 0; channel < SCALER_CHANNELS_COUNT; channel++) {
		/* Interrupt masking is not always honored, so check it here. */
		if (status & SCALER_DISPSTAT_EUFLOW(channel) &&
		    control & SCALER_DISPCTRL_DSPEISLUR(channel)) {
			vc4_hvs_mask_underrun(hvs, channel);
			vc4_hvs_report_underrun(dev);

			irqret = IRQ_HANDLED;
		}
	}

	/* Clear every per-channel interrupt flag. */
	HVS_WRITE(SCALER_DISPSTAT, SCALER_DISPSTAT_IRQMASK(0) |
				   SCALER_DISPSTAT_IRQMASK(1) |
				   SCALER_DISPSTAT_IRQMASK(2));

	return irqret;
}

int vc4_hvs_debugfs_init(struct drm_minor *minor)
{
	struct drm_device *drm = minor->dev;
	struct vc4_dev *vc4 = to_vc4_dev(drm);
	struct vc4_hvs *hvs = vc4->hvs;
	int ret;

	if (!vc4->hvs)
		return -ENODEV;

	if (!vc4->is_vc5)
		debugfs_create_bool("hvs_load_tracker", S_IRUGO | S_IWUSR,
				    minor->debugfs_root,
				    &vc4->load_tracker_enabled);

	ret = vc4_debugfs_add_file(minor, "hvs_dlists",
				   vc4_hvs_debugfs_dlist, NULL);
	if (ret)
		return ret;

	ret = vc4_debugfs_add_file(minor, "hvs_underrun",
				   vc4_hvs_debugfs_underrun, NULL);
	if (ret)
		return ret;

	ret = vc4_debugfs_add_regset32(minor, "hvs_regs",
				       &hvs->regset);
	if (ret)
		return ret;

	return 0;
}

static int vc4_hvs_bind(struct device *dev, struct device *master, void *data)
{
	struct platform_device *pdev = to_platform_device(dev);
	struct drm_device *drm = dev_get_drvdata(master);
	struct vc4_dev *vc4 = to_vc4_dev(drm);
	struct vc4_hvs *hvs = NULL;
	int ret;
	u32 dispctrl;
	u32 reg;

	hvs = drmm_kzalloc(drm, sizeof(*hvs), GFP_KERNEL);
	if (!hvs)
		return -ENOMEM;
<<<<<<< HEAD

=======
>>>>>>> 7365df19
	hvs->vc4 = vc4;
	hvs->pdev = pdev;

	hvs->regs = vc4_ioremap_regs(pdev, 0);
	if (IS_ERR(hvs->regs))
		return PTR_ERR(hvs->regs);

	hvs->regset.base = hvs->regs;
	hvs->regset.regs = hvs_regs;
	hvs->regset.nregs = ARRAY_SIZE(hvs_regs);

	if (vc4->is_vc5) {
		hvs->core_clk = devm_clk_get(&pdev->dev, NULL);
		if (IS_ERR(hvs->core_clk)) {
			dev_err(&pdev->dev, "Couldn't get core clock\n");
			return PTR_ERR(hvs->core_clk);
		}

		ret = clk_prepare_enable(hvs->core_clk);
		if (ret) {
			dev_err(&pdev->dev, "Couldn't enable the core clock\n");
			return ret;
		}
	}

	if (!vc4->is_vc5)
		hvs->dlist = hvs->regs + SCALER_DLIST_START;
	else
		hvs->dlist = hvs->regs + SCALER5_DLIST_START;

	spin_lock_init(&hvs->mm_lock);

	/* Set up the HVS display list memory manager.  We never
	 * overwrite the setup from the bootloader (just 128b out of
	 * our 16K), since we don't want to scramble the screen when
	 * transitioning from the firmware's boot setup to runtime.
	 */
	drm_mm_init(&hvs->dlist_mm,
		    HVS_BOOTLOADER_DLIST_END,
		    (SCALER_DLIST_SIZE >> 2) - HVS_BOOTLOADER_DLIST_END);

	/* Set up the HVS LBM memory manager.  We could have some more
	 * complicated data structure that allowed reuse of LBM areas
	 * between planes when they don't overlap on the screen, but
	 * for now we just allocate globally.
	 */
	if (!vc4->is_vc5)
		/* 48k words of 2x12-bit pixels */
		drm_mm_init(&hvs->lbm_mm, 0, 48 * 1024);
	else
		/* 60k words of 4x12-bit pixels */
		drm_mm_init(&hvs->lbm_mm, 0, 60 * 1024);

	/* Upload filter kernels.  We only have the one for now, so we
	 * keep it around for the lifetime of the driver.
	 */
	ret = vc4_hvs_upload_linear_kernel(hvs,
					   &hvs->mitchell_netravali_filter,
					   mitchell_netravali_1_3_1_3_kernel);
	if (ret)
		return ret;

	vc4->hvs = hvs;

	reg = HVS_READ(SCALER_DISPECTRL);
	reg &= ~SCALER_DISPECTRL_DSP2_MUX_MASK;
	HVS_WRITE(SCALER_DISPECTRL,
		  reg | VC4_SET_FIELD(0, SCALER_DISPECTRL_DSP2_MUX));

	reg = HVS_READ(SCALER_DISPCTRL);
	reg &= ~SCALER_DISPCTRL_DSP3_MUX_MASK;
	HVS_WRITE(SCALER_DISPCTRL,
		  reg | VC4_SET_FIELD(3, SCALER_DISPCTRL_DSP3_MUX));

	reg = HVS_READ(SCALER_DISPEOLN);
	reg &= ~SCALER_DISPEOLN_DSP4_MUX_MASK;
	HVS_WRITE(SCALER_DISPEOLN,
		  reg | VC4_SET_FIELD(3, SCALER_DISPEOLN_DSP4_MUX));

	reg = HVS_READ(SCALER_DISPDITHER);
	reg &= ~SCALER_DISPDITHER_DSP5_MUX_MASK;
	HVS_WRITE(SCALER_DISPDITHER,
		  reg | VC4_SET_FIELD(3, SCALER_DISPDITHER_DSP5_MUX));

	dispctrl = HVS_READ(SCALER_DISPCTRL);

	dispctrl |= SCALER_DISPCTRL_ENABLE;
	dispctrl |= SCALER_DISPCTRL_DISPEIRQ(0) |
		    SCALER_DISPCTRL_DISPEIRQ(1) |
		    SCALER_DISPCTRL_DISPEIRQ(2);

	dispctrl &= ~(SCALER_DISPCTRL_DMAEIRQ |
		      SCALER_DISPCTRL_SLVWREIRQ |
		      SCALER_DISPCTRL_SLVRDEIRQ |
		      SCALER_DISPCTRL_DSPEIEOF(0) |
		      SCALER_DISPCTRL_DSPEIEOF(1) |
		      SCALER_DISPCTRL_DSPEIEOF(2) |
		      SCALER_DISPCTRL_DSPEIEOLN(0) |
		      SCALER_DISPCTRL_DSPEIEOLN(1) |
		      SCALER_DISPCTRL_DSPEIEOLN(2) |
		      SCALER_DISPCTRL_DSPEISLUR(0) |
		      SCALER_DISPCTRL_DSPEISLUR(1) |
		      SCALER_DISPCTRL_DSPEISLUR(2) |
		      SCALER_DISPCTRL_SCLEIRQ);

	HVS_WRITE(SCALER_DISPCTRL, dispctrl);

	ret = devm_request_irq(dev, platform_get_irq(pdev, 0),
			       vc4_hvs_irq_handler, 0, "vc4 hvs", drm);
	if (ret)
		return ret;

<<<<<<< HEAD
	vc4_debugfs_add_regset32(drm, "hvs_regs", &hvs->regset);
	vc4_debugfs_add_file(drm, "hvs_underrun", vc4_hvs_debugfs_underrun,
			     NULL);
	vc4_debugfs_add_file(drm, "hvs_dlists", vc4_hvs_debugfs_dlist,
			     NULL);

=======
>>>>>>> 7365df19
	return 0;
}

static void vc4_hvs_unbind(struct device *dev, struct device *master,
			   void *data)
{
	struct drm_device *drm = dev_get_drvdata(master);
	struct vc4_dev *vc4 = to_vc4_dev(drm);
	struct vc4_hvs *hvs = vc4->hvs;
	struct drm_mm_node *node, *next;

	if (drm_mm_node_allocated(&vc4->hvs->mitchell_netravali_filter))
		drm_mm_remove_node(&vc4->hvs->mitchell_netravali_filter);

	drm_mm_for_each_node_safe(node, next, &vc4->hvs->dlist_mm)
		drm_mm_remove_node(node);

	drm_mm_takedown(&vc4->hvs->dlist_mm);

	drm_mm_for_each_node_safe(node, next, &vc4->hvs->lbm_mm)
		drm_mm_remove_node(node);
	drm_mm_takedown(&vc4->hvs->lbm_mm);

	clk_disable_unprepare(hvs->core_clk);

	vc4->hvs = NULL;
}

static const struct component_ops vc4_hvs_ops = {
	.bind   = vc4_hvs_bind,
	.unbind = vc4_hvs_unbind,
};

static int vc4_hvs_dev_probe(struct platform_device *pdev)
{
	return component_add(&pdev->dev, &vc4_hvs_ops);
}

static int vc4_hvs_dev_remove(struct platform_device *pdev)
{
	component_del(&pdev->dev, &vc4_hvs_ops);
	return 0;
}

static const struct of_device_id vc4_hvs_dt_match[] = {
	{ .compatible = "brcm,bcm2711-hvs" },
	{ .compatible = "brcm,bcm2835-hvs" },
	{}
};

struct platform_driver vc4_hvs_driver = {
	.probe = vc4_hvs_dev_probe,
	.remove = vc4_hvs_dev_remove,
	.driver = {
		.name = "vc4_hvs",
		.of_match_table = vc4_hvs_dt_match,
	},
};<|MERGE_RESOLUTION|>--- conflicted
+++ resolved
@@ -67,17 +67,12 @@
 
 void vc4_hvs_dump_state(struct vc4_hvs *hvs)
 {
-<<<<<<< HEAD
-	struct drm_printer p = drm_info_printer(&hvs->pdev->dev);
-	int i;
-=======
 	struct drm_device *drm = &hvs->vc4->base;
 	struct drm_printer p = drm_info_printer(&hvs->pdev->dev);
 	int idx, i;
 
 	if (!drm_dev_enter(drm, &idx))
 		return;
->>>>>>> 7365df19
 
 	drm_print_regset32(&p, &hvs->regset);
 
@@ -216,10 +211,7 @@
 static void vc4_hvs_lut_load(struct vc4_hvs *hvs,
 			     struct vc4_crtc *vc4_crtc)
 {
-<<<<<<< HEAD
-=======
 	struct drm_device *drm = &hvs->vc4->base;
->>>>>>> 7365df19
 	struct drm_crtc *crtc = &vc4_crtc->base;
 	struct vc4_crtc_state *vc4_state = to_vc4_crtc_state(crtc->state);
 	int idx;
@@ -265,16 +257,12 @@
 
 u8 vc4_hvs_get_fifo_frame_count(struct vc4_hvs *hvs, unsigned int fifo)
 {
-<<<<<<< HEAD
-	u8 field = 0;
-=======
 	struct drm_device *drm = &hvs->vc4->base;
 	u8 field = 0;
 	int idx;
 
 	if (!drm_dev_enter(drm, &idx))
 		return 0;
->>>>>>> 7365df19
 
 	switch (fifo) {
 	case 0:
@@ -291,10 +279,7 @@
 		break;
 	}
 
-<<<<<<< HEAD
-=======
 	drm_dev_exit(idx);
->>>>>>> 7365df19
 	return field;
 }
 
@@ -361,10 +346,7 @@
 				struct drm_display_mode *mode, bool oneshot)
 {
 	struct vc4_dev *vc4 = hvs->vc4;
-<<<<<<< HEAD
-=======
 	struct drm_device *drm = &vc4->base;
->>>>>>> 7365df19
 	struct vc4_crtc *vc4_crtc = to_vc4_crtc(crtc);
 	struct vc4_crtc_state *vc4_crtc_state = to_vc4_crtc_state(crtc->state);
 	unsigned int chan = vc4_crtc_state->assigned_channel;
@@ -415,25 +397,18 @@
 	 * all CRTCs had SCALER_DISPBKGND_GAMMA unset at once.
 	 */
 	vc4_hvs_lut_load(hvs, vc4_crtc);
-<<<<<<< HEAD
-=======
 
 	drm_dev_exit(idx);
->>>>>>> 7365df19
 
 	return 0;
 }
 
 void vc4_hvs_stop_channel(struct vc4_hvs *hvs, unsigned int chan)
 {
-<<<<<<< HEAD
-	if (HVS_READ(SCALER_DISPCTRLX(chan)) & SCALER_DISPCTRLX_ENABLE)
-=======
 	struct drm_device *drm = &hvs->vc4->base;
 	int idx;
 
 	if (!drm_dev_enter(drm, &idx))
->>>>>>> 7365df19
 		return;
 
 	if (HVS_READ(SCALER_DISPCTRLX(chan)) & SCALER_DISPCTRLX_ENABLE)
@@ -498,21 +473,15 @@
 	struct vc4_dev *vc4 = to_vc4_dev(dev);
 	struct vc4_hvs *hvs = vc4->hvs;
 	struct vc4_crtc_state *vc4_state = to_vc4_crtc_state(crtc->state);
-<<<<<<< HEAD
+	int idx;
+
+	if (!drm_dev_enter(dev, &idx))
+		return;
 
 	HVS_WRITE(SCALER_DISPLISTX(vc4_state->assigned_channel),
 		  vc4_state->mm.start);
-=======
-	int idx;
-
-	if (!drm_dev_enter(dev, &idx))
-		return;
-
-	HVS_WRITE(SCALER_DISPLISTX(vc4_state->assigned_channel),
-		  vc4_state->mm.start);
 
 	drm_dev_exit(idx);
->>>>>>> 7365df19
 }
 
 static void vc4_hvs_update_dlist(struct drm_crtc *crtc)
@@ -679,13 +648,9 @@
 
 void vc4_hvs_mask_underrun(struct vc4_hvs *hvs, int channel)
 {
-<<<<<<< HEAD
-	u32 dispctrl = HVS_READ(SCALER_DISPCTRL);
-=======
 	struct drm_device *drm = &hvs->vc4->base;
 	u32 dispctrl;
 	int idx;
->>>>>>> 7365df19
 
 	if (!drm_dev_enter(drm, &idx))
 		return;
@@ -700,16 +665,12 @@
 
 void vc4_hvs_unmask_underrun(struct vc4_hvs *hvs, int channel)
 {
-<<<<<<< HEAD
-	u32 dispctrl = HVS_READ(SCALER_DISPCTRL);
-=======
 	struct drm_device *drm = &hvs->vc4->base;
 	u32 dispctrl;
 	int idx;
 
 	if (!drm_dev_enter(drm, &idx))
 		return;
->>>>>>> 7365df19
 
 	dispctrl = HVS_READ(SCALER_DISPCTRL);
 	dispctrl |= SCALER_DISPCTRL_DSPEISLUR(channel);
@@ -818,10 +779,6 @@
 	hvs = drmm_kzalloc(drm, sizeof(*hvs), GFP_KERNEL);
 	if (!hvs)
 		return -ENOMEM;
-<<<<<<< HEAD
-
-=======
->>>>>>> 7365df19
 	hvs->vc4 = vc4;
 	hvs->pdev = pdev;
 
@@ -934,15 +891,6 @@
 	if (ret)
 		return ret;
 
-<<<<<<< HEAD
-	vc4_debugfs_add_regset32(drm, "hvs_regs", &hvs->regset);
-	vc4_debugfs_add_file(drm, "hvs_underrun", vc4_hvs_debugfs_underrun,
-			     NULL);
-	vc4_debugfs_add_file(drm, "hvs_dlists", vc4_hvs_debugfs_dlist,
-			     NULL);
-
-=======
->>>>>>> 7365df19
 	return 0;
 }
 
