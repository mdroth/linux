/*
 * Copyright © 2006-2007 Intel Corporation
 *
 * Permission is hereby granted, free of charge, to any person obtaining a
 * copy of this software and associated documentation files (the "Software"),
 * to deal in the Software without restriction, including without limitation
 * the rights to use, copy, modify, merge, publish, distribute, sublicense,
 * and/or sell copies of the Software, and to permit persons to whom the
 * Software is furnished to do so, subject to the following conditions:
 *
 * The above copyright notice and this permission notice (including the next
 * paragraph) shall be included in all copies or substantial portions of the
 * Software.
 *
 * THE SOFTWARE IS PROVIDED "AS IS", WITHOUT WARRANTY OF ANY KIND, EXPRESS OR
 * IMPLIED, INCLUDING BUT NOT LIMITED TO THE WARRANTIES OF MERCHANTABILITY,
 * FITNESS FOR A PARTICULAR PURPOSE AND NONINFRINGEMENT.  IN NO EVENT SHALL
 * THE AUTHORS OR COPYRIGHT HOLDERS BE LIABLE FOR ANY CLAIM, DAMAGES OR OTHER
 * LIABILITY, WHETHER IN AN ACTION OF CONTRACT, TORT OR OTHERWISE, ARISING
 * FROM, OUT OF OR IN CONNECTION WITH THE SOFTWARE OR THE USE OR OTHER
 * DEALINGS IN THE SOFTWARE.
 *
 * Authors:
 *	Eric Anholt <eric@anholt.net>
 */

#include <acpi/video.h>
#include <linux/i2c.h>
#include <linux/input.h>
#include <linux/intel-iommu.h>
#include <linux/kernel.h>
#include <linux/module.h>
#include <linux/dma-resv.h>
#include <linux/slab.h>
#include <linux/string_helpers.h>
#include <linux/vga_switcheroo.h>

#include <drm/drm_atomic.h>
#include <drm/drm_atomic_helper.h>
#include <drm/drm_atomic_uapi.h>
#include <drm/drm_damage_helper.h>
#include <drm/dp/drm_dp_helper.h>
#include <drm/drm_edid.h>
#include <drm/drm_fourcc.h>
#include <drm/drm_plane_helper.h>
#include <drm/drm_privacy_screen_consumer.h>
#include <drm/drm_probe_helper.h>
#include <drm/drm_rect.h>

#include "display/intel_audio.h"
#include "display/intel_crt.h"
#include "display/intel_ddi.h"
#include "display/intel_display_debugfs.h"
#include "display/intel_dp.h"
#include "display/intel_dp_mst.h"
#include "display/intel_dpll.h"
#include "display/intel_dpll_mgr.h"
#include "display/intel_drrs.h"
#include "display/intel_dsi.h"
#include "display/intel_dvo.h"
#include "display/intel_fb.h"
#include "display/intel_gmbus.h"
#include "display/intel_hdmi.h"
#include "display/intel_lvds.h"
#include "display/intel_sdvo.h"
#include "display/intel_snps_phy.h"
#include "display/intel_tv.h"
#include "display/intel_vdsc.h"
#include "display/intel_vrr.h"

#include "gem/i915_gem_lmem.h"
#include "gem/i915_gem_object.h"

#include "gt/gen8_ppgtt.h"

#include "g4x_dp.h"
#include "g4x_hdmi.h"
#include "hsw_ips.h"
#include "i915_drv.h"
#include "icl_dsi.h"
#include "intel_acpi.h"
#include "intel_atomic.h"
#include "intel_atomic_plane.h"
#include "intel_bw.h"
#include "intel_cdclk.h"
#include "intel_color.h"
#include "intel_crtc.h"
#include "intel_de.h"
#include "intel_display_types.h"
#include "intel_dmc.h"
#include "intel_dp_link_training.h"
#include "intel_dpt.h"
#include "intel_fbc.h"
#include "intel_fbdev.h"
#include "intel_fdi.h"
#include "intel_fifo_underrun.h"
#include "intel_frontbuffer.h"
#include "intel_hdcp.h"
#include "intel_hotplug.h"
#include "intel_overlay.h"
#include "intel_panel.h"
#include "intel_pch_display.h"
#include "intel_pch_refclk.h"
#include "intel_pcode.h"
#include "intel_pipe_crc.h"
#include "intel_plane_initial.h"
#include "intel_pm.h"
#include "intel_pps.h"
#include "intel_psr.h"
#include "intel_quirks.h"
#include "intel_sprite.h"
#include "intel_tc.h"
#include "intel_vga.h"
#include "i9xx_plane.h"
#include "skl_scaler.h"
#include "skl_universal_plane.h"
#include "vlv_dsi.h"
#include "vlv_dsi_pll.h"
#include "vlv_dsi_regs.h"
#include "vlv_sideband.h"

static void intel_set_transcoder_timings(const struct intel_crtc_state *crtc_state);
static void intel_set_pipe_src_size(const struct intel_crtc_state *crtc_state);
static void i9xx_set_pipeconf(const struct intel_crtc_state *crtc_state);
static void ilk_set_pipeconf(const struct intel_crtc_state *crtc_state);
static void hsw_set_transconf(const struct intel_crtc_state *crtc_state);
static void bdw_set_pipemisc(const struct intel_crtc_state *crtc_state);
static void ilk_pfit_enable(const struct intel_crtc_state *crtc_state);
static void intel_modeset_setup_hw_state(struct drm_device *dev,
					 struct drm_modeset_acquire_ctx *ctx);

/**
 * intel_update_watermarks - update FIFO watermark values based on current modes
 * @dev_priv: i915 device
 *
 * Calculate watermark values for the various WM regs based on current mode
 * and plane configuration.
 *
 * There are several cases to deal with here:
 *   - normal (i.e. non-self-refresh)
 *   - self-refresh (SR) mode
 *   - lines are large relative to FIFO size (buffer can hold up to 2)
 *   - lines are small relative to FIFO size (buffer can hold more than 2
 *     lines), so need to account for TLB latency
 *
 *   The normal calculation is:
 *     watermark = dotclock * bytes per pixel * latency
 *   where latency is platform & configuration dependent (we assume pessimal
 *   values here).
 *
 *   The SR calculation is:
 *     watermark = (trunc(latency/line time)+1) * surface width *
 *       bytes per pixel
 *   where
 *     line time = htotal / dotclock
 *     surface width = hdisplay for normal plane and 64 for cursor
 *   and latency is assumed to be high, as above.
 *
 * The final value programmed to the register should always be rounded up,
 * and include an extra 2 entries to account for clock crossings.
 *
 * We don't use the sprite, so we can ignore that.  And on Crestline we have
 * to set the non-SR watermarks to 8.
 */
static void intel_update_watermarks(struct drm_i915_private *dev_priv)
{
	if (dev_priv->wm_disp->update_wm)
		dev_priv->wm_disp->update_wm(dev_priv);
}

static int intel_compute_pipe_wm(struct intel_atomic_state *state,
				 struct intel_crtc *crtc)
{
	struct drm_i915_private *dev_priv = to_i915(state->base.dev);
	if (dev_priv->wm_disp->compute_pipe_wm)
		return dev_priv->wm_disp->compute_pipe_wm(state, crtc);
	return 0;
}

static int intel_compute_intermediate_wm(struct intel_atomic_state *state,
					 struct intel_crtc *crtc)
{
	struct drm_i915_private *dev_priv = to_i915(state->base.dev);
	if (!dev_priv->wm_disp->compute_intermediate_wm)
		return 0;
	if (drm_WARN_ON(&dev_priv->drm,
			!dev_priv->wm_disp->compute_pipe_wm))
		return 0;
	return dev_priv->wm_disp->compute_intermediate_wm(state, crtc);
}

static bool intel_initial_watermarks(struct intel_atomic_state *state,
				     struct intel_crtc *crtc)
{
	struct drm_i915_private *dev_priv = to_i915(state->base.dev);
	if (dev_priv->wm_disp->initial_watermarks) {
		dev_priv->wm_disp->initial_watermarks(state, crtc);
		return true;
	}
	return false;
}

static void intel_atomic_update_watermarks(struct intel_atomic_state *state,
					   struct intel_crtc *crtc)
{
	struct drm_i915_private *dev_priv = to_i915(state->base.dev);
	if (dev_priv->wm_disp->atomic_update_watermarks)
		dev_priv->wm_disp->atomic_update_watermarks(state, crtc);
}

static void intel_optimize_watermarks(struct intel_atomic_state *state,
				      struct intel_crtc *crtc)
{
	struct drm_i915_private *dev_priv = to_i915(state->base.dev);
	if (dev_priv->wm_disp->optimize_watermarks)
		dev_priv->wm_disp->optimize_watermarks(state, crtc);
}

static int intel_compute_global_watermarks(struct intel_atomic_state *state)
{
	struct drm_i915_private *dev_priv = to_i915(state->base.dev);
	if (dev_priv->wm_disp->compute_global_watermarks)
		return dev_priv->wm_disp->compute_global_watermarks(state);
	return 0;
}

/* returns HPLL frequency in kHz */
int vlv_get_hpll_vco(struct drm_i915_private *dev_priv)
{
	int hpll_freq, vco_freq[] = { 800, 1600, 2000, 2400 };

	/* Obtain SKU information */
	hpll_freq = vlv_cck_read(dev_priv, CCK_FUSE_REG) &
		CCK_FUSE_HPLL_FREQ_MASK;

	return vco_freq[hpll_freq] * 1000;
}

int vlv_get_cck_clock(struct drm_i915_private *dev_priv,
		      const char *name, u32 reg, int ref_freq)
{
	u32 val;
	int divider;

	val = vlv_cck_read(dev_priv, reg);
	divider = val & CCK_FREQUENCY_VALUES;

	drm_WARN(&dev_priv->drm, (val & CCK_FREQUENCY_STATUS) !=
		 (divider << CCK_FREQUENCY_STATUS_SHIFT),
		 "%s change in progress\n", name);

	return DIV_ROUND_CLOSEST(ref_freq << 1, divider + 1);
}

int vlv_get_cck_clock_hpll(struct drm_i915_private *dev_priv,
			   const char *name, u32 reg)
{
	int hpll;

	vlv_cck_get(dev_priv);

	if (dev_priv->hpll_freq == 0)
		dev_priv->hpll_freq = vlv_get_hpll_vco(dev_priv);

	hpll = vlv_get_cck_clock(dev_priv, name, reg, dev_priv->hpll_freq);

	vlv_cck_put(dev_priv);

	return hpll;
}

static void intel_update_czclk(struct drm_i915_private *dev_priv)
{
	if (!(IS_VALLEYVIEW(dev_priv) || IS_CHERRYVIEW(dev_priv)))
		return;

	dev_priv->czclk_freq = vlv_get_cck_clock_hpll(dev_priv, "czclk",
						      CCK_CZ_CLOCK_CONTROL);

	drm_dbg(&dev_priv->drm, "CZ clock rate: %d kHz\n",
		dev_priv->czclk_freq);
}

static bool is_hdr_mode(const struct intel_crtc_state *crtc_state)
{
	return (crtc_state->active_planes &
		~(icl_hdr_plane_mask() | BIT(PLANE_CURSOR))) == 0;
}

/* WA Display #0827: Gen9:all */
static void
skl_wa_827(struct drm_i915_private *dev_priv, enum pipe pipe, bool enable)
{
	if (enable)
		intel_de_write(dev_priv, CLKGATE_DIS_PSL(pipe),
		               intel_de_read(dev_priv, CLKGATE_DIS_PSL(pipe)) | DUPS1_GATING_DIS | DUPS2_GATING_DIS);
	else
		intel_de_write(dev_priv, CLKGATE_DIS_PSL(pipe),
		               intel_de_read(dev_priv, CLKGATE_DIS_PSL(pipe)) & ~(DUPS1_GATING_DIS | DUPS2_GATING_DIS));
}

/* Wa_2006604312:icl,ehl */
static void
icl_wa_scalerclkgating(struct drm_i915_private *dev_priv, enum pipe pipe,
		       bool enable)
{
	if (enable)
		intel_de_write(dev_priv, CLKGATE_DIS_PSL(pipe),
		               intel_de_read(dev_priv, CLKGATE_DIS_PSL(pipe)) | DPFR_GATING_DIS);
	else
		intel_de_write(dev_priv, CLKGATE_DIS_PSL(pipe),
		               intel_de_read(dev_priv, CLKGATE_DIS_PSL(pipe)) & ~DPFR_GATING_DIS);
}

/* Wa_1604331009:icl,jsl,ehl */
static void
icl_wa_cursorclkgating(struct drm_i915_private *dev_priv, enum pipe pipe,
		       bool enable)
{
	intel_de_rmw(dev_priv, CLKGATE_DIS_PSL(pipe), CURSOR_GATING_DIS,
		     enable ? CURSOR_GATING_DIS : 0);
}

static bool
is_trans_port_sync_slave(const struct intel_crtc_state *crtc_state)
{
	return crtc_state->master_transcoder != INVALID_TRANSCODER;
}

static bool
is_trans_port_sync_master(const struct intel_crtc_state *crtc_state)
{
	return crtc_state->sync_mode_slaves_mask != 0;
}

bool
is_trans_port_sync_mode(const struct intel_crtc_state *crtc_state)
{
	return is_trans_port_sync_master(crtc_state) ||
		is_trans_port_sync_slave(crtc_state);
}

static enum pipe bigjoiner_master_pipe(const struct intel_crtc_state *crtc_state)
{
	return ffs(crtc_state->bigjoiner_pipes) - 1;
}

u8 intel_crtc_bigjoiner_slave_pipes(const struct intel_crtc_state *crtc_state)
{
	if (crtc_state->bigjoiner_pipes)
		return crtc_state->bigjoiner_pipes & ~BIT(bigjoiner_master_pipe(crtc_state));
	else
		return 0;
}

bool intel_crtc_is_bigjoiner_slave(const struct intel_crtc_state *crtc_state)
{
	struct intel_crtc *crtc = to_intel_crtc(crtc_state->uapi.crtc);

	return crtc_state->bigjoiner_pipes &&
		crtc->pipe != bigjoiner_master_pipe(crtc_state);
}

bool intel_crtc_is_bigjoiner_master(const struct intel_crtc_state *crtc_state)
{
	struct intel_crtc *crtc = to_intel_crtc(crtc_state->uapi.crtc);

	return crtc_state->bigjoiner_pipes &&
		crtc->pipe == bigjoiner_master_pipe(crtc_state);
}

static int intel_bigjoiner_num_pipes(const struct intel_crtc_state *crtc_state)
{
	return hweight8(crtc_state->bigjoiner_pipes);
}

struct intel_crtc *intel_master_crtc(const struct intel_crtc_state *crtc_state)
{
	struct drm_i915_private *i915 = to_i915(crtc_state->uapi.crtc->dev);

	if (intel_crtc_is_bigjoiner_slave(crtc_state))
		return intel_crtc_for_pipe(i915, bigjoiner_master_pipe(crtc_state));
	else
		return to_intel_crtc(crtc_state->uapi.crtc);
}

static bool pipe_scanline_is_moving(struct drm_i915_private *dev_priv,
				    enum pipe pipe)
{
	i915_reg_t reg = PIPEDSL(pipe);
	u32 line1, line2;

	line1 = intel_de_read(dev_priv, reg) & PIPEDSL_LINE_MASK;
	msleep(5);
	line2 = intel_de_read(dev_priv, reg) & PIPEDSL_LINE_MASK;

	return line1 != line2;
}

static void wait_for_pipe_scanline_moving(struct intel_crtc *crtc, bool state)
{
	struct drm_i915_private *dev_priv = to_i915(crtc->base.dev);
	enum pipe pipe = crtc->pipe;

	/* Wait for the display line to settle/start moving */
	if (wait_for(pipe_scanline_is_moving(dev_priv, pipe) == state, 100))
		drm_err(&dev_priv->drm,
			"pipe %c scanline %s wait timed out\n",
			pipe_name(pipe), str_on_off(state));
}

static void intel_wait_for_pipe_scanline_stopped(struct intel_crtc *crtc)
{
	wait_for_pipe_scanline_moving(crtc, false);
}

static void intel_wait_for_pipe_scanline_moving(struct intel_crtc *crtc)
{
	wait_for_pipe_scanline_moving(crtc, true);
}

static void
intel_wait_for_pipe_off(const struct intel_crtc_state *old_crtc_state)
{
	struct intel_crtc *crtc = to_intel_crtc(old_crtc_state->uapi.crtc);
	struct drm_i915_private *dev_priv = to_i915(crtc->base.dev);

	if (DISPLAY_VER(dev_priv) >= 4) {
		enum transcoder cpu_transcoder = old_crtc_state->cpu_transcoder;

		/* Wait for the Pipe State to go off */
		if (intel_de_wait_for_clear(dev_priv, PIPECONF(cpu_transcoder),
					    PIPECONF_STATE_ENABLE, 100))
			drm_WARN(&dev_priv->drm, 1, "pipe_off wait timed out\n");
	} else {
		intel_wait_for_pipe_scanline_stopped(crtc);
	}
}

void assert_transcoder(struct drm_i915_private *dev_priv,
		       enum transcoder cpu_transcoder, bool state)
{
	bool cur_state;
	enum intel_display_power_domain power_domain;
	intel_wakeref_t wakeref;

	/* we keep both pipes enabled on 830 */
	if (IS_I830(dev_priv))
		state = true;

	power_domain = POWER_DOMAIN_TRANSCODER(cpu_transcoder);
	wakeref = intel_display_power_get_if_enabled(dev_priv, power_domain);
	if (wakeref) {
		u32 val = intel_de_read(dev_priv, PIPECONF(cpu_transcoder));
		cur_state = !!(val & PIPECONF_ENABLE);

		intel_display_power_put(dev_priv, power_domain, wakeref);
	} else {
		cur_state = false;
	}

	I915_STATE_WARN(cur_state != state,
			"transcoder %s assertion failure (expected %s, current %s)\n",
			transcoder_name(cpu_transcoder),
			str_on_off(state), str_on_off(cur_state));
}

static void assert_plane(struct intel_plane *plane, bool state)
{
	enum pipe pipe;
	bool cur_state;

	cur_state = plane->get_hw_state(plane, &pipe);

	I915_STATE_WARN(cur_state != state,
			"%s assertion failure (expected %s, current %s)\n",
			plane->base.name, str_on_off(state),
			str_on_off(cur_state));
}

#define assert_plane_enabled(p) assert_plane(p, true)
#define assert_plane_disabled(p) assert_plane(p, false)

static void assert_planes_disabled(struct intel_crtc *crtc)
{
	struct drm_i915_private *dev_priv = to_i915(crtc->base.dev);
	struct intel_plane *plane;

	for_each_intel_plane_on_crtc(&dev_priv->drm, crtc, plane)
		assert_plane_disabled(plane);
}

void vlv_wait_port_ready(struct drm_i915_private *dev_priv,
			 struct intel_digital_port *dig_port,
			 unsigned int expected_mask)
{
	u32 port_mask;
	i915_reg_t dpll_reg;

	switch (dig_port->base.port) {
	case PORT_B:
		port_mask = DPLL_PORTB_READY_MASK;
		dpll_reg = DPLL(0);
		break;
	case PORT_C:
		port_mask = DPLL_PORTC_READY_MASK;
		dpll_reg = DPLL(0);
		expected_mask <<= 4;
		break;
	case PORT_D:
		port_mask = DPLL_PORTD_READY_MASK;
		dpll_reg = DPIO_PHY_STATUS;
		break;
	default:
		BUG();
	}

	if (intel_de_wait_for_register(dev_priv, dpll_reg,
				       port_mask, expected_mask, 1000))
		drm_WARN(&dev_priv->drm, 1,
			 "timed out waiting for [ENCODER:%d:%s] port ready: got 0x%x, expected 0x%x\n",
			 dig_port->base.base.base.id, dig_port->base.base.name,
			 intel_de_read(dev_priv, dpll_reg) & port_mask,
			 expected_mask);
}

void intel_enable_transcoder(const struct intel_crtc_state *new_crtc_state)
{
	struct intel_crtc *crtc = to_intel_crtc(new_crtc_state->uapi.crtc);
	struct drm_i915_private *dev_priv = to_i915(crtc->base.dev);
	enum transcoder cpu_transcoder = new_crtc_state->cpu_transcoder;
	enum pipe pipe = crtc->pipe;
	i915_reg_t reg;
	u32 val;

	drm_dbg_kms(&dev_priv->drm, "enabling pipe %c\n", pipe_name(pipe));

	assert_planes_disabled(crtc);

	/*
	 * A pipe without a PLL won't actually be able to drive bits from
	 * a plane.  On ILK+ the pipe PLLs are integrated, so we don't
	 * need the check.
	 */
	if (HAS_GMCH(dev_priv)) {
		if (intel_crtc_has_type(new_crtc_state, INTEL_OUTPUT_DSI))
			assert_dsi_pll_enabled(dev_priv);
		else
			assert_pll_enabled(dev_priv, pipe);
	} else {
		if (new_crtc_state->has_pch_encoder) {
			/* if driving the PCH, we need FDI enabled */
			assert_fdi_rx_pll_enabled(dev_priv,
						  intel_crtc_pch_transcoder(crtc));
			assert_fdi_tx_pll_enabled(dev_priv,
						  (enum pipe) cpu_transcoder);
		}
		/* FIXME: assert CPU port conditions for SNB+ */
	}

	/* Wa_22012358565:adl-p */
	if (DISPLAY_VER(dev_priv) == 13)
		intel_de_rmw(dev_priv, PIPE_ARB_CTL(pipe),
			     0, PIPE_ARB_USE_PROG_SLOTS);

	reg = PIPECONF(cpu_transcoder);
	val = intel_de_read(dev_priv, reg);
	if (val & PIPECONF_ENABLE) {
		/* we keep both pipes enabled on 830 */
		drm_WARN_ON(&dev_priv->drm, !IS_I830(dev_priv));
		return;
	}

	intel_de_write(dev_priv, reg, val | PIPECONF_ENABLE);
	intel_de_posting_read(dev_priv, reg);

	/*
	 * Until the pipe starts PIPEDSL reads will return a stale value,
	 * which causes an apparent vblank timestamp jump when PIPEDSL
	 * resets to its proper value. That also messes up the frame count
	 * when it's derived from the timestamps. So let's wait for the
	 * pipe to start properly before we call drm_crtc_vblank_on()
	 */
	if (intel_crtc_max_vblank_count(new_crtc_state) == 0)
		intel_wait_for_pipe_scanline_moving(crtc);
}

void intel_disable_transcoder(const struct intel_crtc_state *old_crtc_state)
{
	struct intel_crtc *crtc = to_intel_crtc(old_crtc_state->uapi.crtc);
	struct drm_i915_private *dev_priv = to_i915(crtc->base.dev);
	enum transcoder cpu_transcoder = old_crtc_state->cpu_transcoder;
	enum pipe pipe = crtc->pipe;
	i915_reg_t reg;
	u32 val;

	drm_dbg_kms(&dev_priv->drm, "disabling pipe %c\n", pipe_name(pipe));

	/*
	 * Make sure planes won't keep trying to pump pixels to us,
	 * or we might hang the display.
	 */
	assert_planes_disabled(crtc);

	reg = PIPECONF(cpu_transcoder);
	val = intel_de_read(dev_priv, reg);
	if ((val & PIPECONF_ENABLE) == 0)
		return;

	/*
	 * Double wide has implications for planes
	 * so best keep it disabled when not needed.
	 */
	if (old_crtc_state->double_wide)
		val &= ~PIPECONF_DOUBLE_WIDE;

	/* Don't disable pipe or pipe PLLs if needed */
	if (!IS_I830(dev_priv))
		val &= ~PIPECONF_ENABLE;

	if (DISPLAY_VER(dev_priv) >= 12)
		intel_de_rmw(dev_priv, CHICKEN_TRANS(cpu_transcoder),
			     FECSTALL_DIS_DPTSTREAM_DPTTG, 0);

	intel_de_write(dev_priv, reg, val);
	if ((val & PIPECONF_ENABLE) == 0)
		intel_wait_for_pipe_off(old_crtc_state);
}

unsigned int intel_rotation_info_size(const struct intel_rotation_info *rot_info)
{
	unsigned int size = 0;
	int i;

	for (i = 0 ; i < ARRAY_SIZE(rot_info->plane); i++)
		size += rot_info->plane[i].dst_stride * rot_info->plane[i].width;

	return size;
}

unsigned int intel_remapped_info_size(const struct intel_remapped_info *rem_info)
{
	unsigned int size = 0;
	int i;

	for (i = 0 ; i < ARRAY_SIZE(rem_info->plane); i++) {
		unsigned int plane_size;

		if (rem_info->plane[i].linear)
			plane_size = rem_info->plane[i].size;
		else
			plane_size = rem_info->plane[i].dst_stride * rem_info->plane[i].height;

		if (plane_size == 0)
			continue;

		if (rem_info->plane_alignment)
			size = ALIGN(size, rem_info->plane_alignment);

		size += plane_size;
	}

	return size;
}

bool intel_plane_uses_fence(const struct intel_plane_state *plane_state)
{
	struct intel_plane *plane = to_intel_plane(plane_state->uapi.plane);
	struct drm_i915_private *dev_priv = to_i915(plane->base.dev);

	return DISPLAY_VER(dev_priv) < 4 ||
		(plane->fbc &&
		 plane_state->view.gtt.type == I915_GGTT_VIEW_NORMAL);
}

/*
 * Convert the x/y offsets into a linear offset.
 * Only valid with 0/180 degree rotation, which is fine since linear
 * offset is only used with linear buffers on pre-hsw and tiled buffers
 * with gen2/3, and 90/270 degree rotations isn't supported on any of them.
 */
u32 intel_fb_xy_to_linear(int x, int y,
			  const struct intel_plane_state *state,
			  int color_plane)
{
	const struct drm_framebuffer *fb = state->hw.fb;
	unsigned int cpp = fb->format->cpp[color_plane];
	unsigned int pitch = state->view.color_plane[color_plane].mapping_stride;

	return y * pitch + x * cpp;
}

/*
 * Add the x/y offsets derived from fb->offsets[] to the user
 * specified plane src x/y offsets. The resulting x/y offsets
 * specify the start of scanout from the beginning of the gtt mapping.
 */
void intel_add_fb_offsets(int *x, int *y,
			  const struct intel_plane_state *state,
			  int color_plane)

{
	*x += state->view.color_plane[color_plane].x;
	*y += state->view.color_plane[color_plane].y;
}

u32 intel_plane_fb_max_stride(struct drm_i915_private *dev_priv,
			      u32 pixel_format, u64 modifier)
{
	struct intel_crtc *crtc;
	struct intel_plane *plane;

	if (!HAS_DISPLAY(dev_priv))
		return 0;

	/*
	 * We assume the primary plane for pipe A has
	 * the highest stride limits of them all,
	 * if in case pipe A is disabled, use the first pipe from pipe_mask.
	 */
	crtc = intel_first_crtc(dev_priv);
	if (!crtc)
		return 0;

	plane = to_intel_plane(crtc->base.primary);

	return plane->max_stride(plane, pixel_format, modifier,
				 DRM_MODE_ROTATE_0);
}

static void
intel_set_plane_visible(struct intel_crtc_state *crtc_state,
			struct intel_plane_state *plane_state,
			bool visible)
{
	struct intel_plane *plane = to_intel_plane(plane_state->uapi.plane);

	plane_state->uapi.visible = visible;

	if (visible)
		crtc_state->uapi.plane_mask |= drm_plane_mask(&plane->base);
	else
		crtc_state->uapi.plane_mask &= ~drm_plane_mask(&plane->base);
}

static void fixup_plane_bitmasks(struct intel_crtc_state *crtc_state)
{
	struct drm_i915_private *dev_priv = to_i915(crtc_state->uapi.crtc->dev);
	struct drm_plane *plane;

	/*
	 * Active_planes aliases if multiple "primary" or cursor planes
	 * have been used on the same (or wrong) pipe. plane_mask uses
	 * unique ids, hence we can use that to reconstruct active_planes.
	 */
	crtc_state->enabled_planes = 0;
	crtc_state->active_planes = 0;

	drm_for_each_plane_mask(plane, &dev_priv->drm,
				crtc_state->uapi.plane_mask) {
		crtc_state->enabled_planes |= BIT(to_intel_plane(plane)->id);
		crtc_state->active_planes |= BIT(to_intel_plane(plane)->id);
	}
}

void intel_plane_disable_noatomic(struct intel_crtc *crtc,
				  struct intel_plane *plane)
{
	struct drm_i915_private *dev_priv = to_i915(crtc->base.dev);
	struct intel_crtc_state *crtc_state =
		to_intel_crtc_state(crtc->base.state);
	struct intel_plane_state *plane_state =
		to_intel_plane_state(plane->base.state);

	drm_dbg_kms(&dev_priv->drm,
		    "Disabling [PLANE:%d:%s] on [CRTC:%d:%s]\n",
		    plane->base.base.id, plane->base.name,
		    crtc->base.base.id, crtc->base.name);

	intel_set_plane_visible(crtc_state, plane_state, false);
	fixup_plane_bitmasks(crtc_state);
	crtc_state->data_rate[plane->id] = 0;
	crtc_state->min_cdclk[plane->id] = 0;

	if ((crtc_state->active_planes & ~BIT(PLANE_CURSOR)) == 0 &&
	    hsw_ips_disable(crtc_state)) {
		crtc_state->ips_enabled = false;
		intel_crtc_wait_for_next_vblank(crtc);
	}

	/*
	 * Vblank time updates from the shadow to live plane control register
	 * are blocked if the memory self-refresh mode is active at that
	 * moment. So to make sure the plane gets truly disabled, disable
	 * first the self-refresh mode. The self-refresh enable bit in turn
	 * will be checked/applied by the HW only at the next frame start
	 * event which is after the vblank start event, so we need to have a
	 * wait-for-vblank between disabling the plane and the pipe.
	 */
	if (HAS_GMCH(dev_priv) &&
	    intel_set_memory_cxsr(dev_priv, false))
		intel_crtc_wait_for_next_vblank(crtc);

	/*
	 * Gen2 reports pipe underruns whenever all planes are disabled.
	 * So disable underrun reporting before all the planes get disabled.
	 */
	if (DISPLAY_VER(dev_priv) == 2 && !crtc_state->active_planes)
		intel_set_cpu_fifo_underrun_reporting(dev_priv, crtc->pipe, false);

	intel_plane_disable_arm(plane, crtc_state);
	intel_crtc_wait_for_next_vblank(crtc);
}

unsigned int
intel_plane_fence_y_offset(const struct intel_plane_state *plane_state)
{
	int x = 0, y = 0;

	intel_plane_adjust_aligned_offset(&x, &y, plane_state, 0,
					  plane_state->view.color_plane[0].offset, 0);

	return y;
}

static int
__intel_display_resume(struct drm_device *dev,
		       struct drm_atomic_state *state,
		       struct drm_modeset_acquire_ctx *ctx)
{
	struct drm_crtc_state *crtc_state;
	struct drm_crtc *crtc;
	int i, ret;

	intel_modeset_setup_hw_state(dev, ctx);
	intel_vga_redisable(to_i915(dev));

	if (!state)
		return 0;

	/*
	 * We've duplicated the state, pointers to the old state are invalid.
	 *
	 * Don't attempt to use the old state until we commit the duplicated state.
	 */
	for_each_new_crtc_in_state(state, crtc, crtc_state, i) {
		/*
		 * Force recalculation even if we restore
		 * current state. With fast modeset this may not result
		 * in a modeset when the state is compatible.
		 */
		crtc_state->mode_changed = true;
	}

	/* ignore any reset values/BIOS leftovers in the WM registers */
	if (!HAS_GMCH(to_i915(dev)))
		to_intel_atomic_state(state)->skip_intermediate_wm = true;

	ret = drm_atomic_helper_commit_duplicated_state(state, ctx);

	drm_WARN_ON(dev, ret == -EDEADLK);
	return ret;
}

static bool gpu_reset_clobbers_display(struct drm_i915_private *dev_priv)
{
	return (INTEL_INFO(dev_priv)->gpu_reset_clobbers_display &&
		intel_has_gpu_reset(to_gt(dev_priv)));
}

void intel_display_prepare_reset(struct drm_i915_private *dev_priv)
{
	struct drm_device *dev = &dev_priv->drm;
	struct drm_modeset_acquire_ctx *ctx = &dev_priv->reset_ctx;
	struct drm_atomic_state *state;
	int ret;

	if (!HAS_DISPLAY(dev_priv))
		return;

	/* reset doesn't touch the display */
	if (!dev_priv->params.force_reset_modeset_test &&
	    !gpu_reset_clobbers_display(dev_priv))
		return;

	/* We have a modeset vs reset deadlock, defensively unbreak it. */
	set_bit(I915_RESET_MODESET, &to_gt(dev_priv)->reset.flags);
	smp_mb__after_atomic();
	wake_up_bit(&to_gt(dev_priv)->reset.flags, I915_RESET_MODESET);

	if (atomic_read(&dev_priv->gpu_error.pending_fb_pin)) {
		drm_dbg_kms(&dev_priv->drm,
			    "Modeset potentially stuck, unbreaking through wedging\n");
		intel_gt_set_wedged(to_gt(dev_priv));
	}

	/*
	 * Need mode_config.mutex so that we don't
	 * trample ongoing ->detect() and whatnot.
	 */
	mutex_lock(&dev->mode_config.mutex);
	drm_modeset_acquire_init(ctx, 0);
	while (1) {
		ret = drm_modeset_lock_all_ctx(dev, ctx);
		if (ret != -EDEADLK)
			break;

		drm_modeset_backoff(ctx);
	}
	/*
	 * Disabling the crtcs gracefully seems nicer. Also the
	 * g33 docs say we should at least disable all the planes.
	 */
	state = drm_atomic_helper_duplicate_state(dev, ctx);
	if (IS_ERR(state)) {
		ret = PTR_ERR(state);
		drm_err(&dev_priv->drm, "Duplicating state failed with %i\n",
			ret);
		return;
	}

	ret = drm_atomic_helper_disable_all(dev, ctx);
	if (ret) {
		drm_err(&dev_priv->drm, "Suspending crtc's failed with %i\n",
			ret);
		drm_atomic_state_put(state);
		return;
	}

	dev_priv->modeset_restore_state = state;
	state->acquire_ctx = ctx;
}

void intel_display_finish_reset(struct drm_i915_private *dev_priv)
{
	struct drm_device *dev = &dev_priv->drm;
	struct drm_modeset_acquire_ctx *ctx = &dev_priv->reset_ctx;
	struct drm_atomic_state *state;
	int ret;

	if (!HAS_DISPLAY(dev_priv))
		return;

	/* reset doesn't touch the display */
	if (!test_bit(I915_RESET_MODESET, &to_gt(dev_priv)->reset.flags))
		return;

	state = fetch_and_zero(&dev_priv->modeset_restore_state);
	if (!state)
		goto unlock;

	/* reset doesn't touch the display */
	if (!gpu_reset_clobbers_display(dev_priv)) {
		/* for testing only restore the display */
		ret = __intel_display_resume(dev, state, ctx);
		if (ret)
			drm_err(&dev_priv->drm,
				"Restoring old state failed with %i\n", ret);
	} else {
		/*
		 * The display has been reset as well,
		 * so need a full re-initialization.
		 */
		intel_pps_unlock_regs_wa(dev_priv);
		intel_modeset_init_hw(dev_priv);
		intel_init_clock_gating(dev_priv);
		intel_hpd_init(dev_priv);

		ret = __intel_display_resume(dev, state, ctx);
		if (ret)
			drm_err(&dev_priv->drm,
				"Restoring old state failed with %i\n", ret);

		intel_hpd_poll_disable(dev_priv);
	}

	drm_atomic_state_put(state);
unlock:
	drm_modeset_drop_locks(ctx);
	drm_modeset_acquire_fini(ctx);
	mutex_unlock(&dev->mode_config.mutex);

	clear_bit_unlock(I915_RESET_MODESET, &to_gt(dev_priv)->reset.flags);
}

static void icl_set_pipe_chicken(const struct intel_crtc_state *crtc_state)
{
	struct intel_crtc *crtc = to_intel_crtc(crtc_state->uapi.crtc);
	struct drm_i915_private *dev_priv = to_i915(crtc->base.dev);
	enum pipe pipe = crtc->pipe;
	u32 tmp;

	tmp = intel_de_read(dev_priv, PIPE_CHICKEN(pipe));

	/*
	 * Display WA #1153: icl
	 * enable hardware to bypass the alpha math
	 * and rounding for per-pixel values 00 and 0xff
	 */
	tmp |= PER_PIXEL_ALPHA_BYPASS_EN;
	/*
	 * Display WA # 1605353570: icl
	 * Set the pixel rounding bit to 1 for allowing
	 * passthrough of Frame buffer pixels unmodified
	 * across pipe
	 */
	tmp |= PIXEL_ROUNDING_TRUNC_FB_PASSTHRU;

	/*
	 * Underrun recovery must always be disabled on display 13+.
	 * DG2 chicken bit meaning is inverted compared to other platforms.
	 */
	if (IS_DG2(dev_priv))
		tmp &= ~UNDERRUN_RECOVERY_ENABLE_DG2;
	else if (DISPLAY_VER(dev_priv) >= 13)
		tmp |= UNDERRUN_RECOVERY_DISABLE_ADLP;

	/* Wa_14010547955:dg2 */
	if (IS_DG2_DISPLAY_STEP(dev_priv, STEP_B0, STEP_FOREVER))
		tmp |= DG2_RENDER_CCSTAG_4_3_EN;

	intel_de_write(dev_priv, PIPE_CHICKEN(pipe), tmp);
}

bool intel_has_pending_fb_unpin(struct drm_i915_private *dev_priv)
{
	struct drm_crtc *crtc;
	bool cleanup_done;

	drm_for_each_crtc(crtc, &dev_priv->drm) {
		struct drm_crtc_commit *commit;
		spin_lock(&crtc->commit_lock);
		commit = list_first_entry_or_null(&crtc->commit_list,
						  struct drm_crtc_commit, commit_entry);
		cleanup_done = commit ?
			try_wait_for_completion(&commit->cleanup_done) : true;
		spin_unlock(&crtc->commit_lock);

		if (cleanup_done)
			continue;

		intel_crtc_wait_for_next_vblank(to_intel_crtc(crtc));

		return true;
	}

	return false;
}

/*
 * Finds the encoder associated with the given CRTC. This can only be
 * used when we know that the CRTC isn't feeding multiple encoders!
 */
struct intel_encoder *
intel_get_crtc_new_encoder(const struct intel_atomic_state *state,
			   const struct intel_crtc_state *crtc_state)
{
	const struct drm_connector_state *connector_state;
	const struct drm_connector *connector;
	struct intel_encoder *encoder = NULL;
	struct intel_crtc *master_crtc;
	int num_encoders = 0;
	int i;

	master_crtc = intel_master_crtc(crtc_state);

	for_each_new_connector_in_state(&state->base, connector, connector_state, i) {
		if (connector_state->crtc != &master_crtc->base)
			continue;

		encoder = to_intel_encoder(connector_state->best_encoder);
		num_encoders++;
	}

	drm_WARN(encoder->base.dev, num_encoders != 1,
		 "%d encoders for pipe %c\n",
		 num_encoders, pipe_name(master_crtc->pipe));

	return encoder;
}

static void cpt_verify_modeset(struct drm_i915_private *dev_priv,
			       enum pipe pipe)
{
	i915_reg_t dslreg = PIPEDSL(pipe);
	u32 temp;

	temp = intel_de_read(dev_priv, dslreg);
	udelay(500);
	if (wait_for(intel_de_read(dev_priv, dslreg) != temp, 5)) {
		if (wait_for(intel_de_read(dev_priv, dslreg) != temp, 5))
			drm_err(&dev_priv->drm,
				"mode set failed: pipe %c stuck\n",
				pipe_name(pipe));
	}
}

static void ilk_pfit_enable(const struct intel_crtc_state *crtc_state)
{
	struct intel_crtc *crtc = to_intel_crtc(crtc_state->uapi.crtc);
	struct drm_i915_private *dev_priv = to_i915(crtc->base.dev);
	const struct drm_rect *dst = &crtc_state->pch_pfit.dst;
	enum pipe pipe = crtc->pipe;
	int width = drm_rect_width(dst);
	int height = drm_rect_height(dst);
	int x = dst->x1;
	int y = dst->y1;

	if (!crtc_state->pch_pfit.enabled)
		return;

	/* Force use of hard-coded filter coefficients
	 * as some pre-programmed values are broken,
	 * e.g. x201.
	 */
	if (IS_IVYBRIDGE(dev_priv) || IS_HASWELL(dev_priv))
		intel_de_write(dev_priv, PF_CTL(pipe), PF_ENABLE |
			       PF_FILTER_MED_3x3 | PF_PIPE_SEL_IVB(pipe));
	else
		intel_de_write(dev_priv, PF_CTL(pipe), PF_ENABLE |
			       PF_FILTER_MED_3x3);
	intel_de_write(dev_priv, PF_WIN_POS(pipe), x << 16 | y);
	intel_de_write(dev_priv, PF_WIN_SZ(pipe), width << 16 | height);
}

static void intel_crtc_dpms_overlay_disable(struct intel_crtc *crtc)
{
	if (crtc->overlay)
		(void) intel_overlay_switch_off(crtc->overlay);

	/* Let userspace switch the overlay on again. In most cases userspace
	 * has to recompute where to put it anyway.
	 */
}

static bool needs_nv12_wa(const struct intel_crtc_state *crtc_state)
{
	struct drm_i915_private *dev_priv = to_i915(crtc_state->uapi.crtc->dev);

	if (!crtc_state->nv12_planes)
		return false;

	/* WA Display #0827: Gen9:all */
	if (DISPLAY_VER(dev_priv) == 9)
		return true;

	return false;
}

static bool needs_scalerclk_wa(const struct intel_crtc_state *crtc_state)
{
	struct drm_i915_private *dev_priv = to_i915(crtc_state->uapi.crtc->dev);

	/* Wa_2006604312:icl,ehl */
	if (crtc_state->scaler_state.scaler_users > 0 && DISPLAY_VER(dev_priv) == 11)
		return true;

	return false;
}

static bool needs_cursorclk_wa(const struct intel_crtc_state *crtc_state)
{
	struct drm_i915_private *dev_priv = to_i915(crtc_state->uapi.crtc->dev);

	/* Wa_1604331009:icl,jsl,ehl */
	if (is_hdr_mode(crtc_state) &&
	    crtc_state->active_planes & BIT(PLANE_CURSOR) &&
	    DISPLAY_VER(dev_priv) == 11)
		return true;

	return false;
}

static void intel_async_flip_vtd_wa(struct drm_i915_private *i915,
				    enum pipe pipe, bool enable)
{
	if (DISPLAY_VER(i915) == 9) {
		/*
		 * "Plane N strech max must be programmed to 11b (x1)
		 *  when Async flips are enabled on that plane."
		 */
		intel_de_rmw(i915, CHICKEN_PIPESL_1(pipe),
			     SKL_PLANE1_STRETCH_MAX_MASK,
			     enable ? SKL_PLANE1_STRETCH_MAX_X1 : SKL_PLANE1_STRETCH_MAX_X8);
	} else {
		/* Also needed on HSW/BDW albeit undocumented */
		intel_de_rmw(i915, CHICKEN_PIPESL_1(pipe),
			     HSW_PRI_STRETCH_MAX_MASK,
			     enable ? HSW_PRI_STRETCH_MAX_X1 : HSW_PRI_STRETCH_MAX_X8);
	}
}

static bool needs_async_flip_vtd_wa(const struct intel_crtc_state *crtc_state)
{
	struct drm_i915_private *i915 = to_i915(crtc_state->uapi.crtc->dev);

	return crtc_state->uapi.async_flip && intel_vtd_active(i915) &&
		(DISPLAY_VER(i915) == 9 || IS_BROADWELL(i915) || IS_HASWELL(i915));
}

static bool planes_enabling(const struct intel_crtc_state *old_crtc_state,
			    const struct intel_crtc_state *new_crtc_state)
{
	return (!old_crtc_state->active_planes || intel_crtc_needs_modeset(new_crtc_state)) &&
		new_crtc_state->active_planes;
}

static bool planes_disabling(const struct intel_crtc_state *old_crtc_state,
			     const struct intel_crtc_state *new_crtc_state)
{
	return old_crtc_state->active_planes &&
		(!new_crtc_state->active_planes || intel_crtc_needs_modeset(new_crtc_state));
}

static void intel_post_plane_update(struct intel_atomic_state *state,
				    struct intel_crtc *crtc)
{
	struct drm_i915_private *dev_priv = to_i915(state->base.dev);
	const struct intel_crtc_state *old_crtc_state =
		intel_atomic_get_old_crtc_state(state, crtc);
	const struct intel_crtc_state *new_crtc_state =
		intel_atomic_get_new_crtc_state(state, crtc);
	enum pipe pipe = crtc->pipe;

	intel_frontbuffer_flip(dev_priv, new_crtc_state->fb_bits);

	if (new_crtc_state->update_wm_post && new_crtc_state->hw.active)
		intel_update_watermarks(dev_priv);

	hsw_ips_post_update(state, crtc);
	intel_fbc_post_update(state, crtc);
	intel_drrs_page_flip(state, crtc);

	if (needs_async_flip_vtd_wa(old_crtc_state) &&
	    !needs_async_flip_vtd_wa(new_crtc_state))
		intel_async_flip_vtd_wa(dev_priv, pipe, false);

	if (needs_nv12_wa(old_crtc_state) &&
	    !needs_nv12_wa(new_crtc_state))
		skl_wa_827(dev_priv, pipe, false);

	if (needs_scalerclk_wa(old_crtc_state) &&
	    !needs_scalerclk_wa(new_crtc_state))
		icl_wa_scalerclkgating(dev_priv, pipe, false);

	if (needs_cursorclk_wa(old_crtc_state) &&
	    !needs_cursorclk_wa(new_crtc_state))
		icl_wa_cursorclkgating(dev_priv, pipe, false);

}

static void intel_crtc_enable_flip_done(struct intel_atomic_state *state,
					struct intel_crtc *crtc)
{
	const struct intel_crtc_state *crtc_state =
		intel_atomic_get_new_crtc_state(state, crtc);
	u8 update_planes = crtc_state->update_planes;
	const struct intel_plane_state *plane_state;
	struct intel_plane *plane;
	int i;

	for_each_new_intel_plane_in_state(state, plane, plane_state, i) {
		if (plane->pipe == crtc->pipe &&
		    update_planes & BIT(plane->id))
			plane->enable_flip_done(plane);
	}
}

static void intel_crtc_disable_flip_done(struct intel_atomic_state *state,
					 struct intel_crtc *crtc)
{
	const struct intel_crtc_state *crtc_state =
		intel_atomic_get_new_crtc_state(state, crtc);
	u8 update_planes = crtc_state->update_planes;
	const struct intel_plane_state *plane_state;
	struct intel_plane *plane;
	int i;

	for_each_new_intel_plane_in_state(state, plane, plane_state, i) {
		if (plane->pipe == crtc->pipe &&
		    update_planes & BIT(plane->id))
			plane->disable_flip_done(plane);
	}
}

static void intel_crtc_async_flip_disable_wa(struct intel_atomic_state *state,
					     struct intel_crtc *crtc)
{
	const struct intel_crtc_state *old_crtc_state =
		intel_atomic_get_old_crtc_state(state, crtc);
	const struct intel_crtc_state *new_crtc_state =
		intel_atomic_get_new_crtc_state(state, crtc);
	u8 update_planes = new_crtc_state->update_planes;
	const struct intel_plane_state *old_plane_state;
	struct intel_plane *plane;
	bool need_vbl_wait = false;
	int i;

	for_each_old_intel_plane_in_state(state, plane, old_plane_state, i) {
		if (plane->need_async_flip_disable_wa &&
		    plane->pipe == crtc->pipe &&
		    update_planes & BIT(plane->id)) {
			/*
			 * Apart from the async flip bit we want to
			 * preserve the old state for the plane.
			 */
			plane->async_flip(plane, old_crtc_state,
					  old_plane_state, false);
			need_vbl_wait = true;
		}
	}

	if (need_vbl_wait)
		intel_crtc_wait_for_next_vblank(crtc);
}

static void intel_pre_plane_update(struct intel_atomic_state *state,
				   struct intel_crtc *crtc)
{
	struct drm_i915_private *dev_priv = to_i915(state->base.dev);
	const struct intel_crtc_state *old_crtc_state =
		intel_atomic_get_old_crtc_state(state, crtc);
	const struct intel_crtc_state *new_crtc_state =
		intel_atomic_get_new_crtc_state(state, crtc);
	enum pipe pipe = crtc->pipe;

	intel_psr_pre_plane_update(state, crtc);

	if (hsw_ips_pre_update(state, crtc))
		intel_crtc_wait_for_next_vblank(crtc);

	if (intel_fbc_pre_update(state, crtc))
		intel_crtc_wait_for_next_vblank(crtc);

	if (!needs_async_flip_vtd_wa(old_crtc_state) &&
	    needs_async_flip_vtd_wa(new_crtc_state))
		intel_async_flip_vtd_wa(dev_priv, pipe, true);

	/* Display WA 827 */
	if (!needs_nv12_wa(old_crtc_state) &&
	    needs_nv12_wa(new_crtc_state))
		skl_wa_827(dev_priv, pipe, true);

	/* Wa_2006604312:icl,ehl */
	if (!needs_scalerclk_wa(old_crtc_state) &&
	    needs_scalerclk_wa(new_crtc_state))
		icl_wa_scalerclkgating(dev_priv, pipe, true);

	/* Wa_1604331009:icl,jsl,ehl */
	if (!needs_cursorclk_wa(old_crtc_state) &&
	    needs_cursorclk_wa(new_crtc_state))
		icl_wa_cursorclkgating(dev_priv, pipe, true);

	/*
	 * Vblank time updates from the shadow to live plane control register
	 * are blocked if the memory self-refresh mode is active at that
	 * moment. So to make sure the plane gets truly disabled, disable
	 * first the self-refresh mode. The self-refresh enable bit in turn
	 * will be checked/applied by the HW only at the next frame start
	 * event which is after the vblank start event, so we need to have a
	 * wait-for-vblank between disabling the plane and the pipe.
	 */
	if (HAS_GMCH(dev_priv) && old_crtc_state->hw.active &&
	    new_crtc_state->disable_cxsr && intel_set_memory_cxsr(dev_priv, false))
		intel_crtc_wait_for_next_vblank(crtc);

	/*
	 * IVB workaround: must disable low power watermarks for at least
	 * one frame before enabling scaling.  LP watermarks can be re-enabled
	 * when scaling is disabled.
	 *
	 * WaCxSRDisabledForSpriteScaling:ivb
	 */
	if (old_crtc_state->hw.active &&
	    new_crtc_state->disable_lp_wm && ilk_disable_lp_wm(dev_priv))
		intel_crtc_wait_for_next_vblank(crtc);

	/*
	 * If we're doing a modeset we don't need to do any
	 * pre-vblank watermark programming here.
	 */
	if (!intel_crtc_needs_modeset(new_crtc_state)) {
		/*
		 * For platforms that support atomic watermarks, program the
		 * 'intermediate' watermarks immediately.  On pre-gen9 platforms, these
		 * will be the intermediate values that are safe for both pre- and
		 * post- vblank; when vblank happens, the 'active' values will be set
		 * to the final 'target' values and we'll do this again to get the
		 * optimal watermarks.  For gen9+ platforms, the values we program here
		 * will be the final target values which will get automatically latched
		 * at vblank time; no further programming will be necessary.
		 *
		 * If a platform hasn't been transitioned to atomic watermarks yet,
		 * we'll continue to update watermarks the old way, if flags tell
		 * us to.
		 */
		if (!intel_initial_watermarks(state, crtc))
			if (new_crtc_state->update_wm_pre)
				intel_update_watermarks(dev_priv);
	}

	/*
	 * Gen2 reports pipe underruns whenever all planes are disabled.
	 * So disable underrun reporting before all the planes get disabled.
	 *
	 * We do this after .initial_watermarks() so that we have a
	 * chance of catching underruns with the intermediate watermarks
	 * vs. the old plane configuration.
	 */
	if (DISPLAY_VER(dev_priv) == 2 && planes_disabling(old_crtc_state, new_crtc_state))
		intel_set_cpu_fifo_underrun_reporting(dev_priv, pipe, false);

	/*
	 * WA for platforms where async address update enable bit
	 * is double buffered and only latched at start of vblank.
	 */
	if (old_crtc_state->uapi.async_flip && !new_crtc_state->uapi.async_flip)
		intel_crtc_async_flip_disable_wa(state, crtc);
}

static void intel_crtc_disable_planes(struct intel_atomic_state *state,
				      struct intel_crtc *crtc)
{
	struct drm_i915_private *dev_priv = to_i915(crtc->base.dev);
	const struct intel_crtc_state *new_crtc_state =
		intel_atomic_get_new_crtc_state(state, crtc);
	unsigned int update_mask = new_crtc_state->update_planes;
	const struct intel_plane_state *old_plane_state;
	struct intel_plane *plane;
	unsigned fb_bits = 0;
	int i;

	intel_crtc_dpms_overlay_disable(crtc);

	for_each_old_intel_plane_in_state(state, plane, old_plane_state, i) {
		if (crtc->pipe != plane->pipe ||
		    !(update_mask & BIT(plane->id)))
			continue;

		intel_plane_disable_arm(plane, new_crtc_state);

		if (old_plane_state->uapi.visible)
			fb_bits |= plane->frontbuffer_bit;
	}

	intel_frontbuffer_flip(dev_priv, fb_bits);
}

/*
 * intel_connector_primary_encoder - get the primary encoder for a connector
 * @connector: connector for which to return the encoder
 *
 * Returns the primary encoder for a connector. There is a 1:1 mapping from
 * all connectors to their encoder, except for DP-MST connectors which have
 * both a virtual and a primary encoder. These DP-MST primary encoders can be
 * pointed to by as many DP-MST connectors as there are pipes.
 */
static struct intel_encoder *
intel_connector_primary_encoder(struct intel_connector *connector)
{
	struct intel_encoder *encoder;

	if (connector->mst_port)
		return &dp_to_dig_port(connector->mst_port)->base;

	encoder = intel_attached_encoder(connector);
	drm_WARN_ON(connector->base.dev, !encoder);

	return encoder;
}

static void intel_encoders_update_prepare(struct intel_atomic_state *state)
{
	struct drm_i915_private *i915 = to_i915(state->base.dev);
	struct intel_crtc_state *new_crtc_state, *old_crtc_state;
	struct intel_crtc *crtc;
	struct drm_connector_state *new_conn_state;
	struct drm_connector *connector;
	int i;

	/*
	 * Make sure the DPLL state is up-to-date for fastset TypeC ports after non-blocking commits.
	 * TODO: Update the DPLL state for all cases in the encoder->update_prepare() hook.
	 */
	if (i915->dpll.mgr) {
		for_each_oldnew_intel_crtc_in_state(state, crtc, old_crtc_state, new_crtc_state, i) {
			if (intel_crtc_needs_modeset(new_crtc_state))
				continue;

			new_crtc_state->shared_dpll = old_crtc_state->shared_dpll;
			new_crtc_state->dpll_hw_state = old_crtc_state->dpll_hw_state;
		}
	}

	if (!state->modeset)
		return;

	for_each_new_connector_in_state(&state->base, connector, new_conn_state,
					i) {
		struct intel_connector *intel_connector;
		struct intel_encoder *encoder;
		struct intel_crtc *crtc;

		if (!intel_connector_needs_modeset(state, connector))
			continue;

		intel_connector = to_intel_connector(connector);
		encoder = intel_connector_primary_encoder(intel_connector);
		if (!encoder->update_prepare)
			continue;

		crtc = new_conn_state->crtc ?
			to_intel_crtc(new_conn_state->crtc) : NULL;
		encoder->update_prepare(state, encoder, crtc);
	}
}

static void intel_encoders_update_complete(struct intel_atomic_state *state)
{
	struct drm_connector_state *new_conn_state;
	struct drm_connector *connector;
	int i;

	if (!state->modeset)
		return;

	for_each_new_connector_in_state(&state->base, connector, new_conn_state,
					i) {
		struct intel_connector *intel_connector;
		struct intel_encoder *encoder;
		struct intel_crtc *crtc;

		if (!intel_connector_needs_modeset(state, connector))
			continue;

		intel_connector = to_intel_connector(connector);
		encoder = intel_connector_primary_encoder(intel_connector);
		if (!encoder->update_complete)
			continue;

		crtc = new_conn_state->crtc ?
			to_intel_crtc(new_conn_state->crtc) : NULL;
		encoder->update_complete(state, encoder, crtc);
	}
}

static void intel_encoders_pre_pll_enable(struct intel_atomic_state *state,
					  struct intel_crtc *crtc)
{
	const struct intel_crtc_state *crtc_state =
		intel_atomic_get_new_crtc_state(state, crtc);
	const struct drm_connector_state *conn_state;
	struct drm_connector *conn;
	int i;

	for_each_new_connector_in_state(&state->base, conn, conn_state, i) {
		struct intel_encoder *encoder =
			to_intel_encoder(conn_state->best_encoder);

		if (conn_state->crtc != &crtc->base)
			continue;

		if (encoder->pre_pll_enable)
			encoder->pre_pll_enable(state, encoder,
						crtc_state, conn_state);
	}
}

static void intel_encoders_pre_enable(struct intel_atomic_state *state,
				      struct intel_crtc *crtc)
{
	const struct intel_crtc_state *crtc_state =
		intel_atomic_get_new_crtc_state(state, crtc);
	const struct drm_connector_state *conn_state;
	struct drm_connector *conn;
	int i;

	for_each_new_connector_in_state(&state->base, conn, conn_state, i) {
		struct intel_encoder *encoder =
			to_intel_encoder(conn_state->best_encoder);

		if (conn_state->crtc != &crtc->base)
			continue;

		if (encoder->pre_enable)
			encoder->pre_enable(state, encoder,
					    crtc_state, conn_state);
	}
}

static void intel_encoders_enable(struct intel_atomic_state *state,
				  struct intel_crtc *crtc)
{
	const struct intel_crtc_state *crtc_state =
		intel_atomic_get_new_crtc_state(state, crtc);
	const struct drm_connector_state *conn_state;
	struct drm_connector *conn;
	int i;

	for_each_new_connector_in_state(&state->base, conn, conn_state, i) {
		struct intel_encoder *encoder =
			to_intel_encoder(conn_state->best_encoder);

		if (conn_state->crtc != &crtc->base)
			continue;

		if (encoder->enable)
			encoder->enable(state, encoder,
					crtc_state, conn_state);
		intel_opregion_notify_encoder(encoder, true);
	}
}

static void intel_encoders_disable(struct intel_atomic_state *state,
				   struct intel_crtc *crtc)
{
	const struct intel_crtc_state *old_crtc_state =
		intel_atomic_get_old_crtc_state(state, crtc);
	const struct drm_connector_state *old_conn_state;
	struct drm_connector *conn;
	int i;

	for_each_old_connector_in_state(&state->base, conn, old_conn_state, i) {
		struct intel_encoder *encoder =
			to_intel_encoder(old_conn_state->best_encoder);

		if (old_conn_state->crtc != &crtc->base)
			continue;

		intel_opregion_notify_encoder(encoder, false);
		if (encoder->disable)
			encoder->disable(state, encoder,
					 old_crtc_state, old_conn_state);
	}
}

static void intel_encoders_post_disable(struct intel_atomic_state *state,
					struct intel_crtc *crtc)
{
	const struct intel_crtc_state *old_crtc_state =
		intel_atomic_get_old_crtc_state(state, crtc);
	const struct drm_connector_state *old_conn_state;
	struct drm_connector *conn;
	int i;

	for_each_old_connector_in_state(&state->base, conn, old_conn_state, i) {
		struct intel_encoder *encoder =
			to_intel_encoder(old_conn_state->best_encoder);

		if (old_conn_state->crtc != &crtc->base)
			continue;

		if (encoder->post_disable)
			encoder->post_disable(state, encoder,
					      old_crtc_state, old_conn_state);
	}
}

static void intel_encoders_post_pll_disable(struct intel_atomic_state *state,
					    struct intel_crtc *crtc)
{
	const struct intel_crtc_state *old_crtc_state =
		intel_atomic_get_old_crtc_state(state, crtc);
	const struct drm_connector_state *old_conn_state;
	struct drm_connector *conn;
	int i;

	for_each_old_connector_in_state(&state->base, conn, old_conn_state, i) {
		struct intel_encoder *encoder =
			to_intel_encoder(old_conn_state->best_encoder);

		if (old_conn_state->crtc != &crtc->base)
			continue;

		if (encoder->post_pll_disable)
			encoder->post_pll_disable(state, encoder,
						  old_crtc_state, old_conn_state);
	}
}

static void intel_encoders_update_pipe(struct intel_atomic_state *state,
				       struct intel_crtc *crtc)
{
	const struct intel_crtc_state *crtc_state =
		intel_atomic_get_new_crtc_state(state, crtc);
	const struct drm_connector_state *conn_state;
	struct drm_connector *conn;
	int i;

	for_each_new_connector_in_state(&state->base, conn, conn_state, i) {
		struct intel_encoder *encoder =
			to_intel_encoder(conn_state->best_encoder);

		if (conn_state->crtc != &crtc->base)
			continue;

		if (encoder->update_pipe)
			encoder->update_pipe(state, encoder,
					     crtc_state, conn_state);
	}
}

static void intel_disable_primary_plane(const struct intel_crtc_state *crtc_state)
{
	struct intel_crtc *crtc = to_intel_crtc(crtc_state->uapi.crtc);
	struct intel_plane *plane = to_intel_plane(crtc->base.primary);

	plane->disable_arm(plane, crtc_state);
}

static void ilk_configure_cpu_transcoder(const struct intel_crtc_state *crtc_state)
{
	struct intel_crtc *crtc = to_intel_crtc(crtc_state->uapi.crtc);
	enum transcoder cpu_transcoder = crtc_state->cpu_transcoder;

	if (crtc_state->has_pch_encoder) {
		intel_cpu_transcoder_set_m1_n1(crtc, cpu_transcoder,
					       &crtc_state->fdi_m_n);
	} else if (intel_crtc_has_dp_encoder(crtc_state)) {
		intel_cpu_transcoder_set_m1_n1(crtc, cpu_transcoder,
					       &crtc_state->dp_m_n);
		intel_cpu_transcoder_set_m2_n2(crtc, cpu_transcoder,
					       &crtc_state->dp_m2_n2);
	}

	intel_set_transcoder_timings(crtc_state);

	ilk_set_pipeconf(crtc_state);
}

static void ilk_crtc_enable(struct intel_atomic_state *state,
			    struct intel_crtc *crtc)
{
	const struct intel_crtc_state *new_crtc_state =
		intel_atomic_get_new_crtc_state(state, crtc);
	struct drm_i915_private *dev_priv = to_i915(crtc->base.dev);
	enum pipe pipe = crtc->pipe;

	if (drm_WARN_ON(&dev_priv->drm, crtc->active))
		return;

	/*
	 * Sometimes spurious CPU pipe underruns happen during FDI
	 * training, at least with VGA+HDMI cloning. Suppress them.
	 *
	 * On ILK we get an occasional spurious CPU pipe underruns
	 * between eDP port A enable and vdd enable. Also PCH port
	 * enable seems to result in the occasional CPU pipe underrun.
	 *
	 * Spurious PCH underruns also occur during PCH enabling.
	 */
	intel_set_cpu_fifo_underrun_reporting(dev_priv, pipe, false);
	intel_set_pch_fifo_underrun_reporting(dev_priv, pipe, false);

	ilk_configure_cpu_transcoder(new_crtc_state);

	intel_set_pipe_src_size(new_crtc_state);

	crtc->active = true;

	intel_encoders_pre_enable(state, crtc);

	if (new_crtc_state->has_pch_encoder) {
		ilk_pch_pre_enable(state, crtc);
	} else {
		assert_fdi_tx_disabled(dev_priv, pipe);
		assert_fdi_rx_disabled(dev_priv, pipe);
	}

	ilk_pfit_enable(new_crtc_state);

	/*
	 * On ILK+ LUT must be loaded before the pipe is running but with
	 * clocks enabled
	 */
	intel_color_load_luts(new_crtc_state);
	intel_color_commit(new_crtc_state);
	/* update DSPCNTR to configure gamma for pipe bottom color */
	intel_disable_primary_plane(new_crtc_state);

	intel_initial_watermarks(state, crtc);
	intel_enable_transcoder(new_crtc_state);

	if (new_crtc_state->has_pch_encoder)
		ilk_pch_enable(state, crtc);

	intel_crtc_vblank_on(new_crtc_state);

	intel_encoders_enable(state, crtc);

	if (HAS_PCH_CPT(dev_priv))
		cpt_verify_modeset(dev_priv, pipe);

	/*
	 * Must wait for vblank to avoid spurious PCH FIFO underruns.
	 * And a second vblank wait is needed at least on ILK with
	 * some interlaced HDMI modes. Let's do the double wait always
	 * in case there are more corner cases we don't know about.
	 */
	if (new_crtc_state->has_pch_encoder) {
		intel_crtc_wait_for_next_vblank(crtc);
		intel_crtc_wait_for_next_vblank(crtc);
	}
	intel_set_cpu_fifo_underrun_reporting(dev_priv, pipe, true);
	intel_set_pch_fifo_underrun_reporting(dev_priv, pipe, true);
}

static void glk_pipe_scaler_clock_gating_wa(struct drm_i915_private *dev_priv,
					    enum pipe pipe, bool apply)
{
	u32 val = intel_de_read(dev_priv, CLKGATE_DIS_PSL(pipe));
	u32 mask = DPF_GATING_DIS | DPF_RAM_GATING_DIS | DPFR_GATING_DIS;

	if (apply)
		val |= mask;
	else
		val &= ~mask;

	intel_de_write(dev_priv, CLKGATE_DIS_PSL(pipe), val);
}

static void icl_pipe_mbus_enable(struct intel_crtc *crtc, bool joined_mbus)
{
	struct drm_i915_private *dev_priv = to_i915(crtc->base.dev);
	enum pipe pipe = crtc->pipe;
	u32 val;

	/* Wa_22010947358:adl-p */
	if (IS_ALDERLAKE_P(dev_priv))
		val = joined_mbus ? MBUS_DBOX_A_CREDIT(6) : MBUS_DBOX_A_CREDIT(4);
	else
		val = MBUS_DBOX_A_CREDIT(2);

	if (DISPLAY_VER(dev_priv) >= 12) {
		val |= MBUS_DBOX_BW_CREDIT(2);
		val |= MBUS_DBOX_B_CREDIT(12);
	} else {
		val |= MBUS_DBOX_BW_CREDIT(1);
		val |= MBUS_DBOX_B_CREDIT(8);
	}

	intel_de_write(dev_priv, PIPE_MBUS_DBOX_CTL(pipe), val);
}

static void hsw_set_linetime_wm(const struct intel_crtc_state *crtc_state)
{
	struct intel_crtc *crtc = to_intel_crtc(crtc_state->uapi.crtc);
	struct drm_i915_private *dev_priv = to_i915(crtc->base.dev);

	intel_de_write(dev_priv, WM_LINETIME(crtc->pipe),
		       HSW_LINETIME(crtc_state->linetime) |
		       HSW_IPS_LINETIME(crtc_state->ips_linetime));
}

static void hsw_set_frame_start_delay(const struct intel_crtc_state *crtc_state)
{
	struct intel_crtc *crtc = to_intel_crtc(crtc_state->uapi.crtc);
	struct drm_i915_private *dev_priv = to_i915(crtc->base.dev);
	i915_reg_t reg = CHICKEN_TRANS(crtc_state->cpu_transcoder);
	u32 val;

	val = intel_de_read(dev_priv, reg);
	val &= ~HSW_FRAME_START_DELAY_MASK;
	val |= HSW_FRAME_START_DELAY(crtc_state->framestart_delay - 1);
	intel_de_write(dev_priv, reg, val);
}

static void icl_ddi_bigjoiner_pre_enable(struct intel_atomic_state *state,
					 const struct intel_crtc_state *crtc_state)
{
	struct intel_crtc *master_crtc = intel_master_crtc(crtc_state);

	/*
	 * Enable sequence steps 1-7 on bigjoiner master
	 */
	if (intel_crtc_is_bigjoiner_slave(crtc_state))
		intel_encoders_pre_pll_enable(state, master_crtc);

	if (crtc_state->shared_dpll)
		intel_enable_shared_dpll(crtc_state);

	if (intel_crtc_is_bigjoiner_slave(crtc_state))
		intel_encoders_pre_enable(state, master_crtc);
}

static void hsw_configure_cpu_transcoder(const struct intel_crtc_state *crtc_state)
{
	struct intel_crtc *crtc = to_intel_crtc(crtc_state->uapi.crtc);
	struct drm_i915_private *dev_priv = to_i915(crtc->base.dev);
	enum transcoder cpu_transcoder = crtc_state->cpu_transcoder;

	if (crtc_state->has_pch_encoder) {
		intel_cpu_transcoder_set_m1_n1(crtc, cpu_transcoder,
					       &crtc_state->fdi_m_n);
	} else if (intel_crtc_has_dp_encoder(crtc_state)) {
		intel_cpu_transcoder_set_m1_n1(crtc, cpu_transcoder,
					       &crtc_state->dp_m_n);
		intel_cpu_transcoder_set_m2_n2(crtc, cpu_transcoder,
					       &crtc_state->dp_m2_n2);
	}

	intel_set_transcoder_timings(crtc_state);

	if (cpu_transcoder != TRANSCODER_EDP)
		intel_de_write(dev_priv, PIPE_MULT(cpu_transcoder),
			       crtc_state->pixel_multiplier - 1);

	hsw_set_frame_start_delay(crtc_state);

	hsw_set_transconf(crtc_state);
}

static void hsw_crtc_enable(struct intel_atomic_state *state,
			    struct intel_crtc *crtc)
{
	const struct intel_crtc_state *new_crtc_state =
		intel_atomic_get_new_crtc_state(state, crtc);
	struct drm_i915_private *dev_priv = to_i915(crtc->base.dev);
	enum pipe pipe = crtc->pipe, hsw_workaround_pipe;
	enum transcoder cpu_transcoder = new_crtc_state->cpu_transcoder;
	bool psl_clkgate_wa;

	if (drm_WARN_ON(&dev_priv->drm, crtc->active))
		return;

	if (!new_crtc_state->bigjoiner_pipes) {
		intel_encoders_pre_pll_enable(state, crtc);

		if (new_crtc_state->shared_dpll)
			intel_enable_shared_dpll(new_crtc_state);

		intel_encoders_pre_enable(state, crtc);
	} else {
		icl_ddi_bigjoiner_pre_enable(state, new_crtc_state);
	}

	intel_dsc_enable(new_crtc_state);

	if (DISPLAY_VER(dev_priv) >= 13)
		intel_uncompressed_joiner_enable(new_crtc_state);

	intel_set_pipe_src_size(new_crtc_state);
	if (DISPLAY_VER(dev_priv) >= 9 || IS_BROADWELL(dev_priv))
		bdw_set_pipemisc(new_crtc_state);

	if (!intel_crtc_is_bigjoiner_slave(new_crtc_state) &&
	    !transcoder_is_dsi(cpu_transcoder))
		hsw_configure_cpu_transcoder(new_crtc_state);

	crtc->active = true;

	/* Display WA #1180: WaDisableScalarClockGating: glk */
	psl_clkgate_wa = DISPLAY_VER(dev_priv) == 10 &&
		new_crtc_state->pch_pfit.enabled;
	if (psl_clkgate_wa)
		glk_pipe_scaler_clock_gating_wa(dev_priv, pipe, true);

	if (DISPLAY_VER(dev_priv) >= 9)
		skl_pfit_enable(new_crtc_state);
	else
		ilk_pfit_enable(new_crtc_state);

	/*
	 * On ILK+ LUT must be loaded before the pipe is running but with
	 * clocks enabled
	 */
	intel_color_load_luts(new_crtc_state);
	intel_color_commit(new_crtc_state);
	/* update DSPCNTR to configure gamma/csc for pipe bottom color */
	if (DISPLAY_VER(dev_priv) < 9)
		intel_disable_primary_plane(new_crtc_state);

	hsw_set_linetime_wm(new_crtc_state);

	if (DISPLAY_VER(dev_priv) >= 11)
		icl_set_pipe_chicken(new_crtc_state);

	intel_initial_watermarks(state, crtc);

	if (DISPLAY_VER(dev_priv) >= 11) {
		const struct intel_dbuf_state *dbuf_state =
				intel_atomic_get_new_dbuf_state(state);

		icl_pipe_mbus_enable(crtc, dbuf_state->joined_mbus);
	}

	if (intel_crtc_is_bigjoiner_slave(new_crtc_state))
		intel_crtc_vblank_on(new_crtc_state);

	intel_encoders_enable(state, crtc);

	if (psl_clkgate_wa) {
		intel_crtc_wait_for_next_vblank(crtc);
		glk_pipe_scaler_clock_gating_wa(dev_priv, pipe, false);
	}

	/* If we change the relative order between pipe/planes enabling, we need
	 * to change the workaround. */
	hsw_workaround_pipe = new_crtc_state->hsw_workaround_pipe;
	if (IS_HASWELL(dev_priv) && hsw_workaround_pipe != INVALID_PIPE) {
		struct intel_crtc *wa_crtc;

		wa_crtc = intel_crtc_for_pipe(dev_priv, hsw_workaround_pipe);

		intel_crtc_wait_for_next_vblank(wa_crtc);
		intel_crtc_wait_for_next_vblank(wa_crtc);
	}
}

void ilk_pfit_disable(const struct intel_crtc_state *old_crtc_state)
{
	struct intel_crtc *crtc = to_intel_crtc(old_crtc_state->uapi.crtc);
	struct drm_i915_private *dev_priv = to_i915(crtc->base.dev);
	enum pipe pipe = crtc->pipe;

	/* To avoid upsetting the power well on haswell only disable the pfit if
	 * it's in use. The hw state code will make sure we get this right. */
	if (!old_crtc_state->pch_pfit.enabled)
		return;

	intel_de_write(dev_priv, PF_CTL(pipe), 0);
	intel_de_write(dev_priv, PF_WIN_POS(pipe), 0);
	intel_de_write(dev_priv, PF_WIN_SZ(pipe), 0);
}

static void ilk_crtc_disable(struct intel_atomic_state *state,
			     struct intel_crtc *crtc)
{
	const struct intel_crtc_state *old_crtc_state =
		intel_atomic_get_old_crtc_state(state, crtc);
	struct drm_i915_private *dev_priv = to_i915(crtc->base.dev);
	enum pipe pipe = crtc->pipe;

	/*
	 * Sometimes spurious CPU pipe underruns happen when the
	 * pipe is already disabled, but FDI RX/TX is still enabled.
	 * Happens at least with VGA+HDMI cloning. Suppress them.
	 */
	intel_set_cpu_fifo_underrun_reporting(dev_priv, pipe, false);
	intel_set_pch_fifo_underrun_reporting(dev_priv, pipe, false);

	intel_encoders_disable(state, crtc);

	intel_crtc_vblank_off(old_crtc_state);

	intel_disable_transcoder(old_crtc_state);

	ilk_pfit_disable(old_crtc_state);

	if (old_crtc_state->has_pch_encoder)
		ilk_pch_disable(state, crtc);

	intel_encoders_post_disable(state, crtc);

	if (old_crtc_state->has_pch_encoder)
		ilk_pch_post_disable(state, crtc);

	intel_set_cpu_fifo_underrun_reporting(dev_priv, pipe, true);
	intel_set_pch_fifo_underrun_reporting(dev_priv, pipe, true);
}

static void hsw_crtc_disable(struct intel_atomic_state *state,
			     struct intel_crtc *crtc)
{
	const struct intel_crtc_state *old_crtc_state =
		intel_atomic_get_old_crtc_state(state, crtc);

	/*
	 * FIXME collapse everything to one hook.
	 * Need care with mst->ddi interactions.
	 */
	if (!intel_crtc_is_bigjoiner_slave(old_crtc_state)) {
		intel_encoders_disable(state, crtc);
		intel_encoders_post_disable(state, crtc);
	}
}

static void i9xx_pfit_enable(const struct intel_crtc_state *crtc_state)
{
	struct intel_crtc *crtc = to_intel_crtc(crtc_state->uapi.crtc);
	struct drm_i915_private *dev_priv = to_i915(crtc->base.dev);

	if (!crtc_state->gmch_pfit.control)
		return;

	/*
	 * The panel fitter should only be adjusted whilst the pipe is disabled,
	 * according to register description and PRM.
	 */
	drm_WARN_ON(&dev_priv->drm,
		    intel_de_read(dev_priv, PFIT_CONTROL) & PFIT_ENABLE);
	assert_transcoder_disabled(dev_priv, crtc_state->cpu_transcoder);

	intel_de_write(dev_priv, PFIT_PGM_RATIOS,
		       crtc_state->gmch_pfit.pgm_ratios);
	intel_de_write(dev_priv, PFIT_CONTROL, crtc_state->gmch_pfit.control);

	/* Border color in case we don't scale up to the full screen. Black by
	 * default, change to something else for debugging. */
	intel_de_write(dev_priv, BCLRPAT(crtc->pipe), 0);
}

bool intel_phy_is_combo(struct drm_i915_private *dev_priv, enum phy phy)
{
	if (phy == PHY_NONE)
		return false;
	else if (IS_DG2(dev_priv))
		/*
		 * DG2 outputs labelled as "combo PHY" in the bspec use
		 * SNPS PHYs with completely different programming,
		 * hence we always return false here.
		 */
		return false;
	else if (IS_ALDERLAKE_S(dev_priv))
		return phy <= PHY_E;
	else if (IS_DG1(dev_priv) || IS_ROCKETLAKE(dev_priv))
		return phy <= PHY_D;
	else if (IS_JSL_EHL(dev_priv))
		return phy <= PHY_C;
	else if (DISPLAY_VER(dev_priv) >= 11)
		return phy <= PHY_B;
	else
		return false;
}

bool intel_phy_is_tc(struct drm_i915_private *dev_priv, enum phy phy)
{
	if (IS_DG2(dev_priv))
		/* DG2's "TC1" output uses a SNPS PHY */
		return false;
	else if (IS_ALDERLAKE_P(dev_priv))
		return phy >= PHY_F && phy <= PHY_I;
	else if (IS_TIGERLAKE(dev_priv))
		return phy >= PHY_D && phy <= PHY_I;
	else if (IS_ICELAKE(dev_priv))
		return phy >= PHY_C && phy <= PHY_F;
	else
		return false;
}

bool intel_phy_is_snps(struct drm_i915_private *dev_priv, enum phy phy)
{
	if (phy == PHY_NONE)
		return false;
	else if (IS_DG2(dev_priv))
		/*
		 * All four "combo" ports and the TC1 port (PHY E) use
		 * Synopsis PHYs.
		 */
		return phy <= PHY_E;

	return false;
}

enum phy intel_port_to_phy(struct drm_i915_private *i915, enum port port)
{
	if (DISPLAY_VER(i915) >= 13 && port >= PORT_D_XELPD)
		return PHY_D + port - PORT_D_XELPD;
	else if (DISPLAY_VER(i915) >= 13 && port >= PORT_TC1)
		return PHY_F + port - PORT_TC1;
	else if (IS_ALDERLAKE_S(i915) && port >= PORT_TC1)
		return PHY_B + port - PORT_TC1;
	else if ((IS_DG1(i915) || IS_ROCKETLAKE(i915)) && port >= PORT_TC1)
		return PHY_C + port - PORT_TC1;
	else if (IS_JSL_EHL(i915) && port == PORT_D)
		return PHY_A;

	return PHY_A + port - PORT_A;
}

enum tc_port intel_port_to_tc(struct drm_i915_private *dev_priv, enum port port)
{
	if (!intel_phy_is_tc(dev_priv, intel_port_to_phy(dev_priv, port)))
		return TC_PORT_NONE;

	if (DISPLAY_VER(dev_priv) >= 12)
		return TC_PORT_1 + port - PORT_TC1;
	else
		return TC_PORT_1 + port - PORT_C;
}

enum intel_display_power_domain intel_port_to_power_domain(enum port port)
{
	switch (port) {
	case PORT_A:
		return POWER_DOMAIN_PORT_DDI_A_LANES;
	case PORT_B:
		return POWER_DOMAIN_PORT_DDI_B_LANES;
	case PORT_C:
		return POWER_DOMAIN_PORT_DDI_C_LANES;
	case PORT_D:
		return POWER_DOMAIN_PORT_DDI_D_LANES;
	case PORT_E:
		return POWER_DOMAIN_PORT_DDI_E_LANES;
	case PORT_F:
		return POWER_DOMAIN_PORT_DDI_F_LANES;
	case PORT_G:
		return POWER_DOMAIN_PORT_DDI_G_LANES;
	case PORT_H:
		return POWER_DOMAIN_PORT_DDI_H_LANES;
	case PORT_I:
		return POWER_DOMAIN_PORT_DDI_I_LANES;
	default:
		MISSING_CASE(port);
		return POWER_DOMAIN_PORT_OTHER;
	}
}

enum intel_display_power_domain
intel_aux_power_domain(struct intel_digital_port *dig_port)
{
	if (intel_tc_port_in_tbt_alt_mode(dig_port)) {
		switch (dig_port->aux_ch) {
		case AUX_CH_C:
			return POWER_DOMAIN_AUX_C_TBT;
		case AUX_CH_D:
			return POWER_DOMAIN_AUX_D_TBT;
		case AUX_CH_E:
			return POWER_DOMAIN_AUX_E_TBT;
		case AUX_CH_F:
			return POWER_DOMAIN_AUX_F_TBT;
		case AUX_CH_G:
			return POWER_DOMAIN_AUX_G_TBT;
		case AUX_CH_H:
			return POWER_DOMAIN_AUX_H_TBT;
		case AUX_CH_I:
			return POWER_DOMAIN_AUX_I_TBT;
		default:
			MISSING_CASE(dig_port->aux_ch);
			return POWER_DOMAIN_AUX_C_TBT;
		}
	}

	return intel_legacy_aux_to_power_domain(dig_port->aux_ch);
}

/*
 * Converts aux_ch to power_domain without caring about TBT ports for that use
 * intel_aux_power_domain()
 */
enum intel_display_power_domain
intel_legacy_aux_to_power_domain(enum aux_ch aux_ch)
{
	switch (aux_ch) {
	case AUX_CH_A:
		return POWER_DOMAIN_AUX_A;
	case AUX_CH_B:
		return POWER_DOMAIN_AUX_B;
	case AUX_CH_C:
		return POWER_DOMAIN_AUX_C;
	case AUX_CH_D:
		return POWER_DOMAIN_AUX_D;
	case AUX_CH_E:
		return POWER_DOMAIN_AUX_E;
	case AUX_CH_F:
		return POWER_DOMAIN_AUX_F;
	case AUX_CH_G:
		return POWER_DOMAIN_AUX_G;
	case AUX_CH_H:
		return POWER_DOMAIN_AUX_H;
	case AUX_CH_I:
		return POWER_DOMAIN_AUX_I;
	default:
		MISSING_CASE(aux_ch);
		return POWER_DOMAIN_AUX_A;
	}
}

static u64 get_crtc_power_domains(struct intel_crtc_state *crtc_state)
{
	struct intel_crtc *crtc = to_intel_crtc(crtc_state->uapi.crtc);
	struct drm_i915_private *dev_priv = to_i915(crtc->base.dev);
	enum transcoder cpu_transcoder = crtc_state->cpu_transcoder;
	struct drm_encoder *encoder;
	enum pipe pipe = crtc->pipe;
	u64 mask;

	if (!crtc_state->hw.active)
		return 0;

	mask = BIT_ULL(POWER_DOMAIN_PIPE(pipe));
	mask |= BIT_ULL(POWER_DOMAIN_TRANSCODER(cpu_transcoder));
	if (crtc_state->pch_pfit.enabled ||
	    crtc_state->pch_pfit.force_thru)
		mask |= BIT_ULL(POWER_DOMAIN_PIPE_PANEL_FITTER(pipe));

	drm_for_each_encoder_mask(encoder, &dev_priv->drm,
				  crtc_state->uapi.encoder_mask) {
		struct intel_encoder *intel_encoder = to_intel_encoder(encoder);

		mask |= BIT_ULL(intel_encoder->power_domain);
	}

	if (HAS_DDI(dev_priv) && crtc_state->has_audio)
		mask |= BIT_ULL(POWER_DOMAIN_AUDIO_MMIO);

	if (crtc_state->shared_dpll)
		mask |= BIT_ULL(POWER_DOMAIN_DISPLAY_CORE);

	if (crtc_state->dsc.compression_enable)
		mask |= BIT_ULL(intel_dsc_power_domain(crtc, cpu_transcoder));

	return mask;
}

static u64
modeset_get_crtc_power_domains(struct intel_crtc_state *crtc_state)
{
	struct intel_crtc *crtc = to_intel_crtc(crtc_state->uapi.crtc);
	struct drm_i915_private *dev_priv = to_i915(crtc->base.dev);
	enum intel_display_power_domain domain;
	u64 domains, new_domains, old_domains;

	domains = get_crtc_power_domains(crtc_state);

	new_domains = domains & ~crtc->enabled_power_domains.mask;
	old_domains = crtc->enabled_power_domains.mask & ~domains;

	for_each_power_domain(domain, new_domains)
		intel_display_power_get_in_set(dev_priv,
					       &crtc->enabled_power_domains,
					       domain);

	return old_domains;
}

static void modeset_put_crtc_power_domains(struct intel_crtc *crtc,
					   u64 domains)
{
	intel_display_power_put_mask_in_set(to_i915(crtc->base.dev),
					    &crtc->enabled_power_domains,
					    domains);
}

static void i9xx_configure_cpu_transcoder(const struct intel_crtc_state *crtc_state)
{
	struct intel_crtc *crtc = to_intel_crtc(crtc_state->uapi.crtc);
	enum transcoder cpu_transcoder = crtc_state->cpu_transcoder;

	if (intel_crtc_has_dp_encoder(crtc_state)) {
		intel_cpu_transcoder_set_m1_n1(crtc, cpu_transcoder,
					       &crtc_state->dp_m_n);
		intel_cpu_transcoder_set_m2_n2(crtc, cpu_transcoder,
					       &crtc_state->dp_m2_n2);
	}

	intel_set_transcoder_timings(crtc_state);

	i9xx_set_pipeconf(crtc_state);
}

static void valleyview_crtc_enable(struct intel_atomic_state *state,
				   struct intel_crtc *crtc)
{
	const struct intel_crtc_state *new_crtc_state =
		intel_atomic_get_new_crtc_state(state, crtc);
	struct drm_i915_private *dev_priv = to_i915(crtc->base.dev);
	enum pipe pipe = crtc->pipe;

	if (drm_WARN_ON(&dev_priv->drm, crtc->active))
		return;

	i9xx_configure_cpu_transcoder(new_crtc_state);

	intel_set_pipe_src_size(new_crtc_state);

	if (IS_CHERRYVIEW(dev_priv) && pipe == PIPE_B) {
		intel_de_write(dev_priv, CHV_BLEND(pipe), CHV_BLEND_LEGACY);
		intel_de_write(dev_priv, CHV_CANVAS(pipe), 0);
	}

	crtc->active = true;

	intel_set_cpu_fifo_underrun_reporting(dev_priv, pipe, true);

	intel_encoders_pre_pll_enable(state, crtc);

	if (IS_CHERRYVIEW(dev_priv))
		chv_enable_pll(new_crtc_state);
	else
		vlv_enable_pll(new_crtc_state);

	intel_encoders_pre_enable(state, crtc);

	i9xx_pfit_enable(new_crtc_state);

	intel_color_load_luts(new_crtc_state);
	intel_color_commit(new_crtc_state);
	/* update DSPCNTR to configure gamma for pipe bottom color */
	intel_disable_primary_plane(new_crtc_state);

	intel_initial_watermarks(state, crtc);
	intel_enable_transcoder(new_crtc_state);

	intel_crtc_vblank_on(new_crtc_state);

	intel_encoders_enable(state, crtc);
}

static void i9xx_crtc_enable(struct intel_atomic_state *state,
			     struct intel_crtc *crtc)
{
	const struct intel_crtc_state *new_crtc_state =
		intel_atomic_get_new_crtc_state(state, crtc);
	struct drm_i915_private *dev_priv = to_i915(crtc->base.dev);
	enum pipe pipe = crtc->pipe;

	if (drm_WARN_ON(&dev_priv->drm, crtc->active))
		return;

	i9xx_configure_cpu_transcoder(new_crtc_state);

	intel_set_pipe_src_size(new_crtc_state);

	crtc->active = true;

	if (DISPLAY_VER(dev_priv) != 2)
		intel_set_cpu_fifo_underrun_reporting(dev_priv, pipe, true);

	intel_encoders_pre_enable(state, crtc);

	i9xx_enable_pll(new_crtc_state);

	i9xx_pfit_enable(new_crtc_state);

	intel_color_load_luts(new_crtc_state);
	intel_color_commit(new_crtc_state);
	/* update DSPCNTR to configure gamma for pipe bottom color */
	intel_disable_primary_plane(new_crtc_state);

	if (!intel_initial_watermarks(state, crtc))
		intel_update_watermarks(dev_priv);
	intel_enable_transcoder(new_crtc_state);

	intel_crtc_vblank_on(new_crtc_state);

	intel_encoders_enable(state, crtc);

	/* prevents spurious underruns */
	if (DISPLAY_VER(dev_priv) == 2)
		intel_crtc_wait_for_next_vblank(crtc);
}

static void i9xx_pfit_disable(const struct intel_crtc_state *old_crtc_state)
{
	struct intel_crtc *crtc = to_intel_crtc(old_crtc_state->uapi.crtc);
	struct drm_i915_private *dev_priv = to_i915(crtc->base.dev);

	if (!old_crtc_state->gmch_pfit.control)
		return;

	assert_transcoder_disabled(dev_priv, old_crtc_state->cpu_transcoder);

	drm_dbg_kms(&dev_priv->drm, "disabling pfit, current: 0x%08x\n",
		    intel_de_read(dev_priv, PFIT_CONTROL));
	intel_de_write(dev_priv, PFIT_CONTROL, 0);
}

static void i9xx_crtc_disable(struct intel_atomic_state *state,
			      struct intel_crtc *crtc)
{
	struct intel_crtc_state *old_crtc_state =
		intel_atomic_get_old_crtc_state(state, crtc);
	struct drm_i915_private *dev_priv = to_i915(crtc->base.dev);
	enum pipe pipe = crtc->pipe;

	/*
	 * On gen2 planes are double buffered but the pipe isn't, so we must
	 * wait for planes to fully turn off before disabling the pipe.
	 */
	if (DISPLAY_VER(dev_priv) == 2)
		intel_crtc_wait_for_next_vblank(crtc);

	intel_encoders_disable(state, crtc);

	intel_crtc_vblank_off(old_crtc_state);

	intel_disable_transcoder(old_crtc_state);

	i9xx_pfit_disable(old_crtc_state);

	intel_encoders_post_disable(state, crtc);

	if (!intel_crtc_has_type(old_crtc_state, INTEL_OUTPUT_DSI)) {
		if (IS_CHERRYVIEW(dev_priv))
			chv_disable_pll(dev_priv, pipe);
		else if (IS_VALLEYVIEW(dev_priv))
			vlv_disable_pll(dev_priv, pipe);
		else
			i9xx_disable_pll(old_crtc_state);
	}

	intel_encoders_post_pll_disable(state, crtc);

	if (DISPLAY_VER(dev_priv) != 2)
		intel_set_cpu_fifo_underrun_reporting(dev_priv, pipe, false);

	if (!dev_priv->wm_disp->initial_watermarks)
		intel_update_watermarks(dev_priv);

	/* clock the pipe down to 640x480@60 to potentially save power */
	if (IS_I830(dev_priv))
		i830_enable_pipe(dev_priv, pipe);
}

static void intel_crtc_disable_noatomic(struct intel_crtc *crtc,
					struct drm_modeset_acquire_ctx *ctx)
{
	struct intel_encoder *encoder;
	struct drm_i915_private *dev_priv = to_i915(crtc->base.dev);
	struct intel_bw_state *bw_state =
		to_intel_bw_state(dev_priv->bw_obj.state);
	struct intel_cdclk_state *cdclk_state =
		to_intel_cdclk_state(dev_priv->cdclk.obj.state);
	struct intel_dbuf_state *dbuf_state =
		to_intel_dbuf_state(dev_priv->dbuf.obj.state);
	struct intel_crtc_state *crtc_state =
		to_intel_crtc_state(crtc->base.state);
	struct intel_plane *plane;
	struct drm_atomic_state *state;
	struct intel_crtc_state *temp_crtc_state;
	enum pipe pipe = crtc->pipe;
	int ret;

	if (!crtc_state->hw.active)
		return;

	for_each_intel_plane_on_crtc(&dev_priv->drm, crtc, plane) {
		const struct intel_plane_state *plane_state =
			to_intel_plane_state(plane->base.state);

		if (plane_state->uapi.visible)
			intel_plane_disable_noatomic(crtc, plane);
	}

	state = drm_atomic_state_alloc(&dev_priv->drm);
	if (!state) {
		drm_dbg_kms(&dev_priv->drm,
			    "failed to disable [CRTC:%d:%s], out of memory",
			    crtc->base.base.id, crtc->base.name);
		return;
	}

	state->acquire_ctx = ctx;

	/* Everything's already locked, -EDEADLK can't happen. */
	temp_crtc_state = intel_atomic_get_crtc_state(state, crtc);
	ret = drm_atomic_add_affected_connectors(state, &crtc->base);

	drm_WARN_ON(&dev_priv->drm, IS_ERR(temp_crtc_state) || ret);

	dev_priv->display->crtc_disable(to_intel_atomic_state(state), crtc);

	drm_atomic_state_put(state);

	drm_dbg_kms(&dev_priv->drm,
		    "[CRTC:%d:%s] hw state adjusted, was enabled, now disabled\n",
		    crtc->base.base.id, crtc->base.name);

	crtc->active = false;
	crtc->base.enabled = false;

	drm_WARN_ON(&dev_priv->drm,
		    drm_atomic_set_mode_for_crtc(&crtc_state->uapi, NULL) < 0);
	crtc_state->uapi.active = false;
	crtc_state->uapi.connector_mask = 0;
	crtc_state->uapi.encoder_mask = 0;
	intel_crtc_free_hw_state(crtc_state);
	memset(&crtc_state->hw, 0, sizeof(crtc_state->hw));

	for_each_encoder_on_crtc(&dev_priv->drm, &crtc->base, encoder)
		encoder->base.crtc = NULL;

	intel_fbc_disable(crtc);
	intel_update_watermarks(dev_priv);
	intel_disable_shared_dpll(crtc_state);

	intel_display_power_put_all_in_set(dev_priv, &crtc->enabled_power_domains);

	cdclk_state->min_cdclk[pipe] = 0;
	cdclk_state->min_voltage_level[pipe] = 0;
	cdclk_state->active_pipes &= ~BIT(pipe);

	dbuf_state->active_pipes &= ~BIT(pipe);

	bw_state->data_rate[pipe] = 0;
	bw_state->num_active_planes[pipe] = 0;
}

/*
 * turn all crtc's off, but do not adjust state
 * This has to be paired with a call to intel_modeset_setup_hw_state.
 */
int intel_display_suspend(struct drm_device *dev)
{
	struct drm_i915_private *dev_priv = to_i915(dev);
	struct drm_atomic_state *state;
	int ret;

	if (!HAS_DISPLAY(dev_priv))
		return 0;

	state = drm_atomic_helper_suspend(dev);
	ret = PTR_ERR_OR_ZERO(state);
	if (ret)
		drm_err(&dev_priv->drm, "Suspending crtc's failed with %i\n",
			ret);
	else
		dev_priv->modeset_restore_state = state;
	return ret;
}

void intel_encoder_destroy(struct drm_encoder *encoder)
{
	struct intel_encoder *intel_encoder = to_intel_encoder(encoder);

	drm_encoder_cleanup(encoder);
	kfree(intel_encoder);
}

/* Cross check the actual hw state with our own modeset state tracking (and it's
 * internal consistency). */
static void intel_connector_verify_state(struct intel_crtc_state *crtc_state,
					 struct drm_connector_state *conn_state)
{
	struct intel_connector *connector = to_intel_connector(conn_state->connector);
	struct drm_i915_private *i915 = to_i915(connector->base.dev);

	drm_dbg_kms(&i915->drm, "[CONNECTOR:%d:%s]\n",
		    connector->base.base.id, connector->base.name);

	if (connector->get_hw_state(connector)) {
		struct intel_encoder *encoder = intel_attached_encoder(connector);

		I915_STATE_WARN(!crtc_state,
			 "connector enabled without attached crtc\n");

		if (!crtc_state)
			return;

		I915_STATE_WARN(!crtc_state->hw.active,
				"connector is active, but attached crtc isn't\n");

		if (!encoder || encoder->type == INTEL_OUTPUT_DP_MST)
			return;

		I915_STATE_WARN(conn_state->best_encoder != &encoder->base,
			"atomic encoder doesn't match attached encoder\n");

		I915_STATE_WARN(conn_state->crtc != encoder->base.crtc,
			"attached encoder crtc differs from connector crtc\n");
	} else {
		I915_STATE_WARN(crtc_state && crtc_state->hw.active,
				"attached crtc is active, but connector isn't\n");
		I915_STATE_WARN(!crtc_state && conn_state->best_encoder,
			"best encoder set without crtc!\n");
	}
}

static bool intel_crtc_supports_double_wide(const struct intel_crtc *crtc)
{
	const struct drm_i915_private *dev_priv = to_i915(crtc->base.dev);

	/* GDG double wide on either pipe, otherwise pipe A only */
	return DISPLAY_VER(dev_priv) < 4 &&
		(crtc->pipe == PIPE_A || IS_I915G(dev_priv));
}

static u32 ilk_pipe_pixel_rate(const struct intel_crtc_state *crtc_state)
{
	u32 pixel_rate = crtc_state->hw.pipe_mode.crtc_clock;
	struct drm_rect src;

	/*
	 * We only use IF-ID interlacing. If we ever use
	 * PF-ID we'll need to adjust the pixel_rate here.
	 */

	if (!crtc_state->pch_pfit.enabled)
		return pixel_rate;

	drm_rect_init(&src, 0, 0,
		      drm_rect_width(&crtc_state->pipe_src) << 16,
		      drm_rect_height(&crtc_state->pipe_src) << 16);

	return intel_adjusted_rate(&src, &crtc_state->pch_pfit.dst,
				   pixel_rate);
}

static void intel_mode_from_crtc_timings(struct drm_display_mode *mode,
					 const struct drm_display_mode *timings)
{
	mode->hdisplay = timings->crtc_hdisplay;
	mode->htotal = timings->crtc_htotal;
	mode->hsync_start = timings->crtc_hsync_start;
	mode->hsync_end = timings->crtc_hsync_end;

	mode->vdisplay = timings->crtc_vdisplay;
	mode->vtotal = timings->crtc_vtotal;
	mode->vsync_start = timings->crtc_vsync_start;
	mode->vsync_end = timings->crtc_vsync_end;

	mode->flags = timings->flags;
	mode->type = DRM_MODE_TYPE_DRIVER;

	mode->clock = timings->crtc_clock;

	drm_mode_set_name(mode);
}

static void intel_crtc_compute_pixel_rate(struct intel_crtc_state *crtc_state)
{
	struct drm_i915_private *dev_priv = to_i915(crtc_state->uapi.crtc->dev);

	if (HAS_GMCH(dev_priv))
		/* FIXME calculate proper pipe pixel rate for GMCH pfit */
		crtc_state->pixel_rate =
			crtc_state->hw.pipe_mode.crtc_clock;
	else
		crtc_state->pixel_rate =
			ilk_pipe_pixel_rate(crtc_state);
}

static void intel_bigjoiner_adjust_timings(const struct intel_crtc_state *crtc_state,
					   struct drm_display_mode *mode)
{
	int num_pipes = intel_bigjoiner_num_pipes(crtc_state);

	if (num_pipes < 2)
		return;

	mode->crtc_clock /= num_pipes;
	mode->crtc_hdisplay /= num_pipes;
	mode->crtc_hblank_start /= num_pipes;
	mode->crtc_hblank_end /= num_pipes;
	mode->crtc_hsync_start /= num_pipes;
	mode->crtc_hsync_end /= num_pipes;
	mode->crtc_htotal /= num_pipes;
}

static void intel_splitter_adjust_timings(const struct intel_crtc_state *crtc_state,
					  struct drm_display_mode *mode)
{
	int overlap = crtc_state->splitter.pixel_overlap;
	int n = crtc_state->splitter.link_count;

	if (!crtc_state->splitter.enable)
		return;

	/*
	 * eDP MSO uses segment timings from EDID for transcoder
	 * timings, but full mode for everything else.
	 *
	 * h_full = (h_segment - pixel_overlap) * link_count
	 */
	mode->crtc_hdisplay = (mode->crtc_hdisplay - overlap) * n;
	mode->crtc_hblank_start = (mode->crtc_hblank_start - overlap) * n;
	mode->crtc_hblank_end = (mode->crtc_hblank_end - overlap) * n;
	mode->crtc_hsync_start = (mode->crtc_hsync_start - overlap) * n;
	mode->crtc_hsync_end = (mode->crtc_hsync_end - overlap) * n;
	mode->crtc_htotal = (mode->crtc_htotal - overlap) * n;
	mode->crtc_clock *= n;
}

static void intel_crtc_readout_derived_state(struct intel_crtc_state *crtc_state)
{
	struct drm_display_mode *mode = &crtc_state->hw.mode;
	struct drm_display_mode *pipe_mode = &crtc_state->hw.pipe_mode;
	struct drm_display_mode *adjusted_mode = &crtc_state->hw.adjusted_mode;

	/*
	 * Start with the adjusted_mode crtc timings, which
	 * have been filled with the transcoder timings.
	 */
	drm_mode_copy(pipe_mode, adjusted_mode);

	/* Expand MSO per-segment transcoder timings to full */
	intel_splitter_adjust_timings(crtc_state, pipe_mode);

	/*
	 * We want the full numbers in adjusted_mode normal timings,
	 * adjusted_mode crtc timings are left with the raw transcoder
	 * timings.
	 */
	intel_mode_from_crtc_timings(adjusted_mode, pipe_mode);

	/* Populate the "user" mode with full numbers */
	drm_mode_copy(mode, pipe_mode);
	intel_mode_from_crtc_timings(mode, mode);
	mode->hdisplay = drm_rect_width(&crtc_state->pipe_src) *
		(intel_bigjoiner_num_pipes(crtc_state) ?: 1);
	mode->vdisplay = drm_rect_height(&crtc_state->pipe_src);

	/* Derive per-pipe timings in case bigjoiner is used */
	intel_bigjoiner_adjust_timings(crtc_state, pipe_mode);
	intel_mode_from_crtc_timings(pipe_mode, pipe_mode);

	intel_crtc_compute_pixel_rate(crtc_state);
}

static void intel_encoder_get_config(struct intel_encoder *encoder,
				     struct intel_crtc_state *crtc_state)
{
	encoder->get_config(encoder, crtc_state);

	intel_crtc_readout_derived_state(crtc_state);
}

static void intel_bigjoiner_compute_pipe_src(struct intel_crtc_state *crtc_state)
{
	int num_pipes = intel_bigjoiner_num_pipes(crtc_state);
	int width, height;

	if (num_pipes < 2)
		return;

	width = drm_rect_width(&crtc_state->pipe_src);
	height = drm_rect_height(&crtc_state->pipe_src);

	drm_rect_init(&crtc_state->pipe_src, 0, 0,
		      width / num_pipes, height);
}

static int intel_crtc_compute_pipe_src(struct intel_crtc_state *crtc_state)
{
	struct intel_crtc *crtc = to_intel_crtc(crtc_state->uapi.crtc);
	struct drm_i915_private *i915 = to_i915(crtc->base.dev);

	intel_bigjoiner_compute_pipe_src(crtc_state);

	/*
	 * Pipe horizontal size must be even in:
	 * - DVO ganged mode
	 * - LVDS dual channel mode
	 * - Double wide pipe
	 */
	if (drm_rect_width(&crtc_state->pipe_src) & 1) {
		if (crtc_state->double_wide) {
			drm_dbg_kms(&i915->drm,
				    "[CRTC:%d:%s] Odd pipe source width not supported with double wide pipe\n",
				    crtc->base.base.id, crtc->base.name);
			return -EINVAL;
		}

		if (intel_crtc_has_type(crtc_state, INTEL_OUTPUT_LVDS) &&
		    intel_is_dual_link_lvds(i915)) {
			drm_dbg_kms(&i915->drm,
				    "[CRTC:%d:%s] Odd pipe source width not supported with dual link LVDS\n",
				    crtc->base.base.id, crtc->base.name);
			return -EINVAL;
		}
	}

	return 0;
}

static int intel_crtc_compute_pipe_mode(struct intel_crtc_state *crtc_state)
{
	struct intel_crtc *crtc = to_intel_crtc(crtc_state->uapi.crtc);
	struct drm_i915_private *i915 = to_i915(crtc->base.dev);
	struct drm_display_mode *adjusted_mode = &crtc_state->hw.adjusted_mode;
	struct drm_display_mode *pipe_mode = &crtc_state->hw.pipe_mode;
	int clock_limit = i915->max_dotclk_freq;

	/*
	 * Start with the adjusted_mode crtc timings, which
	 * have been filled with the transcoder timings.
	 */
	drm_mode_copy(pipe_mode, adjusted_mode);

	/* Expand MSO per-segment transcoder timings to full */
	intel_splitter_adjust_timings(crtc_state, pipe_mode);

	/* Derive per-pipe timings in case bigjoiner is used */
	intel_bigjoiner_adjust_timings(crtc_state, pipe_mode);
	intel_mode_from_crtc_timings(pipe_mode, pipe_mode);

	if (DISPLAY_VER(i915) < 4) {
		clock_limit = i915->max_cdclk_freq * 9 / 10;

		/*
		 * Enable double wide mode when the dot clock
		 * is > 90% of the (display) core speed.
		 */
		if (intel_crtc_supports_double_wide(crtc) &&
		    pipe_mode->crtc_clock > clock_limit) {
			clock_limit = i915->max_dotclk_freq;
			crtc_state->double_wide = true;
		}
	}

	if (pipe_mode->crtc_clock > clock_limit) {
		drm_dbg_kms(&i915->drm,
			    "[CRTC:%d:%s] requested pixel clock (%d kHz) too high (max: %d kHz, double wide: %s)\n",
			    crtc->base.base.id, crtc->base.name,
			    pipe_mode->crtc_clock, clock_limit,
			    str_yes_no(crtc_state->double_wide));
		return -EINVAL;
	}

	return 0;
}

static int intel_crtc_compute_config(struct intel_crtc *crtc,
				     struct intel_crtc_state *crtc_state)
{
	int ret;

	ret = intel_crtc_compute_pipe_src(crtc_state);
	if (ret)
		return ret;

	ret = intel_crtc_compute_pipe_mode(crtc_state);
	if (ret)
		return ret;

	intel_crtc_compute_pixel_rate(crtc_state);

	if (crtc_state->has_pch_encoder)
		return ilk_fdi_compute_config(crtc, crtc_state);

	return 0;
}

static void
intel_reduce_m_n_ratio(u32 *num, u32 *den)
{
	while (*num > DATA_LINK_M_N_MASK ||
	       *den > DATA_LINK_M_N_MASK) {
		*num >>= 1;
		*den >>= 1;
	}
}

static void compute_m_n(unsigned int m, unsigned int n,
			u32 *ret_m, u32 *ret_n,
			bool constant_n)
{
	/*
	 * Several DP dongles in particular seem to be fussy about
	 * too large link M/N values. Give N value as 0x8000 that
	 * should be acceptable by specific devices. 0x8000 is the
	 * specified fixed N value for asynchronous clock mode,
	 * which the devices expect also in synchronous clock mode.
	 */
	if (constant_n)
		*ret_n = DP_LINK_CONSTANT_N_VALUE;
	else
		*ret_n = min_t(unsigned int, roundup_pow_of_two(n), DATA_LINK_N_MAX);

	*ret_m = div_u64(mul_u32_u32(m, *ret_n), n);
	intel_reduce_m_n_ratio(ret_m, ret_n);
}

void
intel_link_compute_m_n(u16 bits_per_pixel, int nlanes,
		       int pixel_clock, int link_clock,
		       struct intel_link_m_n *m_n,
		       bool constant_n, bool fec_enable)
{
	u32 data_clock = bits_per_pixel * pixel_clock;

	if (fec_enable)
		data_clock = intel_dp_mode_to_fec_clock(data_clock);

	m_n->tu = 64;
	compute_m_n(data_clock,
		    link_clock * nlanes * 8,
		    &m_n->data_m, &m_n->data_n,
		    constant_n);

	compute_m_n(pixel_clock, link_clock,
		    &m_n->link_m, &m_n->link_n,
		    constant_n);
}

static void intel_panel_sanitize_ssc(struct drm_i915_private *dev_priv)
{
	/*
	 * There may be no VBT; and if the BIOS enabled SSC we can
	 * just keep using it to avoid unnecessary flicker.  Whereas if the
	 * BIOS isn't using it, don't assume it will work even if the VBT
	 * indicates as much.
	 */
	if (HAS_PCH_IBX(dev_priv) || HAS_PCH_CPT(dev_priv)) {
		bool bios_lvds_use_ssc = intel_de_read(dev_priv,
						       PCH_DREF_CONTROL) &
			DREF_SSC1_ENABLE;

		if (dev_priv->vbt.lvds_use_ssc != bios_lvds_use_ssc) {
			drm_dbg_kms(&dev_priv->drm,
				    "SSC %s by BIOS, overriding VBT which says %s\n",
				    str_enabled_disabled(bios_lvds_use_ssc),
				    str_enabled_disabled(dev_priv->vbt.lvds_use_ssc));
			dev_priv->vbt.lvds_use_ssc = bios_lvds_use_ssc;
		}
	}
}

void intel_zero_m_n(struct intel_link_m_n *m_n)
{
	/* corresponds to 0 register value */
	memset(m_n, 0, sizeof(*m_n));
	m_n->tu = 1;
}

void intel_set_m_n(struct drm_i915_private *i915,
		   const struct intel_link_m_n *m_n,
		   i915_reg_t data_m_reg, i915_reg_t data_n_reg,
		   i915_reg_t link_m_reg, i915_reg_t link_n_reg)
{
	intel_de_write(i915, data_m_reg, TU_SIZE(m_n->tu) | m_n->data_m);
	intel_de_write(i915, data_n_reg, m_n->data_n);
	intel_de_write(i915, link_m_reg, m_n->link_m);
	/*
	 * On BDW+ writing LINK_N arms the double buffered update
	 * of all the M/N registers, so it must be written last.
	 */
	intel_de_write(i915, link_n_reg, m_n->link_n);
}

bool intel_cpu_transcoder_has_m2_n2(struct drm_i915_private *dev_priv,
				    enum transcoder transcoder)
{
	if (IS_HASWELL(dev_priv))
		return transcoder == TRANSCODER_EDP;

	return IS_DISPLAY_VER(dev_priv, 5, 7) || IS_CHERRYVIEW(dev_priv);
}

void intel_cpu_transcoder_set_m1_n1(struct intel_crtc *crtc,
				    enum transcoder transcoder,
				    const struct intel_link_m_n *m_n)
{
	struct drm_i915_private *dev_priv = to_i915(crtc->base.dev);
	enum pipe pipe = crtc->pipe;

	if (DISPLAY_VER(dev_priv) >= 5)
		intel_set_m_n(dev_priv, m_n,
			      PIPE_DATA_M1(transcoder), PIPE_DATA_N1(transcoder),
			      PIPE_LINK_M1(transcoder), PIPE_LINK_N1(transcoder));
	else
		intel_set_m_n(dev_priv, m_n,
			      PIPE_DATA_M_G4X(pipe), PIPE_DATA_N_G4X(pipe),
			      PIPE_LINK_M_G4X(pipe), PIPE_LINK_N_G4X(pipe));
}

void intel_cpu_transcoder_set_m2_n2(struct intel_crtc *crtc,
				    enum transcoder transcoder,
				    const struct intel_link_m_n *m_n)
{
	struct drm_i915_private *dev_priv = to_i915(crtc->base.dev);

	if (!intel_cpu_transcoder_has_m2_n2(dev_priv, transcoder))
		return;

	intel_set_m_n(dev_priv, m_n,
		      PIPE_DATA_M2(transcoder), PIPE_DATA_N2(transcoder),
		      PIPE_LINK_M2(transcoder), PIPE_LINK_N2(transcoder));
}

static void intel_set_transcoder_timings(const struct intel_crtc_state *crtc_state)
{
	struct intel_crtc *crtc = to_intel_crtc(crtc_state->uapi.crtc);
	struct drm_i915_private *dev_priv = to_i915(crtc->base.dev);
	enum pipe pipe = crtc->pipe;
	enum transcoder cpu_transcoder = crtc_state->cpu_transcoder;
	const struct drm_display_mode *adjusted_mode = &crtc_state->hw.adjusted_mode;
	u32 crtc_vtotal, crtc_vblank_end;
	int vsyncshift = 0;

	/* We need to be careful not to changed the adjusted mode, for otherwise
	 * the hw state checker will get angry at the mismatch. */
	crtc_vtotal = adjusted_mode->crtc_vtotal;
	crtc_vblank_end = adjusted_mode->crtc_vblank_end;

	if (adjusted_mode->flags & DRM_MODE_FLAG_INTERLACE) {
		/* the chip adds 2 halflines automatically */
		crtc_vtotal -= 1;
		crtc_vblank_end -= 1;

		if (intel_crtc_has_type(crtc_state, INTEL_OUTPUT_SDVO))
			vsyncshift = (adjusted_mode->crtc_htotal - 1) / 2;
		else
			vsyncshift = adjusted_mode->crtc_hsync_start -
				adjusted_mode->crtc_htotal / 2;
		if (vsyncshift < 0)
			vsyncshift += adjusted_mode->crtc_htotal;
	}

	if (DISPLAY_VER(dev_priv) > 3)
		intel_de_write(dev_priv, VSYNCSHIFT(cpu_transcoder),
		               vsyncshift);

	intel_de_write(dev_priv, HTOTAL(cpu_transcoder),
		       (adjusted_mode->crtc_hdisplay - 1) | ((adjusted_mode->crtc_htotal - 1) << 16));
	intel_de_write(dev_priv, HBLANK(cpu_transcoder),
		       (adjusted_mode->crtc_hblank_start - 1) | ((adjusted_mode->crtc_hblank_end - 1) << 16));
	intel_de_write(dev_priv, HSYNC(cpu_transcoder),
		       (adjusted_mode->crtc_hsync_start - 1) | ((adjusted_mode->crtc_hsync_end - 1) << 16));

	intel_de_write(dev_priv, VTOTAL(cpu_transcoder),
		       (adjusted_mode->crtc_vdisplay - 1) | ((crtc_vtotal - 1) << 16));
	intel_de_write(dev_priv, VBLANK(cpu_transcoder),
		       (adjusted_mode->crtc_vblank_start - 1) | ((crtc_vblank_end - 1) << 16));
	intel_de_write(dev_priv, VSYNC(cpu_transcoder),
		       (adjusted_mode->crtc_vsync_start - 1) | ((adjusted_mode->crtc_vsync_end - 1) << 16));

	/* Workaround: when the EDP input selection is B, the VTOTAL_B must be
	 * programmed with the VTOTAL_EDP value. Same for VTOTAL_C. This is
	 * documented on the DDI_FUNC_CTL register description, EDP Input Select
	 * bits. */
	if (IS_HASWELL(dev_priv) && cpu_transcoder == TRANSCODER_EDP &&
	    (pipe == PIPE_B || pipe == PIPE_C))
		intel_de_write(dev_priv, VTOTAL(pipe),
		               intel_de_read(dev_priv, VTOTAL(cpu_transcoder)));

}

static void intel_set_pipe_src_size(const struct intel_crtc_state *crtc_state)
{
	struct intel_crtc *crtc = to_intel_crtc(crtc_state->uapi.crtc);
	struct drm_i915_private *dev_priv = to_i915(crtc->base.dev);
	int width = drm_rect_width(&crtc_state->pipe_src);
	int height = drm_rect_height(&crtc_state->pipe_src);
	enum pipe pipe = crtc->pipe;

	/* pipesrc controls the size that is scaled from, which should
	 * always be the user's requested size.
	 */
	intel_de_write(dev_priv, PIPESRC(pipe),
		       PIPESRC_WIDTH(width - 1) | PIPESRC_HEIGHT(height - 1));
}

static bool intel_pipe_is_interlaced(const struct intel_crtc_state *crtc_state)
{
	struct drm_i915_private *dev_priv = to_i915(crtc_state->uapi.crtc->dev);
	enum transcoder cpu_transcoder = crtc_state->cpu_transcoder;

	if (DISPLAY_VER(dev_priv) == 2)
		return false;

	if (DISPLAY_VER(dev_priv) >= 9 ||
	    IS_BROADWELL(dev_priv) || IS_HASWELL(dev_priv))
		return intel_de_read(dev_priv, PIPECONF(cpu_transcoder)) & PIPECONF_INTERLACE_MASK_HSW;
	else
		return intel_de_read(dev_priv, PIPECONF(cpu_transcoder)) & PIPECONF_INTERLACE_MASK;
}

static void intel_get_transcoder_timings(struct intel_crtc *crtc,
					 struct intel_crtc_state *pipe_config)
{
	struct drm_device *dev = crtc->base.dev;
	struct drm_i915_private *dev_priv = to_i915(dev);
	enum transcoder cpu_transcoder = pipe_config->cpu_transcoder;
	u32 tmp;

	tmp = intel_de_read(dev_priv, HTOTAL(cpu_transcoder));
	pipe_config->hw.adjusted_mode.crtc_hdisplay = (tmp & 0xffff) + 1;
	pipe_config->hw.adjusted_mode.crtc_htotal = ((tmp >> 16) & 0xffff) + 1;

	if (!transcoder_is_dsi(cpu_transcoder)) {
		tmp = intel_de_read(dev_priv, HBLANK(cpu_transcoder));
		pipe_config->hw.adjusted_mode.crtc_hblank_start =
							(tmp & 0xffff) + 1;
		pipe_config->hw.adjusted_mode.crtc_hblank_end =
						((tmp >> 16) & 0xffff) + 1;
	}
	tmp = intel_de_read(dev_priv, HSYNC(cpu_transcoder));
	pipe_config->hw.adjusted_mode.crtc_hsync_start = (tmp & 0xffff) + 1;
	pipe_config->hw.adjusted_mode.crtc_hsync_end = ((tmp >> 16) & 0xffff) + 1;

	tmp = intel_de_read(dev_priv, VTOTAL(cpu_transcoder));
	pipe_config->hw.adjusted_mode.crtc_vdisplay = (tmp & 0xffff) + 1;
	pipe_config->hw.adjusted_mode.crtc_vtotal = ((tmp >> 16) & 0xffff) + 1;

	if (!transcoder_is_dsi(cpu_transcoder)) {
		tmp = intel_de_read(dev_priv, VBLANK(cpu_transcoder));
		pipe_config->hw.adjusted_mode.crtc_vblank_start =
							(tmp & 0xffff) + 1;
		pipe_config->hw.adjusted_mode.crtc_vblank_end =
						((tmp >> 16) & 0xffff) + 1;
	}
	tmp = intel_de_read(dev_priv, VSYNC(cpu_transcoder));
	pipe_config->hw.adjusted_mode.crtc_vsync_start = (tmp & 0xffff) + 1;
	pipe_config->hw.adjusted_mode.crtc_vsync_end = ((tmp >> 16) & 0xffff) + 1;

	if (intel_pipe_is_interlaced(pipe_config)) {
		pipe_config->hw.adjusted_mode.flags |= DRM_MODE_FLAG_INTERLACE;
		pipe_config->hw.adjusted_mode.crtc_vtotal += 1;
		pipe_config->hw.adjusted_mode.crtc_vblank_end += 1;
	}
}

static void intel_bigjoiner_adjust_pipe_src(struct intel_crtc_state *crtc_state)
{
	struct intel_crtc *crtc = to_intel_crtc(crtc_state->uapi.crtc);
	int num_pipes = intel_bigjoiner_num_pipes(crtc_state);
	enum pipe master_pipe, pipe = crtc->pipe;
	int width;

	if (num_pipes < 2)
		return;

	master_pipe = bigjoiner_master_pipe(crtc_state);
	width = drm_rect_width(&crtc_state->pipe_src);

	drm_rect_translate_to(&crtc_state->pipe_src,
			      (pipe - master_pipe) * width, 0);
}

static void intel_get_pipe_src_size(struct intel_crtc *crtc,
				    struct intel_crtc_state *pipe_config)
{
	struct drm_device *dev = crtc->base.dev;
	struct drm_i915_private *dev_priv = to_i915(dev);
	u32 tmp;

	tmp = intel_de_read(dev_priv, PIPESRC(crtc->pipe));

	drm_rect_init(&pipe_config->pipe_src, 0, 0,
		      REG_FIELD_GET(PIPESRC_WIDTH_MASK, tmp) + 1,
		      REG_FIELD_GET(PIPESRC_HEIGHT_MASK, tmp) + 1);

	intel_bigjoiner_adjust_pipe_src(pipe_config);
}

static void i9xx_set_pipeconf(const struct intel_crtc_state *crtc_state)
{
	struct intel_crtc *crtc = to_intel_crtc(crtc_state->uapi.crtc);
	struct drm_i915_private *dev_priv = to_i915(crtc->base.dev);
	u32 pipeconf = 0;

	/* we keep both pipes enabled on 830 */
	if (IS_I830(dev_priv))
		pipeconf |= PIPECONF_ENABLE;

	if (crtc_state->double_wide)
		pipeconf |= PIPECONF_DOUBLE_WIDE;

	/* only g4x and later have fancy bpc/dither controls */
	if (IS_G4X(dev_priv) || IS_VALLEYVIEW(dev_priv) ||
	    IS_CHERRYVIEW(dev_priv)) {
		/* Bspec claims that we can't use dithering for 30bpp pipes. */
		if (crtc_state->dither && crtc_state->pipe_bpp != 30)
			pipeconf |= PIPECONF_DITHER_EN |
				    PIPECONF_DITHER_TYPE_SP;

		switch (crtc_state->pipe_bpp) {
		case 18:
			pipeconf |= PIPECONF_BPC_6;
			break;
		case 24:
			pipeconf |= PIPECONF_BPC_8;
			break;
		case 30:
			pipeconf |= PIPECONF_BPC_10;
			break;
		default:
			/* Case prevented by intel_choose_pipe_bpp_dither. */
			BUG();
		}
	}

	if (crtc_state->hw.adjusted_mode.flags & DRM_MODE_FLAG_INTERLACE) {
		if (DISPLAY_VER(dev_priv) < 4 ||
		    intel_crtc_has_type(crtc_state, INTEL_OUTPUT_SDVO))
			pipeconf |= PIPECONF_INTERLACE_W_FIELD_INDICATION;
		else
			pipeconf |= PIPECONF_INTERLACE_W_SYNC_SHIFT;
	} else {
		pipeconf |= PIPECONF_INTERLACE_PROGRESSIVE;
	}

	if ((IS_VALLEYVIEW(dev_priv) || IS_CHERRYVIEW(dev_priv)) &&
	     crtc_state->limited_color_range)
		pipeconf |= PIPECONF_COLOR_RANGE_SELECT;

	pipeconf |= PIPECONF_GAMMA_MODE(crtc_state->gamma_mode);

	pipeconf |= PIPECONF_FRAME_START_DELAY(crtc_state->framestart_delay - 1);

	intel_de_write(dev_priv, PIPECONF(crtc->pipe), pipeconf);
	intel_de_posting_read(dev_priv, PIPECONF(crtc->pipe));
}

static bool i9xx_has_pfit(struct drm_i915_private *dev_priv)
{
	if (IS_I830(dev_priv))
		return false;

	return DISPLAY_VER(dev_priv) >= 4 ||
		IS_PINEVIEW(dev_priv) || IS_MOBILE(dev_priv);
}

static void i9xx_get_pfit_config(struct intel_crtc_state *crtc_state)
{
	struct intel_crtc *crtc = to_intel_crtc(crtc_state->uapi.crtc);
	struct drm_i915_private *dev_priv = to_i915(crtc->base.dev);
	u32 tmp;

	if (!i9xx_has_pfit(dev_priv))
		return;

	tmp = intel_de_read(dev_priv, PFIT_CONTROL);
	if (!(tmp & PFIT_ENABLE))
		return;

	/* Check whether the pfit is attached to our pipe. */
	if (DISPLAY_VER(dev_priv) < 4) {
		if (crtc->pipe != PIPE_B)
			return;
	} else {
		if ((tmp & PFIT_PIPE_MASK) != (crtc->pipe << PFIT_PIPE_SHIFT))
			return;
	}

	crtc_state->gmch_pfit.control = tmp;
	crtc_state->gmch_pfit.pgm_ratios =
		intel_de_read(dev_priv, PFIT_PGM_RATIOS);
}

static void vlv_crtc_clock_get(struct intel_crtc *crtc,
			       struct intel_crtc_state *pipe_config)
{
	struct drm_device *dev = crtc->base.dev;
	struct drm_i915_private *dev_priv = to_i915(dev);
	enum pipe pipe = crtc->pipe;
	struct dpll clock;
	u32 mdiv;
	int refclk = 100000;

	/* In case of DSI, DPLL will not be used */
	if ((pipe_config->dpll_hw_state.dpll & DPLL_VCO_ENABLE) == 0)
		return;

	vlv_dpio_get(dev_priv);
	mdiv = vlv_dpio_read(dev_priv, pipe, VLV_PLL_DW3(pipe));
	vlv_dpio_put(dev_priv);

	clock.m1 = (mdiv >> DPIO_M1DIV_SHIFT) & 7;
	clock.m2 = mdiv & DPIO_M2DIV_MASK;
	clock.n = (mdiv >> DPIO_N_SHIFT) & 0xf;
	clock.p1 = (mdiv >> DPIO_P1_SHIFT) & 7;
	clock.p2 = (mdiv >> DPIO_P2_SHIFT) & 0x1f;

	pipe_config->port_clock = vlv_calc_dpll_params(refclk, &clock);
}

static void chv_crtc_clock_get(struct intel_crtc *crtc,
			       struct intel_crtc_state *pipe_config)
{
	struct drm_device *dev = crtc->base.dev;
	struct drm_i915_private *dev_priv = to_i915(dev);
	enum pipe pipe = crtc->pipe;
	enum dpio_channel port = vlv_pipe_to_channel(pipe);
	struct dpll clock;
	u32 cmn_dw13, pll_dw0, pll_dw1, pll_dw2, pll_dw3;
	int refclk = 100000;

	/* In case of DSI, DPLL will not be used */
	if ((pipe_config->dpll_hw_state.dpll & DPLL_VCO_ENABLE) == 0)
		return;

	vlv_dpio_get(dev_priv);
	cmn_dw13 = vlv_dpio_read(dev_priv, pipe, CHV_CMN_DW13(port));
	pll_dw0 = vlv_dpio_read(dev_priv, pipe, CHV_PLL_DW0(port));
	pll_dw1 = vlv_dpio_read(dev_priv, pipe, CHV_PLL_DW1(port));
	pll_dw2 = vlv_dpio_read(dev_priv, pipe, CHV_PLL_DW2(port));
	pll_dw3 = vlv_dpio_read(dev_priv, pipe, CHV_PLL_DW3(port));
	vlv_dpio_put(dev_priv);

	clock.m1 = (pll_dw1 & 0x7) == DPIO_CHV_M1_DIV_BY_2 ? 2 : 0;
	clock.m2 = (pll_dw0 & 0xff) << 22;
	if (pll_dw3 & DPIO_CHV_FRAC_DIV_EN)
		clock.m2 |= pll_dw2 & 0x3fffff;
	clock.n = (pll_dw1 >> DPIO_CHV_N_DIV_SHIFT) & 0xf;
	clock.p1 = (cmn_dw13 >> DPIO_CHV_P1_DIV_SHIFT) & 0x7;
	clock.p2 = (cmn_dw13 >> DPIO_CHV_P2_DIV_SHIFT) & 0x1f;

	pipe_config->port_clock = chv_calc_dpll_params(refclk, &clock);
}

static enum intel_output_format
bdw_get_pipemisc_output_format(struct intel_crtc *crtc)
{
	struct drm_i915_private *dev_priv = to_i915(crtc->base.dev);
	u32 tmp;

	tmp = intel_de_read(dev_priv, PIPEMISC(crtc->pipe));

	if (tmp & PIPEMISC_YUV420_ENABLE) {
		/* We support 4:2:0 in full blend mode only */
		drm_WARN_ON(&dev_priv->drm,
			    (tmp & PIPEMISC_YUV420_MODE_FULL_BLEND) == 0);

		return INTEL_OUTPUT_FORMAT_YCBCR420;
	} else if (tmp & PIPEMISC_OUTPUT_COLORSPACE_YUV) {
		return INTEL_OUTPUT_FORMAT_YCBCR444;
	} else {
		return INTEL_OUTPUT_FORMAT_RGB;
	}
}

static void i9xx_get_pipe_color_config(struct intel_crtc_state *crtc_state)
{
	struct intel_crtc *crtc = to_intel_crtc(crtc_state->uapi.crtc);
	struct intel_plane *plane = to_intel_plane(crtc->base.primary);
	struct drm_i915_private *dev_priv = to_i915(crtc->base.dev);
	enum i9xx_plane_id i9xx_plane = plane->i9xx_plane;
	u32 tmp;

	tmp = intel_de_read(dev_priv, DSPCNTR(i9xx_plane));

	if (tmp & DISP_PIPE_GAMMA_ENABLE)
		crtc_state->gamma_enable = true;

	if (!HAS_GMCH(dev_priv) &&
	    tmp & DISP_PIPE_CSC_ENABLE)
		crtc_state->csc_enable = true;
}

static bool i9xx_get_pipe_config(struct intel_crtc *crtc,
				 struct intel_crtc_state *pipe_config)
{
	struct drm_i915_private *dev_priv = to_i915(crtc->base.dev);
	enum intel_display_power_domain power_domain;
	intel_wakeref_t wakeref;
	u32 tmp;
	bool ret;

	power_domain = POWER_DOMAIN_PIPE(crtc->pipe);
	wakeref = intel_display_power_get_if_enabled(dev_priv, power_domain);
	if (!wakeref)
		return false;

	pipe_config->output_format = INTEL_OUTPUT_FORMAT_RGB;
	pipe_config->cpu_transcoder = (enum transcoder) crtc->pipe;
	pipe_config->shared_dpll = NULL;

	ret = false;

	tmp = intel_de_read(dev_priv, PIPECONF(crtc->pipe));
	if (!(tmp & PIPECONF_ENABLE))
		goto out;

	if (IS_G4X(dev_priv) || IS_VALLEYVIEW(dev_priv) ||
	    IS_CHERRYVIEW(dev_priv)) {
		switch (tmp & PIPECONF_BPC_MASK) {
		case PIPECONF_BPC_6:
			pipe_config->pipe_bpp = 18;
			break;
		case PIPECONF_BPC_8:
			pipe_config->pipe_bpp = 24;
			break;
		case PIPECONF_BPC_10:
			pipe_config->pipe_bpp = 30;
			break;
		default:
			MISSING_CASE(tmp);
			break;
		}
	}

	if ((IS_VALLEYVIEW(dev_priv) || IS_CHERRYVIEW(dev_priv)) &&
	    (tmp & PIPECONF_COLOR_RANGE_SELECT))
		pipe_config->limited_color_range = true;

	pipe_config->gamma_mode = REG_FIELD_GET(PIPECONF_GAMMA_MODE_MASK_I9XX, tmp);

	pipe_config->framestart_delay = REG_FIELD_GET(PIPECONF_FRAME_START_DELAY_MASK, tmp) + 1;

	if (IS_CHERRYVIEW(dev_priv))
		pipe_config->cgm_mode = intel_de_read(dev_priv,
						      CGM_PIPE_MODE(crtc->pipe));

	i9xx_get_pipe_color_config(pipe_config);
	intel_color_get_config(pipe_config);

	if (DISPLAY_VER(dev_priv) < 4)
		pipe_config->double_wide = tmp & PIPECONF_DOUBLE_WIDE;

	intel_get_transcoder_timings(crtc, pipe_config);
	intel_get_pipe_src_size(crtc, pipe_config);

	i9xx_get_pfit_config(pipe_config);

	if (DISPLAY_VER(dev_priv) >= 4) {
		/* No way to read it out on pipes B and C */
		if (IS_CHERRYVIEW(dev_priv) && crtc->pipe != PIPE_A)
			tmp = dev_priv->chv_dpll_md[crtc->pipe];
		else
			tmp = intel_de_read(dev_priv, DPLL_MD(crtc->pipe));
		pipe_config->pixel_multiplier =
			((tmp & DPLL_MD_UDI_MULTIPLIER_MASK)
			 >> DPLL_MD_UDI_MULTIPLIER_SHIFT) + 1;
		pipe_config->dpll_hw_state.dpll_md = tmp;
	} else if (IS_I945G(dev_priv) || IS_I945GM(dev_priv) ||
		   IS_G33(dev_priv) || IS_PINEVIEW(dev_priv)) {
		tmp = intel_de_read(dev_priv, DPLL(crtc->pipe));
		pipe_config->pixel_multiplier =
			((tmp & SDVO_MULTIPLIER_MASK)
			 >> SDVO_MULTIPLIER_SHIFT_HIRES) + 1;
	} else {
		/* Note that on i915G/GM the pixel multiplier is in the sdvo
		 * port and will be fixed up in the encoder->get_config
		 * function. */
		pipe_config->pixel_multiplier = 1;
	}
	pipe_config->dpll_hw_state.dpll = intel_de_read(dev_priv,
							DPLL(crtc->pipe));
	if (!IS_VALLEYVIEW(dev_priv) && !IS_CHERRYVIEW(dev_priv)) {
		pipe_config->dpll_hw_state.fp0 = intel_de_read(dev_priv,
							       FP0(crtc->pipe));
		pipe_config->dpll_hw_state.fp1 = intel_de_read(dev_priv,
							       FP1(crtc->pipe));
	} else {
		/* Mask out read-only status bits. */
		pipe_config->dpll_hw_state.dpll &= ~(DPLL_LOCK_VLV |
						     DPLL_PORTC_READY_MASK |
						     DPLL_PORTB_READY_MASK);
	}

	if (IS_CHERRYVIEW(dev_priv))
		chv_crtc_clock_get(crtc, pipe_config);
	else if (IS_VALLEYVIEW(dev_priv))
		vlv_crtc_clock_get(crtc, pipe_config);
	else
		i9xx_crtc_clock_get(crtc, pipe_config);

	/*
	 * Normally the dotclock is filled in by the encoder .get_config()
	 * but in case the pipe is enabled w/o any ports we need a sane
	 * default.
	 */
	pipe_config->hw.adjusted_mode.crtc_clock =
		pipe_config->port_clock / pipe_config->pixel_multiplier;

	ret = true;

out:
	intel_display_power_put(dev_priv, power_domain, wakeref);

	return ret;
}

static void ilk_set_pipeconf(const struct intel_crtc_state *crtc_state)
{
	struct intel_crtc *crtc = to_intel_crtc(crtc_state->uapi.crtc);
	struct drm_i915_private *dev_priv = to_i915(crtc->base.dev);
	enum pipe pipe = crtc->pipe;
	u32 val;

	val = 0;

	switch (crtc_state->pipe_bpp) {
	case 18:
		val |= PIPECONF_BPC_6;
		break;
	case 24:
		val |= PIPECONF_BPC_8;
		break;
	case 30:
		val |= PIPECONF_BPC_10;
		break;
	case 36:
		val |= PIPECONF_BPC_12;
		break;
	default:
		/* Case prevented by intel_choose_pipe_bpp_dither. */
		BUG();
	}

	if (crtc_state->dither)
		val |= PIPECONF_DITHER_EN | PIPECONF_DITHER_TYPE_SP;

	if (crtc_state->hw.adjusted_mode.flags & DRM_MODE_FLAG_INTERLACE)
		val |= PIPECONF_INTERLACE_IF_ID_ILK;
	else
		val |= PIPECONF_INTERLACE_PF_PD_ILK;

	/*
	 * This would end up with an odd purple hue over
	 * the entire display. Make sure we don't do it.
	 */
	drm_WARN_ON(&dev_priv->drm, crtc_state->limited_color_range &&
		    crtc_state->output_format != INTEL_OUTPUT_FORMAT_RGB);

	if (crtc_state->limited_color_range &&
	    !intel_crtc_has_type(crtc_state, INTEL_OUTPUT_SDVO))
		val |= PIPECONF_COLOR_RANGE_SELECT;

	if (crtc_state->output_format != INTEL_OUTPUT_FORMAT_RGB)
		val |= PIPECONF_OUTPUT_COLORSPACE_YUV709;

	val |= PIPECONF_GAMMA_MODE(crtc_state->gamma_mode);

	val |= PIPECONF_FRAME_START_DELAY(crtc_state->framestart_delay - 1);
	val |= PIPECONF_MSA_TIMING_DELAY(crtc_state->msa_timing_delay);

	intel_de_write(dev_priv, PIPECONF(pipe), val);
	intel_de_posting_read(dev_priv, PIPECONF(pipe));
}

static void hsw_set_transconf(const struct intel_crtc_state *crtc_state)
{
	struct intel_crtc *crtc = to_intel_crtc(crtc_state->uapi.crtc);
	struct drm_i915_private *dev_priv = to_i915(crtc->base.dev);
	enum transcoder cpu_transcoder = crtc_state->cpu_transcoder;
	u32 val = 0;

	if (IS_HASWELL(dev_priv) && crtc_state->dither)
		val |= PIPECONF_DITHER_EN | PIPECONF_DITHER_TYPE_SP;

	if (crtc_state->hw.adjusted_mode.flags & DRM_MODE_FLAG_INTERLACE)
		val |= PIPECONF_INTERLACE_IF_ID_ILK;
	else
		val |= PIPECONF_INTERLACE_PF_PD_ILK;

	if (IS_HASWELL(dev_priv) &&
	    crtc_state->output_format != INTEL_OUTPUT_FORMAT_RGB)
		val |= PIPECONF_OUTPUT_COLORSPACE_YUV_HSW;

	intel_de_write(dev_priv, PIPECONF(cpu_transcoder), val);
	intel_de_posting_read(dev_priv, PIPECONF(cpu_transcoder));
}

static void bdw_set_pipemisc(const struct intel_crtc_state *crtc_state)
{
	struct intel_crtc *crtc = to_intel_crtc(crtc_state->uapi.crtc);
	struct drm_i915_private *dev_priv = to_i915(crtc->base.dev);
	u32 val = 0;

	switch (crtc_state->pipe_bpp) {
	case 18:
		val |= PIPEMISC_BPC_6;
		break;
	case 24:
		val |= PIPEMISC_BPC_8;
		break;
	case 30:
		val |= PIPEMISC_BPC_10;
		break;
	case 36:
		/* Port output 12BPC defined for ADLP+ */
		if (DISPLAY_VER(dev_priv) > 12)
			val |= PIPEMISC_BPC_12_ADLP;
		break;
	default:
		MISSING_CASE(crtc_state->pipe_bpp);
		break;
	}

	if (crtc_state->dither)
		val |= PIPEMISC_DITHER_ENABLE | PIPEMISC_DITHER_TYPE_SP;

	if (crtc_state->output_format == INTEL_OUTPUT_FORMAT_YCBCR420 ||
	    crtc_state->output_format == INTEL_OUTPUT_FORMAT_YCBCR444)
		val |= PIPEMISC_OUTPUT_COLORSPACE_YUV;

	if (crtc_state->output_format == INTEL_OUTPUT_FORMAT_YCBCR420)
		val |= PIPEMISC_YUV420_ENABLE |
			PIPEMISC_YUV420_MODE_FULL_BLEND;

	if (DISPLAY_VER(dev_priv) >= 11 && is_hdr_mode(crtc_state))
		val |= PIPEMISC_HDR_MODE_PRECISION;

	if (DISPLAY_VER(dev_priv) >= 12)
		val |= PIPEMISC_PIXEL_ROUNDING_TRUNC;

	intel_de_write(dev_priv, PIPEMISC(crtc->pipe), val);
}

int bdw_get_pipemisc_bpp(struct intel_crtc *crtc)
{
	struct drm_i915_private *dev_priv = to_i915(crtc->base.dev);
	u32 tmp;

	tmp = intel_de_read(dev_priv, PIPEMISC(crtc->pipe));

	switch (tmp & PIPEMISC_BPC_MASK) {
	case PIPEMISC_BPC_6:
		return 18;
	case PIPEMISC_BPC_8:
		return 24;
	case PIPEMISC_BPC_10:
		return 30;
	/*
	 * PORT OUTPUT 12 BPC defined for ADLP+.
	 *
	 * TODO:
	 * For previous platforms with DSI interface, bits 5:7
	 * are used for storing pipe_bpp irrespective of dithering.
	 * Since the value of 12 BPC is not defined for these bits
	 * on older platforms, need to find a workaround for 12 BPC
	 * MIPI DSI HW readout.
	 */
	case PIPEMISC_BPC_12_ADLP:
		if (DISPLAY_VER(dev_priv) > 12)
			return 36;
		fallthrough;
	default:
		MISSING_CASE(tmp);
		return 0;
	}
}

int ilk_get_lanes_required(int target_clock, int link_bw, int bpp)
{
	/*
	 * Account for spread spectrum to avoid
	 * oversubscribing the link. Max center spread
	 * is 2.5%; use 5% for safety's sake.
	 */
	u32 bps = target_clock * bpp * 21 / 20;
	return DIV_ROUND_UP(bps, link_bw * 8);
}

void intel_get_m_n(struct drm_i915_private *i915,
		   struct intel_link_m_n *m_n,
		   i915_reg_t data_m_reg, i915_reg_t data_n_reg,
		   i915_reg_t link_m_reg, i915_reg_t link_n_reg)
{
	m_n->link_m = intel_de_read(i915, link_m_reg) & DATA_LINK_M_N_MASK;
	m_n->link_n = intel_de_read(i915, link_n_reg) & DATA_LINK_M_N_MASK;
	m_n->data_m = intel_de_read(i915, data_m_reg) & DATA_LINK_M_N_MASK;
	m_n->data_n = intel_de_read(i915, data_n_reg) & DATA_LINK_M_N_MASK;
	m_n->tu = REG_FIELD_GET(TU_SIZE_MASK, intel_de_read(i915, data_m_reg)) + 1;
}

void intel_cpu_transcoder_get_m1_n1(struct intel_crtc *crtc,
				    enum transcoder transcoder,
				    struct intel_link_m_n *m_n)
{
	struct drm_i915_private *dev_priv = to_i915(crtc->base.dev);
	enum pipe pipe = crtc->pipe;

	if (DISPLAY_VER(dev_priv) >= 5)
		intel_get_m_n(dev_priv, m_n,
			      PIPE_DATA_M1(transcoder), PIPE_DATA_N1(transcoder),
			      PIPE_LINK_M1(transcoder), PIPE_LINK_N1(transcoder));
	else
		intel_get_m_n(dev_priv, m_n,
			      PIPE_DATA_M_G4X(pipe), PIPE_DATA_N_G4X(pipe),
			      PIPE_LINK_M_G4X(pipe), PIPE_LINK_N_G4X(pipe));
}

void intel_cpu_transcoder_get_m2_n2(struct intel_crtc *crtc,
				    enum transcoder transcoder,
				    struct intel_link_m_n *m_n)
{
	struct drm_i915_private *dev_priv = to_i915(crtc->base.dev);

	if (!intel_cpu_transcoder_has_m2_n2(dev_priv, transcoder))
		return;

	intel_get_m_n(dev_priv, m_n,
		      PIPE_DATA_M2(transcoder), PIPE_DATA_N2(transcoder),
		      PIPE_LINK_M2(transcoder), PIPE_LINK_N2(transcoder));
}

static void ilk_get_pfit_pos_size(struct intel_crtc_state *crtc_state,
				  u32 pos, u32 size)
{
	drm_rect_init(&crtc_state->pch_pfit.dst,
		      pos >> 16, pos & 0xffff,
		      size >> 16, size & 0xffff);
}

static void skl_get_pfit_config(struct intel_crtc_state *crtc_state)
{
	struct intel_crtc *crtc = to_intel_crtc(crtc_state->uapi.crtc);
	struct drm_i915_private *dev_priv = to_i915(crtc->base.dev);
	struct intel_crtc_scaler_state *scaler_state = &crtc_state->scaler_state;
	int id = -1;
	int i;

	/* find scaler attached to this pipe */
	for (i = 0; i < crtc->num_scalers; i++) {
		u32 ctl, pos, size;

		ctl = intel_de_read(dev_priv, SKL_PS_CTRL(crtc->pipe, i));
		if ((ctl & (PS_SCALER_EN | PS_PLANE_SEL_MASK)) != PS_SCALER_EN)
			continue;

		id = i;
		crtc_state->pch_pfit.enabled = true;

		pos = intel_de_read(dev_priv, SKL_PS_WIN_POS(crtc->pipe, i));
		size = intel_de_read(dev_priv, SKL_PS_WIN_SZ(crtc->pipe, i));

		ilk_get_pfit_pos_size(crtc_state, pos, size);

		scaler_state->scalers[i].in_use = true;
		break;
	}

	scaler_state->scaler_id = id;
	if (id >= 0)
		scaler_state->scaler_users |= (1 << SKL_CRTC_INDEX);
	else
		scaler_state->scaler_users &= ~(1 << SKL_CRTC_INDEX);
}

static void ilk_get_pfit_config(struct intel_crtc_state *crtc_state)
{
	struct intel_crtc *crtc = to_intel_crtc(crtc_state->uapi.crtc);
	struct drm_i915_private *dev_priv = to_i915(crtc->base.dev);
	u32 ctl, pos, size;

	ctl = intel_de_read(dev_priv, PF_CTL(crtc->pipe));
	if ((ctl & PF_ENABLE) == 0)
		return;

	crtc_state->pch_pfit.enabled = true;

	pos = intel_de_read(dev_priv, PF_WIN_POS(crtc->pipe));
	size = intel_de_read(dev_priv, PF_WIN_SZ(crtc->pipe));

	ilk_get_pfit_pos_size(crtc_state, pos, size);

	/*
	 * We currently do not free assignements of panel fitters on
	 * ivb/hsw (since we don't use the higher upscaling modes which
	 * differentiates them) so just WARN about this case for now.
	 */
	drm_WARN_ON(&dev_priv->drm, DISPLAY_VER(dev_priv) == 7 &&
		    (ctl & PF_PIPE_SEL_MASK_IVB) != PF_PIPE_SEL_IVB(crtc->pipe));
}

static bool ilk_get_pipe_config(struct intel_crtc *crtc,
				struct intel_crtc_state *pipe_config)
{
	struct drm_device *dev = crtc->base.dev;
	struct drm_i915_private *dev_priv = to_i915(dev);
	enum intel_display_power_domain power_domain;
	intel_wakeref_t wakeref;
	u32 tmp;
	bool ret;

	power_domain = POWER_DOMAIN_PIPE(crtc->pipe);
	wakeref = intel_display_power_get_if_enabled(dev_priv, power_domain);
	if (!wakeref)
		return false;

	pipe_config->cpu_transcoder = (enum transcoder) crtc->pipe;
	pipe_config->shared_dpll = NULL;

	ret = false;
	tmp = intel_de_read(dev_priv, PIPECONF(crtc->pipe));
	if (!(tmp & PIPECONF_ENABLE))
		goto out;

	switch (tmp & PIPECONF_BPC_MASK) {
	case PIPECONF_BPC_6:
		pipe_config->pipe_bpp = 18;
		break;
	case PIPECONF_BPC_8:
		pipe_config->pipe_bpp = 24;
		break;
	case PIPECONF_BPC_10:
		pipe_config->pipe_bpp = 30;
		break;
	case PIPECONF_BPC_12:
		pipe_config->pipe_bpp = 36;
		break;
	default:
		break;
	}

	if (tmp & PIPECONF_COLOR_RANGE_SELECT)
		pipe_config->limited_color_range = true;

	switch (tmp & PIPECONF_OUTPUT_COLORSPACE_MASK) {
	case PIPECONF_OUTPUT_COLORSPACE_YUV601:
	case PIPECONF_OUTPUT_COLORSPACE_YUV709:
		pipe_config->output_format = INTEL_OUTPUT_FORMAT_YCBCR444;
		break;
	default:
		pipe_config->output_format = INTEL_OUTPUT_FORMAT_RGB;
		break;
	}

	pipe_config->gamma_mode = REG_FIELD_GET(PIPECONF_GAMMA_MODE_MASK_ILK, tmp);

	pipe_config->framestart_delay = REG_FIELD_GET(PIPECONF_FRAME_START_DELAY_MASK, tmp) + 1;

	pipe_config->msa_timing_delay = REG_FIELD_GET(PIPECONF_MSA_TIMING_DELAY_MASK, tmp);

	pipe_config->csc_mode = intel_de_read(dev_priv,
					      PIPE_CSC_MODE(crtc->pipe));

	i9xx_get_pipe_color_config(pipe_config);
	intel_color_get_config(pipe_config);

	pipe_config->pixel_multiplier = 1;

	ilk_pch_get_config(pipe_config);

	intel_get_transcoder_timings(crtc, pipe_config);
	intel_get_pipe_src_size(crtc, pipe_config);

	ilk_get_pfit_config(pipe_config);

	ret = true;

out:
	intel_display_power_put(dev_priv, power_domain, wakeref);

	return ret;
}

static u8 bigjoiner_pipes(struct drm_i915_private *i915)
{
	if (DISPLAY_VER(i915) >= 12)
		return BIT(PIPE_A) | BIT(PIPE_B) | BIT(PIPE_C) | BIT(PIPE_D);
	else if (DISPLAY_VER(i915) >= 11)
		return BIT(PIPE_B) | BIT(PIPE_C);
	else
		return 0;
}

static bool transcoder_ddi_func_is_enabled(struct drm_i915_private *dev_priv,
					   enum transcoder cpu_transcoder)
{
	enum intel_display_power_domain power_domain;
	intel_wakeref_t wakeref;
	u32 tmp = 0;

	power_domain = POWER_DOMAIN_TRANSCODER(cpu_transcoder);

	with_intel_display_power_if_enabled(dev_priv, power_domain, wakeref)
		tmp = intel_de_read(dev_priv, TRANS_DDI_FUNC_CTL(cpu_transcoder));

	return tmp & TRANS_DDI_FUNC_ENABLE;
}

static void enabled_bigjoiner_pipes(struct drm_i915_private *dev_priv,
				    u8 *master_pipes, u8 *slave_pipes)
{
	struct intel_crtc *crtc;

	*master_pipes = 0;
	*slave_pipes = 0;

	for_each_intel_crtc_in_pipe_mask(&dev_priv->drm, crtc,
					 bigjoiner_pipes(dev_priv)) {
		enum intel_display_power_domain power_domain;
		enum pipe pipe = crtc->pipe;
		intel_wakeref_t wakeref;

		power_domain = intel_dsc_power_domain(crtc, (enum transcoder) pipe);
		with_intel_display_power_if_enabled(dev_priv, power_domain, wakeref) {
			u32 tmp = intel_de_read(dev_priv, ICL_PIPE_DSS_CTL1(pipe));

			if (!(tmp & BIG_JOINER_ENABLE))
				continue;

			if (tmp & MASTER_BIG_JOINER_ENABLE)
				*master_pipes |= BIT(pipe);
			else
				*slave_pipes |= BIT(pipe);
		}

		if (DISPLAY_VER(dev_priv) < 13)
			continue;

		power_domain = POWER_DOMAIN_PIPE(pipe);
		with_intel_display_power_if_enabled(dev_priv, power_domain, wakeref) {
			u32 tmp = intel_de_read(dev_priv, ICL_PIPE_DSS_CTL1(pipe));

			if (tmp & UNCOMPRESSED_JOINER_MASTER)
				*master_pipes |= BIT(pipe);
			if (tmp & UNCOMPRESSED_JOINER_SLAVE)
				*slave_pipes |= BIT(pipe);
		}
	}

	/* Bigjoiner pipes should always be consecutive master and slave */
	drm_WARN(&dev_priv->drm, *slave_pipes != *master_pipes << 1,
		 "Bigjoiner misconfigured (master pipes 0x%x, slave pipes 0x%x)\n",
		 *master_pipes, *slave_pipes);
}

static enum pipe get_bigjoiner_master_pipe(enum pipe pipe, u8 master_pipes, u8 slave_pipes)
{
	if ((slave_pipes & BIT(pipe)) == 0)
		return pipe;

	/* ignore everything above our pipe */
	master_pipes &= ~GENMASK(7, pipe);

	/* highest remaining bit should be our master pipe */
	return fls(master_pipes) - 1;
}

static u8 get_bigjoiner_slave_pipes(enum pipe pipe, u8 master_pipes, u8 slave_pipes)
{
	enum pipe master_pipe, next_master_pipe;

	master_pipe = get_bigjoiner_master_pipe(pipe, master_pipes, slave_pipes);

	if ((master_pipes & BIT(master_pipe)) == 0)
		return 0;

	/* ignore our master pipe and everything below it */
	master_pipes &= ~GENMASK(master_pipe, 0);
	/* make sure a high bit is set for the ffs() */
	master_pipes |= BIT(7);
	/* lowest remaining bit should be the next master pipe */
	next_master_pipe = ffs(master_pipes) - 1;

	return slave_pipes & GENMASK(next_master_pipe - 1, master_pipe);
}

static u8 hsw_panel_transcoders(struct drm_i915_private *i915)
{
	u8 panel_transcoder_mask = BIT(TRANSCODER_EDP);

	if (DISPLAY_VER(i915) >= 11)
		panel_transcoder_mask |= BIT(TRANSCODER_DSI_0) | BIT(TRANSCODER_DSI_1);

	return panel_transcoder_mask;
}

static u8 hsw_enabled_transcoders(struct intel_crtc *crtc)
{
	struct drm_device *dev = crtc->base.dev;
	struct drm_i915_private *dev_priv = to_i915(dev);
	u8 panel_transcoder_mask = hsw_panel_transcoders(dev_priv);
	enum transcoder cpu_transcoder;
	u8 master_pipes, slave_pipes;
	u8 enabled_transcoders = 0;

	/*
	 * XXX: Do intel_display_power_get_if_enabled before reading this (for
	 * consistency and less surprising code; it's in always on power).
	 */
	for_each_cpu_transcoder_masked(dev_priv, cpu_transcoder,
				       panel_transcoder_mask) {
		enum intel_display_power_domain power_domain;
		intel_wakeref_t wakeref;
		enum pipe trans_pipe;
		u32 tmp = 0;

		power_domain = POWER_DOMAIN_TRANSCODER(cpu_transcoder);
		with_intel_display_power_if_enabled(dev_priv, power_domain, wakeref)
			tmp = intel_de_read(dev_priv, TRANS_DDI_FUNC_CTL(cpu_transcoder));

		if (!(tmp & TRANS_DDI_FUNC_ENABLE))
			continue;

		switch (tmp & TRANS_DDI_EDP_INPUT_MASK) {
		default:
			drm_WARN(dev, 1,
				 "unknown pipe linked to transcoder %s\n",
				 transcoder_name(cpu_transcoder));
			fallthrough;
		case TRANS_DDI_EDP_INPUT_A_ONOFF:
		case TRANS_DDI_EDP_INPUT_A_ON:
			trans_pipe = PIPE_A;
			break;
		case TRANS_DDI_EDP_INPUT_B_ONOFF:
			trans_pipe = PIPE_B;
			break;
		case TRANS_DDI_EDP_INPUT_C_ONOFF:
			trans_pipe = PIPE_C;
			break;
		case TRANS_DDI_EDP_INPUT_D_ONOFF:
			trans_pipe = PIPE_D;
			break;
		}

		if (trans_pipe == crtc->pipe)
			enabled_transcoders |= BIT(cpu_transcoder);
	}

	/* single pipe or bigjoiner master */
	cpu_transcoder = (enum transcoder) crtc->pipe;
	if (transcoder_ddi_func_is_enabled(dev_priv, cpu_transcoder))
		enabled_transcoders |= BIT(cpu_transcoder);

	/* bigjoiner slave -> consider the master pipe's transcoder as well */
	enabled_bigjoiner_pipes(dev_priv, &master_pipes, &slave_pipes);
	if (slave_pipes & BIT(crtc->pipe)) {
		cpu_transcoder = (enum transcoder)
			get_bigjoiner_master_pipe(crtc->pipe, master_pipes, slave_pipes);
		if (transcoder_ddi_func_is_enabled(dev_priv, cpu_transcoder))
			enabled_transcoders |= BIT(cpu_transcoder);
	}

	return enabled_transcoders;
}

static bool has_edp_transcoders(u8 enabled_transcoders)
{
	return enabled_transcoders & BIT(TRANSCODER_EDP);
}

static bool has_dsi_transcoders(u8 enabled_transcoders)
{
	return enabled_transcoders & (BIT(TRANSCODER_DSI_0) |
				      BIT(TRANSCODER_DSI_1));
}

static bool has_pipe_transcoders(u8 enabled_transcoders)
{
	return enabled_transcoders & ~(BIT(TRANSCODER_EDP) |
				       BIT(TRANSCODER_DSI_0) |
				       BIT(TRANSCODER_DSI_1));
}

static void assert_enabled_transcoders(struct drm_i915_private *i915,
				       u8 enabled_transcoders)
{
	/* Only one type of transcoder please */
	drm_WARN_ON(&i915->drm,
		    has_edp_transcoders(enabled_transcoders) +
		    has_dsi_transcoders(enabled_transcoders) +
		    has_pipe_transcoders(enabled_transcoders) > 1);

	/* Only DSI transcoders can be ganged */
	drm_WARN_ON(&i915->drm,
		    !has_dsi_transcoders(enabled_transcoders) &&
		    !is_power_of_2(enabled_transcoders));
}

static bool hsw_get_transcoder_state(struct intel_crtc *crtc,
				     struct intel_crtc_state *pipe_config,
				     struct intel_display_power_domain_set *power_domain_set)
{
	struct drm_device *dev = crtc->base.dev;
	struct drm_i915_private *dev_priv = to_i915(dev);
	unsigned long enabled_transcoders;
	u32 tmp;

	enabled_transcoders = hsw_enabled_transcoders(crtc);
	if (!enabled_transcoders)
		return false;

	assert_enabled_transcoders(dev_priv, enabled_transcoders);

	/*
	 * With the exception of DSI we should only ever have
	 * a single enabled transcoder. With DSI let's just
	 * pick the first one.
	 */
	pipe_config->cpu_transcoder = ffs(enabled_transcoders) - 1;

	if (!intel_display_power_get_in_set_if_enabled(dev_priv, power_domain_set,
						       POWER_DOMAIN_TRANSCODER(pipe_config->cpu_transcoder)))
		return false;

	if (hsw_panel_transcoders(dev_priv) & BIT(pipe_config->cpu_transcoder)) {
		tmp = intel_de_read(dev_priv, TRANS_DDI_FUNC_CTL(pipe_config->cpu_transcoder));

		if ((tmp & TRANS_DDI_EDP_INPUT_MASK) == TRANS_DDI_EDP_INPUT_A_ONOFF)
			pipe_config->pch_pfit.force_thru = true;
	}

	tmp = intel_de_read(dev_priv, PIPECONF(pipe_config->cpu_transcoder));

	return tmp & PIPECONF_ENABLE;
}

static bool bxt_get_dsi_transcoder_state(struct intel_crtc *crtc,
					 struct intel_crtc_state *pipe_config,
					 struct intel_display_power_domain_set *power_domain_set)
{
	struct drm_device *dev = crtc->base.dev;
	struct drm_i915_private *dev_priv = to_i915(dev);
	enum transcoder cpu_transcoder;
	enum port port;
	u32 tmp;

	for_each_port_masked(port, BIT(PORT_A) | BIT(PORT_C)) {
		if (port == PORT_A)
			cpu_transcoder = TRANSCODER_DSI_A;
		else
			cpu_transcoder = TRANSCODER_DSI_C;

		if (!intel_display_power_get_in_set_if_enabled(dev_priv, power_domain_set,
							       POWER_DOMAIN_TRANSCODER(cpu_transcoder)))
			continue;

		/*
		 * The PLL needs to be enabled with a valid divider
		 * configuration, otherwise accessing DSI registers will hang
		 * the machine. See BSpec North Display Engine
		 * registers/MIPI[BXT]. We can break out here early, since we
		 * need the same DSI PLL to be enabled for both DSI ports.
		 */
		if (!bxt_dsi_pll_is_enabled(dev_priv))
			break;

		/* XXX: this works for video mode only */
		tmp = intel_de_read(dev_priv, BXT_MIPI_PORT_CTRL(port));
		if (!(tmp & DPI_ENABLE))
			continue;

		tmp = intel_de_read(dev_priv, MIPI_CTRL(port));
		if ((tmp & BXT_PIPE_SELECT_MASK) != BXT_PIPE_SELECT(crtc->pipe))
			continue;

		pipe_config->cpu_transcoder = cpu_transcoder;
		break;
	}

	return transcoder_is_dsi(pipe_config->cpu_transcoder);
}

static void intel_bigjoiner_get_config(struct intel_crtc_state *crtc_state)
{
	struct intel_crtc *crtc = to_intel_crtc(crtc_state->uapi.crtc);
	struct drm_i915_private *i915 = to_i915(crtc->base.dev);
	u8 master_pipes, slave_pipes;
	enum pipe pipe = crtc->pipe;

	enabled_bigjoiner_pipes(i915, &master_pipes, &slave_pipes);

	if (((master_pipes | slave_pipes) & BIT(pipe)) == 0)
		return;

	crtc_state->bigjoiner_pipes =
		BIT(get_bigjoiner_master_pipe(pipe, master_pipes, slave_pipes)) |
		get_bigjoiner_slave_pipes(pipe, master_pipes, slave_pipes);
}

static bool hsw_get_pipe_config(struct intel_crtc *crtc,
				struct intel_crtc_state *pipe_config)
{
	struct drm_i915_private *dev_priv = to_i915(crtc->base.dev);
	struct intel_display_power_domain_set power_domain_set = { };
	bool active;
	u32 tmp;

	if (!intel_display_power_get_in_set_if_enabled(dev_priv, &power_domain_set,
						       POWER_DOMAIN_PIPE(crtc->pipe)))
		return false;

	pipe_config->shared_dpll = NULL;

	active = hsw_get_transcoder_state(crtc, pipe_config, &power_domain_set);

	if ((IS_GEMINILAKE(dev_priv) || IS_BROXTON(dev_priv)) &&
	    bxt_get_dsi_transcoder_state(crtc, pipe_config, &power_domain_set)) {
		drm_WARN_ON(&dev_priv->drm, active);
		active = true;
	}

	if (!active)
		goto out;

	intel_dsc_get_config(pipe_config);
	intel_bigjoiner_get_config(pipe_config);

	if (!transcoder_is_dsi(pipe_config->cpu_transcoder) ||
	    DISPLAY_VER(dev_priv) >= 11)
		intel_get_transcoder_timings(crtc, pipe_config);

	if (HAS_VRR(dev_priv) && !transcoder_is_dsi(pipe_config->cpu_transcoder))
		intel_vrr_get_config(crtc, pipe_config);

	intel_get_pipe_src_size(crtc, pipe_config);

	if (IS_HASWELL(dev_priv)) {
		u32 tmp = intel_de_read(dev_priv,
					PIPECONF(pipe_config->cpu_transcoder));

		if (tmp & PIPECONF_OUTPUT_COLORSPACE_YUV_HSW)
			pipe_config->output_format = INTEL_OUTPUT_FORMAT_YCBCR444;
		else
			pipe_config->output_format = INTEL_OUTPUT_FORMAT_RGB;
	} else {
		pipe_config->output_format =
			bdw_get_pipemisc_output_format(crtc);
	}

	pipe_config->gamma_mode = intel_de_read(dev_priv,
						GAMMA_MODE(crtc->pipe));

	pipe_config->csc_mode = intel_de_read(dev_priv,
					      PIPE_CSC_MODE(crtc->pipe));

	if (DISPLAY_VER(dev_priv) >= 9) {
		tmp = intel_de_read(dev_priv, SKL_BOTTOM_COLOR(crtc->pipe));

		if (tmp & SKL_BOTTOM_COLOR_GAMMA_ENABLE)
			pipe_config->gamma_enable = true;

		if (tmp & SKL_BOTTOM_COLOR_CSC_ENABLE)
			pipe_config->csc_enable = true;
	} else {
		i9xx_get_pipe_color_config(pipe_config);
	}

	intel_color_get_config(pipe_config);

	tmp = intel_de_read(dev_priv, WM_LINETIME(crtc->pipe));
	pipe_config->linetime = REG_FIELD_GET(HSW_LINETIME_MASK, tmp);
	if (IS_BROADWELL(dev_priv) || IS_HASWELL(dev_priv))
		pipe_config->ips_linetime =
			REG_FIELD_GET(HSW_IPS_LINETIME_MASK, tmp);

	if (intel_display_power_get_in_set_if_enabled(dev_priv, &power_domain_set,
						      POWER_DOMAIN_PIPE_PANEL_FITTER(crtc->pipe))) {
		if (DISPLAY_VER(dev_priv) >= 9)
			skl_get_pfit_config(pipe_config);
		else
			ilk_get_pfit_config(pipe_config);
	}

	hsw_ips_get_config(pipe_config);

	if (pipe_config->cpu_transcoder != TRANSCODER_EDP &&
	    !transcoder_is_dsi(pipe_config->cpu_transcoder)) {
		pipe_config->pixel_multiplier =
			intel_de_read(dev_priv,
				      PIPE_MULT(pipe_config->cpu_transcoder)) + 1;
	} else {
		pipe_config->pixel_multiplier = 1;
	}

	if (!transcoder_is_dsi(pipe_config->cpu_transcoder)) {
		tmp = intel_de_read(dev_priv, CHICKEN_TRANS(pipe_config->cpu_transcoder));

		pipe_config->framestart_delay = REG_FIELD_GET(HSW_FRAME_START_DELAY_MASK, tmp) + 1;
	} else {
		/* no idea if this is correct */
		pipe_config->framestart_delay = 1;
	}

out:
	intel_display_power_put_all_in_set(dev_priv, &power_domain_set);

	return active;
}

static bool intel_crtc_get_pipe_config(struct intel_crtc_state *crtc_state)
{
	struct intel_crtc *crtc = to_intel_crtc(crtc_state->uapi.crtc);
	struct drm_i915_private *i915 = to_i915(crtc->base.dev);

	if (!i915->display->get_pipe_config(crtc, crtc_state))
		return false;

	crtc_state->hw.active = true;

	intel_crtc_readout_derived_state(crtc_state);

	return true;
}

/* VESA 640x480x72Hz mode to set on the pipe */
static const struct drm_display_mode load_detect_mode = {
	DRM_MODE("640x480", DRM_MODE_TYPE_DEFAULT, 31500, 640, 664,
		 704, 832, 0, 480, 489, 491, 520, 0, DRM_MODE_FLAG_NHSYNC | DRM_MODE_FLAG_NVSYNC),
};

static int intel_modeset_disable_planes(struct drm_atomic_state *state,
					struct drm_crtc *crtc)
{
	struct drm_plane *plane;
	struct drm_plane_state *plane_state;
	int ret, i;

	ret = drm_atomic_add_affected_planes(state, crtc);
	if (ret)
		return ret;

	for_each_new_plane_in_state(state, plane, plane_state, i) {
		if (plane_state->crtc != crtc)
			continue;

		ret = drm_atomic_set_crtc_for_plane(plane_state, NULL);
		if (ret)
			return ret;

		drm_atomic_set_fb_for_plane(plane_state, NULL);
	}

	return 0;
}

int intel_get_load_detect_pipe(struct drm_connector *connector,
			       struct intel_load_detect_pipe *old,
			       struct drm_modeset_acquire_ctx *ctx)
{
	struct intel_encoder *encoder =
		intel_attached_encoder(to_intel_connector(connector));
	struct intel_crtc *possible_crtc;
	struct intel_crtc *crtc = NULL;
	struct drm_device *dev = encoder->base.dev;
	struct drm_i915_private *dev_priv = to_i915(dev);
	struct drm_mode_config *config = &dev->mode_config;
	struct drm_atomic_state *state = NULL, *restore_state = NULL;
	struct drm_connector_state *connector_state;
	struct intel_crtc_state *crtc_state;
	int ret;

	drm_dbg_kms(&dev_priv->drm, "[CONNECTOR:%d:%s], [ENCODER:%d:%s]\n",
		    connector->base.id, connector->name,
		    encoder->base.base.id, encoder->base.name);

	old->restore_state = NULL;

	drm_WARN_ON(dev, !drm_modeset_is_locked(&config->connection_mutex));

	/*
	 * Algorithm gets a little messy:
	 *
	 *   - if the connector already has an assigned crtc, use it (but make
	 *     sure it's on first)
	 *
	 *   - try to find the first unused crtc that can drive this connector,
	 *     and use that if we find one
	 */

	/* See if we already have a CRTC for this connector */
	if (connector->state->crtc) {
		crtc = to_intel_crtc(connector->state->crtc);

		ret = drm_modeset_lock(&crtc->base.mutex, ctx);
		if (ret)
			goto fail;

		/* Make sure the crtc and connector are running */
		goto found;
	}

	/* Find an unused one (if possible) */
	for_each_intel_crtc(dev, possible_crtc) {
		if (!(encoder->base.possible_crtcs &
		      drm_crtc_mask(&possible_crtc->base)))
			continue;

		ret = drm_modeset_lock(&possible_crtc->base.mutex, ctx);
		if (ret)
			goto fail;

		if (possible_crtc->base.state->enable) {
			drm_modeset_unlock(&possible_crtc->base.mutex);
			continue;
		}

		crtc = possible_crtc;
		break;
	}

	/*
	 * If we didn't find an unused CRTC, don't use any.
	 */
	if (!crtc) {
		drm_dbg_kms(&dev_priv->drm,
			    "no pipe available for load-detect\n");
		ret = -ENODEV;
		goto fail;
	}

found:
	state = drm_atomic_state_alloc(dev);
	restore_state = drm_atomic_state_alloc(dev);
	if (!state || !restore_state) {
		ret = -ENOMEM;
		goto fail;
	}

	state->acquire_ctx = ctx;
	restore_state->acquire_ctx = ctx;

	connector_state = drm_atomic_get_connector_state(state, connector);
	if (IS_ERR(connector_state)) {
		ret = PTR_ERR(connector_state);
		goto fail;
	}

	ret = drm_atomic_set_crtc_for_connector(connector_state, &crtc->base);
	if (ret)
		goto fail;

	crtc_state = intel_atomic_get_crtc_state(state, crtc);
	if (IS_ERR(crtc_state)) {
		ret = PTR_ERR(crtc_state);
		goto fail;
	}

	crtc_state->uapi.active = true;

	ret = drm_atomic_set_mode_for_crtc(&crtc_state->uapi,
					   &load_detect_mode);
	if (ret)
		goto fail;

	ret = intel_modeset_disable_planes(state, &crtc->base);
	if (ret)
		goto fail;

	ret = PTR_ERR_OR_ZERO(drm_atomic_get_connector_state(restore_state, connector));
	if (!ret)
		ret = PTR_ERR_OR_ZERO(drm_atomic_get_crtc_state(restore_state, &crtc->base));
	if (!ret)
		ret = drm_atomic_add_affected_planes(restore_state, &crtc->base);
	if (ret) {
		drm_dbg_kms(&dev_priv->drm,
			    "Failed to create a copy of old state to restore: %i\n",
			    ret);
		goto fail;
	}

	ret = drm_atomic_commit(state);
	if (ret) {
		drm_dbg_kms(&dev_priv->drm,
			    "failed to set mode on load-detect pipe\n");
		goto fail;
	}

	old->restore_state = restore_state;
	drm_atomic_state_put(state);

	/* let the connector get through one full cycle before testing */
	intel_crtc_wait_for_next_vblank(crtc);

	return true;

fail:
	if (state) {
		drm_atomic_state_put(state);
		state = NULL;
	}
	if (restore_state) {
		drm_atomic_state_put(restore_state);
		restore_state = NULL;
	}

	if (ret == -EDEADLK)
		return ret;

	return false;
}

void intel_release_load_detect_pipe(struct drm_connector *connector,
				    struct intel_load_detect_pipe *old,
				    struct drm_modeset_acquire_ctx *ctx)
{
	struct intel_encoder *intel_encoder =
		intel_attached_encoder(to_intel_connector(connector));
	struct drm_i915_private *i915 = to_i915(intel_encoder->base.dev);
	struct drm_encoder *encoder = &intel_encoder->base;
	struct drm_atomic_state *state = old->restore_state;
	int ret;

	drm_dbg_kms(&i915->drm, "[CONNECTOR:%d:%s], [ENCODER:%d:%s]\n",
		    connector->base.id, connector->name,
		    encoder->base.id, encoder->name);

	if (!state)
		return;

	ret = drm_atomic_helper_commit_duplicated_state(state, ctx);
	if (ret)
		drm_dbg_kms(&i915->drm,
			    "Couldn't release load detect pipe: %i\n", ret);
	drm_atomic_state_put(state);
}

static int i9xx_pll_refclk(struct drm_device *dev,
			   const struct intel_crtc_state *pipe_config)
{
	struct drm_i915_private *dev_priv = to_i915(dev);
	u32 dpll = pipe_config->dpll_hw_state.dpll;

	if ((dpll & PLL_REF_INPUT_MASK) == PLLB_REF_INPUT_SPREADSPECTRUMIN)
		return dev_priv->vbt.lvds_ssc_freq;
	else if (HAS_PCH_SPLIT(dev_priv))
		return 120000;
	else if (DISPLAY_VER(dev_priv) != 2)
		return 96000;
	else
		return 48000;
}

/* Returns the clock of the currently programmed mode of the given pipe. */
void i9xx_crtc_clock_get(struct intel_crtc *crtc,
			 struct intel_crtc_state *pipe_config)
{
	struct drm_device *dev = crtc->base.dev;
	struct drm_i915_private *dev_priv = to_i915(dev);
	u32 dpll = pipe_config->dpll_hw_state.dpll;
	u32 fp;
	struct dpll clock;
	int port_clock;
	int refclk = i9xx_pll_refclk(dev, pipe_config);

	if ((dpll & DISPLAY_RATE_SELECT_FPA1) == 0)
		fp = pipe_config->dpll_hw_state.fp0;
	else
		fp = pipe_config->dpll_hw_state.fp1;

	clock.m1 = (fp & FP_M1_DIV_MASK) >> FP_M1_DIV_SHIFT;
	if (IS_PINEVIEW(dev_priv)) {
		clock.n = ffs((fp & FP_N_PINEVIEW_DIV_MASK) >> FP_N_DIV_SHIFT) - 1;
		clock.m2 = (fp & FP_M2_PINEVIEW_DIV_MASK) >> FP_M2_DIV_SHIFT;
	} else {
		clock.n = (fp & FP_N_DIV_MASK) >> FP_N_DIV_SHIFT;
		clock.m2 = (fp & FP_M2_DIV_MASK) >> FP_M2_DIV_SHIFT;
	}

	if (DISPLAY_VER(dev_priv) != 2) {
		if (IS_PINEVIEW(dev_priv))
			clock.p1 = ffs((dpll & DPLL_FPA01_P1_POST_DIV_MASK_PINEVIEW) >>
				DPLL_FPA01_P1_POST_DIV_SHIFT_PINEVIEW);
		else
			clock.p1 = ffs((dpll & DPLL_FPA01_P1_POST_DIV_MASK) >>
			       DPLL_FPA01_P1_POST_DIV_SHIFT);

		switch (dpll & DPLL_MODE_MASK) {
		case DPLLB_MODE_DAC_SERIAL:
			clock.p2 = dpll & DPLL_DAC_SERIAL_P2_CLOCK_DIV_5 ?
				5 : 10;
			break;
		case DPLLB_MODE_LVDS:
			clock.p2 = dpll & DPLLB_LVDS_P2_CLOCK_DIV_7 ?
				7 : 14;
			break;
		default:
			drm_dbg_kms(&dev_priv->drm,
				    "Unknown DPLL mode %08x in programmed "
				    "mode\n", (int)(dpll & DPLL_MODE_MASK));
			return;
		}

		if (IS_PINEVIEW(dev_priv))
			port_clock = pnv_calc_dpll_params(refclk, &clock);
		else
			port_clock = i9xx_calc_dpll_params(refclk, &clock);
	} else {
		enum pipe lvds_pipe;

		if (IS_I85X(dev_priv) &&
		    intel_lvds_port_enabled(dev_priv, LVDS, &lvds_pipe) &&
		    lvds_pipe == crtc->pipe) {
			u32 lvds = intel_de_read(dev_priv, LVDS);

			clock.p1 = ffs((dpll & DPLL_FPA01_P1_POST_DIV_MASK_I830_LVDS) >>
				       DPLL_FPA01_P1_POST_DIV_SHIFT);

			if (lvds & LVDS_CLKB_POWER_UP)
				clock.p2 = 7;
			else
				clock.p2 = 14;
		} else {
			if (dpll & PLL_P1_DIVIDE_BY_TWO)
				clock.p1 = 2;
			else {
				clock.p1 = ((dpll & DPLL_FPA01_P1_POST_DIV_MASK_I830) >>
					    DPLL_FPA01_P1_POST_DIV_SHIFT) + 2;
			}
			if (dpll & PLL_P2_DIVIDE_BY_4)
				clock.p2 = 4;
			else
				clock.p2 = 2;
		}

		port_clock = i9xx_calc_dpll_params(refclk, &clock);
	}

	/*
	 * This value includes pixel_multiplier. We will use
	 * port_clock to compute adjusted_mode.crtc_clock in the
	 * encoder's get_config() function.
	 */
	pipe_config->port_clock = port_clock;
}

int intel_dotclock_calculate(int link_freq,
			     const struct intel_link_m_n *m_n)
{
	/*
	 * The calculation for the data clock is:
	 * pixel_clock = ((m/n)*(link_clock * nr_lanes))/bpp
	 * But we want to avoid losing precison if possible, so:
	 * pixel_clock = ((m * link_clock * nr_lanes)/(n*bpp))
	 *
	 * and the link clock is simpler:
	 * link_clock = (m * link_clock) / n
	 */

	if (!m_n->link_n)
		return 0;

	return div_u64(mul_u32_u32(m_n->link_m, link_freq), m_n->link_n);
}

/* Returns the currently programmed mode of the given encoder. */
struct drm_display_mode *
intel_encoder_current_mode(struct intel_encoder *encoder)
{
	struct drm_i915_private *dev_priv = to_i915(encoder->base.dev);
	struct intel_crtc_state *crtc_state;
	struct drm_display_mode *mode;
	struct intel_crtc *crtc;
	enum pipe pipe;

	if (!encoder->get_hw_state(encoder, &pipe))
		return NULL;

	crtc = intel_crtc_for_pipe(dev_priv, pipe);

	mode = kzalloc(sizeof(*mode), GFP_KERNEL);
	if (!mode)
		return NULL;

	crtc_state = intel_crtc_state_alloc(crtc);
	if (!crtc_state) {
		kfree(mode);
		return NULL;
	}

	if (!intel_crtc_get_pipe_config(crtc_state)) {
		kfree(crtc_state);
		kfree(mode);
		return NULL;
	}

	intel_encoder_get_config(encoder, crtc_state);

	intel_mode_from_crtc_timings(mode, &crtc_state->hw.adjusted_mode);

	kfree(crtc_state);

	return mode;
}

static bool encoders_cloneable(const struct intel_encoder *a,
			       const struct intel_encoder *b)
{
	/* masks could be asymmetric, so check both ways */
	return a == b || (a->cloneable & (1 << b->type) &&
			  b->cloneable & (1 << a->type));
}

static bool check_single_encoder_cloning(struct intel_atomic_state *state,
					 struct intel_crtc *crtc,
					 struct intel_encoder *encoder)
{
	struct intel_encoder *source_encoder;
	struct drm_connector *connector;
	struct drm_connector_state *connector_state;
	int i;

	for_each_new_connector_in_state(&state->base, connector, connector_state, i) {
		if (connector_state->crtc != &crtc->base)
			continue;

		source_encoder =
			to_intel_encoder(connector_state->best_encoder);
		if (!encoders_cloneable(encoder, source_encoder))
			return false;
	}

	return true;
}

static int icl_add_linked_planes(struct intel_atomic_state *state)
{
	struct intel_plane *plane, *linked;
	struct intel_plane_state *plane_state, *linked_plane_state;
	int i;

	for_each_new_intel_plane_in_state(state, plane, plane_state, i) {
		linked = plane_state->planar_linked_plane;

		if (!linked)
			continue;

		linked_plane_state = intel_atomic_get_plane_state(state, linked);
		if (IS_ERR(linked_plane_state))
			return PTR_ERR(linked_plane_state);

		drm_WARN_ON(state->base.dev,
			    linked_plane_state->planar_linked_plane != plane);
		drm_WARN_ON(state->base.dev,
			    linked_plane_state->planar_slave == plane_state->planar_slave);
	}

	return 0;
}

static int icl_check_nv12_planes(struct intel_crtc_state *crtc_state)
{
	struct intel_crtc *crtc = to_intel_crtc(crtc_state->uapi.crtc);
	struct drm_i915_private *dev_priv = to_i915(crtc->base.dev);
	struct intel_atomic_state *state = to_intel_atomic_state(crtc_state->uapi.state);
	struct intel_plane *plane, *linked;
	struct intel_plane_state *plane_state;
	int i;

	if (DISPLAY_VER(dev_priv) < 11)
		return 0;

	/*
	 * Destroy all old plane links and make the slave plane invisible
	 * in the crtc_state->active_planes mask.
	 */
	for_each_new_intel_plane_in_state(state, plane, plane_state, i) {
		if (plane->pipe != crtc->pipe || !plane_state->planar_linked_plane)
			continue;

		plane_state->planar_linked_plane = NULL;
		if (plane_state->planar_slave && !plane_state->uapi.visible) {
			crtc_state->enabled_planes &= ~BIT(plane->id);
			crtc_state->active_planes &= ~BIT(plane->id);
			crtc_state->update_planes |= BIT(plane->id);
		}

		plane_state->planar_slave = false;
	}

	if (!crtc_state->nv12_planes)
		return 0;

	for_each_new_intel_plane_in_state(state, plane, plane_state, i) {
		struct intel_plane_state *linked_state = NULL;

		if (plane->pipe != crtc->pipe ||
		    !(crtc_state->nv12_planes & BIT(plane->id)))
			continue;

		for_each_intel_plane_on_crtc(&dev_priv->drm, crtc, linked) {
			if (!icl_is_nv12_y_plane(dev_priv, linked->id))
				continue;

			if (crtc_state->active_planes & BIT(linked->id))
				continue;

			linked_state = intel_atomic_get_plane_state(state, linked);
			if (IS_ERR(linked_state))
				return PTR_ERR(linked_state);

			break;
		}

		if (!linked_state) {
			drm_dbg_kms(&dev_priv->drm,
				    "Need %d free Y planes for planar YUV\n",
				    hweight8(crtc_state->nv12_planes));

			return -EINVAL;
		}

		plane_state->planar_linked_plane = linked;

		linked_state->planar_slave = true;
		linked_state->planar_linked_plane = plane;
		crtc_state->enabled_planes |= BIT(linked->id);
		crtc_state->active_planes |= BIT(linked->id);
		crtc_state->update_planes |= BIT(linked->id);
		drm_dbg_kms(&dev_priv->drm, "Using %s as Y plane for %s\n",
			    linked->base.name, plane->base.name);

		/* Copy parameters to slave plane */
		linked_state->ctl = plane_state->ctl | PLANE_CTL_YUV420_Y_PLANE;
		linked_state->color_ctl = plane_state->color_ctl;
		linked_state->view = plane_state->view;
		linked_state->decrypt = plane_state->decrypt;

		intel_plane_copy_hw_state(linked_state, plane_state);
		linked_state->uapi.src = plane_state->uapi.src;
		linked_state->uapi.dst = plane_state->uapi.dst;

		if (icl_is_hdr_plane(dev_priv, plane->id)) {
			if (linked->id == PLANE_SPRITE5)
				plane_state->cus_ctl |= PLANE_CUS_Y_PLANE_7_ICL;
			else if (linked->id == PLANE_SPRITE4)
				plane_state->cus_ctl |= PLANE_CUS_Y_PLANE_6_ICL;
			else if (linked->id == PLANE_SPRITE3)
				plane_state->cus_ctl |= PLANE_CUS_Y_PLANE_5_RKL;
			else if (linked->id == PLANE_SPRITE2)
				plane_state->cus_ctl |= PLANE_CUS_Y_PLANE_4_RKL;
			else
				MISSING_CASE(linked->id);
		}
	}

	return 0;
}

static bool c8_planes_changed(const struct intel_crtc_state *new_crtc_state)
{
	struct intel_crtc *crtc = to_intel_crtc(new_crtc_state->uapi.crtc);
	struct intel_atomic_state *state =
		to_intel_atomic_state(new_crtc_state->uapi.state);
	const struct intel_crtc_state *old_crtc_state =
		intel_atomic_get_old_crtc_state(state, crtc);

	return !old_crtc_state->c8_planes != !new_crtc_state->c8_planes;
}

static u16 hsw_linetime_wm(const struct intel_crtc_state *crtc_state)
{
	const struct drm_display_mode *pipe_mode =
		&crtc_state->hw.pipe_mode;
	int linetime_wm;

	if (!crtc_state->hw.enable)
		return 0;

	linetime_wm = DIV_ROUND_CLOSEST(pipe_mode->crtc_htotal * 1000 * 8,
					pipe_mode->crtc_clock);

	return min(linetime_wm, 0x1ff);
}

static u16 hsw_ips_linetime_wm(const struct intel_crtc_state *crtc_state,
			       const struct intel_cdclk_state *cdclk_state)
{
	const struct drm_display_mode *pipe_mode =
		&crtc_state->hw.pipe_mode;
	int linetime_wm;

	if (!crtc_state->hw.enable)
		return 0;

	linetime_wm = DIV_ROUND_CLOSEST(pipe_mode->crtc_htotal * 1000 * 8,
					cdclk_state->logical.cdclk);

	return min(linetime_wm, 0x1ff);
}

static u16 skl_linetime_wm(const struct intel_crtc_state *crtc_state)
{
	struct intel_crtc *crtc = to_intel_crtc(crtc_state->uapi.crtc);
	struct drm_i915_private *dev_priv = to_i915(crtc->base.dev);
	const struct drm_display_mode *pipe_mode =
		&crtc_state->hw.pipe_mode;
	int linetime_wm;

	if (!crtc_state->hw.enable)
		return 0;

	linetime_wm = DIV_ROUND_UP(pipe_mode->crtc_htotal * 1000 * 8,
				   crtc_state->pixel_rate);

	/* Display WA #1135: BXT:ALL GLK:ALL */
	if ((IS_GEMINILAKE(dev_priv) || IS_BROXTON(dev_priv)) &&
	    dev_priv->ipc_enabled)
		linetime_wm /= 2;

	return min(linetime_wm, 0x1ff);
}

static int hsw_compute_linetime_wm(struct intel_atomic_state *state,
				   struct intel_crtc *crtc)
{
	struct drm_i915_private *dev_priv = to_i915(crtc->base.dev);
	struct intel_crtc_state *crtc_state =
		intel_atomic_get_new_crtc_state(state, crtc);
	const struct intel_cdclk_state *cdclk_state;

	if (DISPLAY_VER(dev_priv) >= 9)
		crtc_state->linetime = skl_linetime_wm(crtc_state);
	else
		crtc_state->linetime = hsw_linetime_wm(crtc_state);

	if (!hsw_crtc_supports_ips(crtc))
		return 0;

	cdclk_state = intel_atomic_get_cdclk_state(state);
	if (IS_ERR(cdclk_state))
		return PTR_ERR(cdclk_state);

	crtc_state->ips_linetime = hsw_ips_linetime_wm(crtc_state,
						       cdclk_state);

	return 0;
}

static int intel_crtc_atomic_check(struct intel_atomic_state *state,
				   struct intel_crtc *crtc)
{
	struct drm_i915_private *dev_priv = to_i915(crtc->base.dev);
	struct intel_crtc_state *crtc_state =
		intel_atomic_get_new_crtc_state(state, crtc);
	bool mode_changed = intel_crtc_needs_modeset(crtc_state);
	int ret;

	if (DISPLAY_VER(dev_priv) < 5 && !IS_G4X(dev_priv) &&
	    mode_changed && !crtc_state->hw.active)
		crtc_state->update_wm_post = true;

	if (mode_changed && crtc_state->hw.enable &&
	    !drm_WARN_ON(&dev_priv->drm, crtc_state->shared_dpll)) {
		ret = intel_dpll_crtc_compute_clock(crtc_state);
		if (ret)
			return ret;
	}

	/*
	 * May need to update pipe gamma enable bits
	 * when C8 planes are getting enabled/disabled.
	 */
	if (c8_planes_changed(crtc_state))
		crtc_state->uapi.color_mgmt_changed = true;

	if (mode_changed || crtc_state->update_pipe ||
	    crtc_state->uapi.color_mgmt_changed) {
		ret = intel_color_check(crtc_state);
		if (ret)
			return ret;
	}

	ret = intel_compute_pipe_wm(state, crtc);
	if (ret) {
		drm_dbg_kms(&dev_priv->drm,
			    "Target pipe watermarks are invalid\n");
		return ret;
	}

	/*
	 * Calculate 'intermediate' watermarks that satisfy both the
	 * old state and the new state.  We can program these
	 * immediately.
	 */
	ret = intel_compute_intermediate_wm(state, crtc);
	if (ret) {
		drm_dbg_kms(&dev_priv->drm,
			    "No valid intermediate pipe watermarks are possible\n");
		return ret;
	}

	if (DISPLAY_VER(dev_priv) >= 9) {
		if (mode_changed || crtc_state->update_pipe) {
			ret = skl_update_scaler_crtc(crtc_state);
			if (ret)
				return ret;
		}

		ret = intel_atomic_setup_scalers(dev_priv, crtc, crtc_state);
		if (ret)
			return ret;
	}

	if (HAS_IPS(dev_priv)) {
		ret = hsw_ips_compute_config(state, crtc);
		if (ret)
			return ret;
	}

	if (DISPLAY_VER(dev_priv) >= 9 ||
	    IS_BROADWELL(dev_priv) || IS_HASWELL(dev_priv)) {
		ret = hsw_compute_linetime_wm(state, crtc);
		if (ret)
			return ret;

	}

	ret = intel_psr2_sel_fetch_update(state, crtc);
	if (ret)
		return ret;

	return 0;
}

static void intel_modeset_update_connector_atomic_state(struct drm_device *dev)
{
	struct intel_connector *connector;
	struct drm_connector_list_iter conn_iter;

	drm_connector_list_iter_begin(dev, &conn_iter);
	for_each_intel_connector_iter(connector, &conn_iter) {
		struct drm_connector_state *conn_state = connector->base.state;
		struct intel_encoder *encoder =
			to_intel_encoder(connector->base.encoder);

		if (conn_state->crtc)
			drm_connector_put(&connector->base);

		if (encoder) {
			struct intel_crtc *crtc =
				to_intel_crtc(encoder->base.crtc);
			const struct intel_crtc_state *crtc_state =
				to_intel_crtc_state(crtc->base.state);

			conn_state->best_encoder = &encoder->base;
			conn_state->crtc = &crtc->base;
			conn_state->max_bpc = (crtc_state->pipe_bpp ?: 24) / 3;

			drm_connector_get(&connector->base);
		} else {
			conn_state->best_encoder = NULL;
			conn_state->crtc = NULL;
		}
	}
	drm_connector_list_iter_end(&conn_iter);
}

static int
compute_sink_pipe_bpp(const struct drm_connector_state *conn_state,
		      struct intel_crtc_state *pipe_config)
{
	struct drm_connector *connector = conn_state->connector;
	struct drm_i915_private *i915 = to_i915(pipe_config->uapi.crtc->dev);
	const struct drm_display_info *info = &connector->display_info;
	int bpp;

	switch (conn_state->max_bpc) {
	case 6 ... 7:
		bpp = 6 * 3;
		break;
	case 8 ... 9:
		bpp = 8 * 3;
		break;
	case 10 ... 11:
		bpp = 10 * 3;
		break;
	case 12 ... 16:
		bpp = 12 * 3;
		break;
	default:
		MISSING_CASE(conn_state->max_bpc);
		return -EINVAL;
	}

	if (bpp < pipe_config->pipe_bpp) {
		drm_dbg_kms(&i915->drm,
			    "[CONNECTOR:%d:%s] Limiting display bpp to %d instead of "
			    "EDID bpp %d, requested bpp %d, max platform bpp %d\n",
			    connector->base.id, connector->name,
			    bpp, 3 * info->bpc,
			    3 * conn_state->max_requested_bpc,
			    pipe_config->pipe_bpp);

		pipe_config->pipe_bpp = bpp;
	}

	return 0;
}

static int
compute_baseline_pipe_bpp(struct intel_crtc *crtc,
			  struct intel_crtc_state *pipe_config)
{
	struct drm_i915_private *dev_priv = to_i915(crtc->base.dev);
	struct drm_atomic_state *state = pipe_config->uapi.state;
	struct drm_connector *connector;
	struct drm_connector_state *connector_state;
	int bpp, i;

	if ((IS_G4X(dev_priv) || IS_VALLEYVIEW(dev_priv) ||
	    IS_CHERRYVIEW(dev_priv)))
		bpp = 10*3;
	else if (DISPLAY_VER(dev_priv) >= 5)
		bpp = 12*3;
	else
		bpp = 8*3;

	pipe_config->pipe_bpp = bpp;

	/* Clamp display bpp to connector max bpp */
	for_each_new_connector_in_state(state, connector, connector_state, i) {
		int ret;

		if (connector_state->crtc != &crtc->base)
			continue;

		ret = compute_sink_pipe_bpp(connector_state, pipe_config);
		if (ret)
			return ret;
	}

	return 0;
}

static void intel_dump_crtc_timings(struct drm_i915_private *i915,
				    const struct drm_display_mode *mode)
{
	drm_dbg_kms(&i915->drm, "crtc timings: %d %d %d %d %d %d %d %d %d, "
		    "type: 0x%x flags: 0x%x\n",
		    mode->crtc_clock,
		    mode->crtc_hdisplay, mode->crtc_hsync_start,
		    mode->crtc_hsync_end, mode->crtc_htotal,
		    mode->crtc_vdisplay, mode->crtc_vsync_start,
		    mode->crtc_vsync_end, mode->crtc_vtotal,
		    mode->type, mode->flags);
}

static void
intel_dump_m_n_config(const struct intel_crtc_state *pipe_config,
		      const char *id, unsigned int lane_count,
		      const struct intel_link_m_n *m_n)
{
	struct drm_i915_private *i915 = to_i915(pipe_config->uapi.crtc->dev);

	drm_dbg_kms(&i915->drm,
		    "%s: lanes: %i; data_m: %u, data_n: %u, link_m: %u, link_n: %u, tu: %u\n",
		    id, lane_count,
		    m_n->data_m, m_n->data_n,
		    m_n->link_m, m_n->link_n, m_n->tu);
}

static void
intel_dump_infoframe(struct drm_i915_private *dev_priv,
		     const union hdmi_infoframe *frame)
{
	if (!drm_debug_enabled(DRM_UT_KMS))
		return;

	hdmi_infoframe_log(KERN_DEBUG, dev_priv->drm.dev, frame);
}

static void
intel_dump_dp_vsc_sdp(struct drm_i915_private *dev_priv,
		      const struct drm_dp_vsc_sdp *vsc)
{
	if (!drm_debug_enabled(DRM_UT_KMS))
		return;

	drm_dp_vsc_sdp_log(KERN_DEBUG, dev_priv->drm.dev, vsc);
}

#define OUTPUT_TYPE(x) [INTEL_OUTPUT_ ## x] = #x

static const char * const output_type_str[] = {
	OUTPUT_TYPE(UNUSED),
	OUTPUT_TYPE(ANALOG),
	OUTPUT_TYPE(DVO),
	OUTPUT_TYPE(SDVO),
	OUTPUT_TYPE(LVDS),
	OUTPUT_TYPE(TVOUT),
	OUTPUT_TYPE(HDMI),
	OUTPUT_TYPE(DP),
	OUTPUT_TYPE(EDP),
	OUTPUT_TYPE(DSI),
	OUTPUT_TYPE(DDI),
	OUTPUT_TYPE(DP_MST),
};

#undef OUTPUT_TYPE

static void snprintf_output_types(char *buf, size_t len,
				  unsigned int output_types)
{
	char *str = buf;
	int i;

	str[0] = '\0';

	for (i = 0; i < ARRAY_SIZE(output_type_str); i++) {
		int r;

		if ((output_types & BIT(i)) == 0)
			continue;

		r = snprintf(str, len, "%s%s",
			     str != buf ? "," : "", output_type_str[i]);
		if (r >= len)
			break;
		str += r;
		len -= r;

		output_types &= ~BIT(i);
	}

	WARN_ON_ONCE(output_types != 0);
}

static const char * const output_format_str[] = {
	[INTEL_OUTPUT_FORMAT_RGB] = "RGB",
	[INTEL_OUTPUT_FORMAT_YCBCR420] = "YCBCR4:2:0",
	[INTEL_OUTPUT_FORMAT_YCBCR444] = "YCBCR4:4:4",
};

static const char *output_formats(enum intel_output_format format)
{
	if (format >= ARRAY_SIZE(output_format_str))
		return "invalid";
	return output_format_str[format];
}

static void intel_dump_plane_state(const struct intel_plane_state *plane_state)
{
	struct intel_plane *plane = to_intel_plane(plane_state->uapi.plane);
	struct drm_i915_private *i915 = to_i915(plane->base.dev);
	const struct drm_framebuffer *fb = plane_state->hw.fb;

	if (!fb) {
		drm_dbg_kms(&i915->drm,
			    "[PLANE:%d:%s] fb: [NOFB], visible: %s\n",
			    plane->base.base.id, plane->base.name,
			    str_yes_no(plane_state->uapi.visible));
		return;
	}

	drm_dbg_kms(&i915->drm,
		    "[PLANE:%d:%s] fb: [FB:%d] %ux%u format = %p4cc modifier = 0x%llx, visible: %s\n",
		    plane->base.base.id, plane->base.name,
		    fb->base.id, fb->width, fb->height, &fb->format->format,
		    fb->modifier, str_yes_no(plane_state->uapi.visible));
	drm_dbg_kms(&i915->drm, "\trotation: 0x%x, scaler: %d\n",
		    plane_state->hw.rotation, plane_state->scaler_id);
	if (plane_state->uapi.visible)
		drm_dbg_kms(&i915->drm,
			    "\tsrc: " DRM_RECT_FP_FMT " dst: " DRM_RECT_FMT "\n",
			    DRM_RECT_FP_ARG(&plane_state->uapi.src),
			    DRM_RECT_ARG(&plane_state->uapi.dst));
}

static void intel_dump_pipe_config(const struct intel_crtc_state *pipe_config,
				   struct intel_atomic_state *state,
				   const char *context)
{
	struct intel_crtc *crtc = to_intel_crtc(pipe_config->uapi.crtc);
	struct drm_i915_private *dev_priv = to_i915(crtc->base.dev);
	const struct intel_plane_state *plane_state;
	struct intel_plane *plane;
	char buf[64];
	int i;

	drm_dbg_kms(&dev_priv->drm, "[CRTC:%d:%s] enable: %s %s\n",
		    crtc->base.base.id, crtc->base.name,
		    str_yes_no(pipe_config->hw.enable), context);

	if (!pipe_config->hw.enable)
		goto dump_planes;

	snprintf_output_types(buf, sizeof(buf), pipe_config->output_types);
	drm_dbg_kms(&dev_priv->drm,
		    "active: %s, output_types: %s (0x%x), output format: %s\n",
		    str_yes_no(pipe_config->hw.active),
		    buf, pipe_config->output_types,
		    output_formats(pipe_config->output_format));

	drm_dbg_kms(&dev_priv->drm,
		    "cpu_transcoder: %s, pipe bpp: %i, dithering: %i\n",
		    transcoder_name(pipe_config->cpu_transcoder),
		    pipe_config->pipe_bpp, pipe_config->dither);

	drm_dbg_kms(&dev_priv->drm, "MST master transcoder: %s\n",
		    transcoder_name(pipe_config->mst_master_transcoder));

	drm_dbg_kms(&dev_priv->drm,
		    "port sync: master transcoder: %s, slave transcoder bitmask = 0x%x\n",
		    transcoder_name(pipe_config->master_transcoder),
		    pipe_config->sync_mode_slaves_mask);

	drm_dbg_kms(&dev_priv->drm, "bigjoiner: %s, pipes: 0x%x\n",
		    intel_crtc_is_bigjoiner_slave(pipe_config) ? "slave" :
		    intel_crtc_is_bigjoiner_master(pipe_config) ? "master" : "no",
		    pipe_config->bigjoiner_pipes);

	drm_dbg_kms(&dev_priv->drm, "splitter: %s, link count %d, overlap %d\n",
		    str_enabled_disabled(pipe_config->splitter.enable),
		    pipe_config->splitter.link_count,
		    pipe_config->splitter.pixel_overlap);

	if (pipe_config->has_pch_encoder)
		intel_dump_m_n_config(pipe_config, "fdi",
				      pipe_config->fdi_lanes,
				      &pipe_config->fdi_m_n);

	if (intel_crtc_has_dp_encoder(pipe_config)) {
		intel_dump_m_n_config(pipe_config, "dp m_n",
				      pipe_config->lane_count,
				      &pipe_config->dp_m_n);
		intel_dump_m_n_config(pipe_config, "dp m2_n2",
				      pipe_config->lane_count,
				      &pipe_config->dp_m2_n2);
	}

	drm_dbg_kms(&dev_priv->drm, "framestart delay: %d, MSA timing delay: %d\n",
		    pipe_config->framestart_delay, pipe_config->msa_timing_delay);

	drm_dbg_kms(&dev_priv->drm,
		    "audio: %i, infoframes: %i, infoframes enabled: 0x%x\n",
		    pipe_config->has_audio, pipe_config->has_infoframe,
		    pipe_config->infoframes.enable);

	if (pipe_config->infoframes.enable &
	    intel_hdmi_infoframe_enable(HDMI_PACKET_TYPE_GENERAL_CONTROL))
		drm_dbg_kms(&dev_priv->drm, "GCP: 0x%x\n",
			    pipe_config->infoframes.gcp);
	if (pipe_config->infoframes.enable &
	    intel_hdmi_infoframe_enable(HDMI_INFOFRAME_TYPE_AVI))
		intel_dump_infoframe(dev_priv, &pipe_config->infoframes.avi);
	if (pipe_config->infoframes.enable &
	    intel_hdmi_infoframe_enable(HDMI_INFOFRAME_TYPE_SPD))
		intel_dump_infoframe(dev_priv, &pipe_config->infoframes.spd);
	if (pipe_config->infoframes.enable &
	    intel_hdmi_infoframe_enable(HDMI_INFOFRAME_TYPE_VENDOR))
		intel_dump_infoframe(dev_priv, &pipe_config->infoframes.hdmi);
	if (pipe_config->infoframes.enable &
	    intel_hdmi_infoframe_enable(HDMI_INFOFRAME_TYPE_DRM))
		intel_dump_infoframe(dev_priv, &pipe_config->infoframes.drm);
	if (pipe_config->infoframes.enable &
	    intel_hdmi_infoframe_enable(HDMI_PACKET_TYPE_GAMUT_METADATA))
		intel_dump_infoframe(dev_priv, &pipe_config->infoframes.drm);
	if (pipe_config->infoframes.enable &
	    intel_hdmi_infoframe_enable(DP_SDP_VSC))
		intel_dump_dp_vsc_sdp(dev_priv, &pipe_config->infoframes.vsc);

	drm_dbg_kms(&dev_priv->drm, "vrr: %s, vmin: %d, vmax: %d, pipeline full: %d, guardband: %d flipline: %d, vmin vblank: %d, vmax vblank: %d\n",
		    str_yes_no(pipe_config->vrr.enable),
		    pipe_config->vrr.vmin, pipe_config->vrr.vmax,
		    pipe_config->vrr.pipeline_full, pipe_config->vrr.guardband,
		    pipe_config->vrr.flipline,
		    intel_vrr_vmin_vblank_start(pipe_config),
		    intel_vrr_vmax_vblank_start(pipe_config));

	drm_dbg_kms(&dev_priv->drm, "requested mode:\n");
	drm_mode_debug_printmodeline(&pipe_config->hw.mode);
	drm_dbg_kms(&dev_priv->drm, "adjusted mode:\n");
	drm_mode_debug_printmodeline(&pipe_config->hw.adjusted_mode);
	intel_dump_crtc_timings(dev_priv, &pipe_config->hw.adjusted_mode);
	drm_dbg_kms(&dev_priv->drm, "pipe mode:\n");
	drm_mode_debug_printmodeline(&pipe_config->hw.pipe_mode);
	intel_dump_crtc_timings(dev_priv, &pipe_config->hw.pipe_mode);
	drm_dbg_kms(&dev_priv->drm,
		    "port clock: %d, pipe src: " DRM_RECT_FMT ", pixel rate %d\n",
		    pipe_config->port_clock, DRM_RECT_ARG(&pipe_config->pipe_src),
		    pipe_config->pixel_rate);

	drm_dbg_kms(&dev_priv->drm, "linetime: %d, ips linetime: %d\n",
		    pipe_config->linetime, pipe_config->ips_linetime);

	if (DISPLAY_VER(dev_priv) >= 9)
		drm_dbg_kms(&dev_priv->drm,
			    "num_scalers: %d, scaler_users: 0x%x, scaler_id: %d\n",
			    crtc->num_scalers,
			    pipe_config->scaler_state.scaler_users,
			    pipe_config->scaler_state.scaler_id);

	if (HAS_GMCH(dev_priv))
		drm_dbg_kms(&dev_priv->drm,
			    "gmch pfit: control: 0x%08x, ratios: 0x%08x, lvds border: 0x%08x\n",
			    pipe_config->gmch_pfit.control,
			    pipe_config->gmch_pfit.pgm_ratios,
			    pipe_config->gmch_pfit.lvds_border_bits);
	else
		drm_dbg_kms(&dev_priv->drm,
			    "pch pfit: " DRM_RECT_FMT ", %s, force thru: %s\n",
			    DRM_RECT_ARG(&pipe_config->pch_pfit.dst),
			    str_enabled_disabled(pipe_config->pch_pfit.enabled),
			    str_yes_no(pipe_config->pch_pfit.force_thru));

	drm_dbg_kms(&dev_priv->drm, "ips: %i, double wide: %i\n",
		    pipe_config->ips_enabled, pipe_config->double_wide);

	intel_dpll_dump_hw_state(dev_priv, &pipe_config->dpll_hw_state);

	if (IS_CHERRYVIEW(dev_priv))
		drm_dbg_kms(&dev_priv->drm,
			    "cgm_mode: 0x%x gamma_mode: 0x%x gamma_enable: %d csc_enable: %d\n",
			    pipe_config->cgm_mode, pipe_config->gamma_mode,
			    pipe_config->gamma_enable, pipe_config->csc_enable);
	else
		drm_dbg_kms(&dev_priv->drm,
			    "csc_mode: 0x%x gamma_mode: 0x%x gamma_enable: %d csc_enable: %d\n",
			    pipe_config->csc_mode, pipe_config->gamma_mode,
			    pipe_config->gamma_enable, pipe_config->csc_enable);

	drm_dbg_kms(&dev_priv->drm, "degamma lut: %d entries, gamma lut: %d entries\n",
		    pipe_config->hw.degamma_lut ?
		    drm_color_lut_size(pipe_config->hw.degamma_lut) : 0,
		    pipe_config->hw.gamma_lut ?
		    drm_color_lut_size(pipe_config->hw.gamma_lut) : 0);

dump_planes:
	if (!state)
		return;

	for_each_new_intel_plane_in_state(state, plane, plane_state, i) {
		if (plane->pipe == crtc->pipe)
			intel_dump_plane_state(plane_state);
	}
}

static bool check_digital_port_conflicts(struct intel_atomic_state *state)
{
	struct drm_device *dev = state->base.dev;
	struct drm_connector *connector;
	struct drm_connector_list_iter conn_iter;
	unsigned int used_ports = 0;
	unsigned int used_mst_ports = 0;
	bool ret = true;

	/*
	 * We're going to peek into connector->state,
	 * hence connection_mutex must be held.
	 */
	drm_modeset_lock_assert_held(&dev->mode_config.connection_mutex);

	/*
	 * Walk the connector list instead of the encoder
	 * list to detect the problem on ddi platforms
	 * where there's just one encoder per digital port.
	 */
	drm_connector_list_iter_begin(dev, &conn_iter);
	drm_for_each_connector_iter(connector, &conn_iter) {
		struct drm_connector_state *connector_state;
		struct intel_encoder *encoder;

		connector_state =
			drm_atomic_get_new_connector_state(&state->base,
							   connector);
		if (!connector_state)
			connector_state = connector->state;

		if (!connector_state->best_encoder)
			continue;

		encoder = to_intel_encoder(connector_state->best_encoder);

		drm_WARN_ON(dev, !connector_state->crtc);

		switch (encoder->type) {
		case INTEL_OUTPUT_DDI:
			if (drm_WARN_ON(dev, !HAS_DDI(to_i915(dev))))
				break;
			fallthrough;
		case INTEL_OUTPUT_DP:
		case INTEL_OUTPUT_HDMI:
		case INTEL_OUTPUT_EDP:
			/* the same port mustn't appear more than once */
			if (used_ports & BIT(encoder->port))
				ret = false;

			used_ports |= BIT(encoder->port);
			break;
		case INTEL_OUTPUT_DP_MST:
			used_mst_ports |=
				1 << encoder->port;
			break;
		default:
			break;
		}
	}
	drm_connector_list_iter_end(&conn_iter);

	/* can't mix MST and SST/HDMI on the same port */
	if (used_ports & used_mst_ports)
		return false;

	return ret;
}

static void
intel_crtc_copy_uapi_to_hw_state_nomodeset(struct intel_atomic_state *state,
					   struct intel_crtc *crtc)
{
	struct intel_crtc_state *crtc_state =
		intel_atomic_get_new_crtc_state(state, crtc);

	WARN_ON(intel_crtc_is_bigjoiner_slave(crtc_state));

	drm_property_replace_blob(&crtc_state->hw.degamma_lut,
				  crtc_state->uapi.degamma_lut);
	drm_property_replace_blob(&crtc_state->hw.gamma_lut,
				  crtc_state->uapi.gamma_lut);
	drm_property_replace_blob(&crtc_state->hw.ctm,
				  crtc_state->uapi.ctm);
}

static void
intel_crtc_copy_uapi_to_hw_state_modeset(struct intel_atomic_state *state,
					 struct intel_crtc *crtc)
{
	struct intel_crtc_state *crtc_state =
		intel_atomic_get_new_crtc_state(state, crtc);

	WARN_ON(intel_crtc_is_bigjoiner_slave(crtc_state));

	crtc_state->hw.enable = crtc_state->uapi.enable;
	crtc_state->hw.active = crtc_state->uapi.active;
	crtc_state->hw.mode = crtc_state->uapi.mode;
	crtc_state->hw.adjusted_mode = crtc_state->uapi.adjusted_mode;
	crtc_state->hw.scaling_filter = crtc_state->uapi.scaling_filter;

	intel_crtc_copy_uapi_to_hw_state_nomodeset(state, crtc);
}

static void intel_crtc_copy_hw_to_uapi_state(struct intel_crtc_state *crtc_state)
{
	if (intel_crtc_is_bigjoiner_slave(crtc_state))
		return;

	crtc_state->uapi.enable = crtc_state->hw.enable;
	crtc_state->uapi.active = crtc_state->hw.active;
	drm_WARN_ON(crtc_state->uapi.crtc->dev,
		    drm_atomic_set_mode_for_crtc(&crtc_state->uapi, &crtc_state->hw.mode) < 0);

	crtc_state->uapi.adjusted_mode = crtc_state->hw.adjusted_mode;
	crtc_state->uapi.scaling_filter = crtc_state->hw.scaling_filter;

	drm_property_replace_blob(&crtc_state->uapi.degamma_lut,
				  crtc_state->hw.degamma_lut);
	drm_property_replace_blob(&crtc_state->uapi.gamma_lut,
				  crtc_state->hw.gamma_lut);
	drm_property_replace_blob(&crtc_state->uapi.ctm,
				  crtc_state->hw.ctm);
}

static void
copy_bigjoiner_crtc_state_nomodeset(struct intel_atomic_state *state,
				    struct intel_crtc *slave_crtc)
{
	struct intel_crtc_state *slave_crtc_state =
		intel_atomic_get_new_crtc_state(state, slave_crtc);
	struct intel_crtc *master_crtc = intel_master_crtc(slave_crtc_state);
	const struct intel_crtc_state *master_crtc_state =
		intel_atomic_get_new_crtc_state(state, master_crtc);

	drm_property_replace_blob(&slave_crtc_state->hw.degamma_lut,
				  master_crtc_state->hw.degamma_lut);
	drm_property_replace_blob(&slave_crtc_state->hw.gamma_lut,
				  master_crtc_state->hw.gamma_lut);
	drm_property_replace_blob(&slave_crtc_state->hw.ctm,
				  master_crtc_state->hw.ctm);

	slave_crtc_state->uapi.color_mgmt_changed = master_crtc_state->uapi.color_mgmt_changed;
}

static int
copy_bigjoiner_crtc_state_modeset(struct intel_atomic_state *state,
				  struct intel_crtc *slave_crtc)
{
	struct intel_crtc_state *slave_crtc_state =
		intel_atomic_get_new_crtc_state(state, slave_crtc);
	struct intel_crtc *master_crtc = intel_master_crtc(slave_crtc_state);
	const struct intel_crtc_state *master_crtc_state =
		intel_atomic_get_new_crtc_state(state, master_crtc);
	struct intel_crtc_state *saved_state;

	WARN_ON(master_crtc_state->bigjoiner_pipes !=
		slave_crtc_state->bigjoiner_pipes);

	saved_state = kmemdup(master_crtc_state, sizeof(*saved_state), GFP_KERNEL);
	if (!saved_state)
		return -ENOMEM;

	/* preserve some things from the slave's original crtc state */
	saved_state->uapi = slave_crtc_state->uapi;
	saved_state->scaler_state = slave_crtc_state->scaler_state;
	saved_state->shared_dpll = slave_crtc_state->shared_dpll;
	saved_state->dpll_hw_state = slave_crtc_state->dpll_hw_state;
	saved_state->crc_enabled = slave_crtc_state->crc_enabled;

	intel_crtc_free_hw_state(slave_crtc_state);
	memcpy(slave_crtc_state, saved_state, sizeof(*slave_crtc_state));
	kfree(saved_state);

	/* Re-init hw state */
	memset(&slave_crtc_state->hw, 0, sizeof(slave_crtc_state->hw));
	slave_crtc_state->hw.enable = master_crtc_state->hw.enable;
	slave_crtc_state->hw.active = master_crtc_state->hw.active;
	slave_crtc_state->hw.mode = master_crtc_state->hw.mode;
	slave_crtc_state->hw.pipe_mode = master_crtc_state->hw.pipe_mode;
	slave_crtc_state->hw.adjusted_mode = master_crtc_state->hw.adjusted_mode;
	slave_crtc_state->hw.scaling_filter = master_crtc_state->hw.scaling_filter;

	copy_bigjoiner_crtc_state_nomodeset(state, slave_crtc);

	slave_crtc_state->uapi.mode_changed = master_crtc_state->uapi.mode_changed;
	slave_crtc_state->uapi.connectors_changed = master_crtc_state->uapi.connectors_changed;
	slave_crtc_state->uapi.active_changed = master_crtc_state->uapi.active_changed;

	WARN_ON(master_crtc_state->bigjoiner_pipes !=
		slave_crtc_state->bigjoiner_pipes);

	return 0;
}

static int
intel_crtc_prepare_cleared_state(struct intel_atomic_state *state,
				 struct intel_crtc *crtc)
{
	struct intel_crtc_state *crtc_state =
		intel_atomic_get_new_crtc_state(state, crtc);
	struct drm_i915_private *dev_priv = to_i915(crtc->base.dev);
	struct intel_crtc_state *saved_state;

	saved_state = intel_crtc_state_alloc(crtc);
	if (!saved_state)
		return -ENOMEM;

	/* free the old crtc_state->hw members */
	intel_crtc_free_hw_state(crtc_state);

	/* FIXME: before the switch to atomic started, a new pipe_config was
	 * kzalloc'd. Code that depends on any field being zero should be
	 * fixed, so that the crtc_state can be safely duplicated. For now,
	 * only fields that are know to not cause problems are preserved. */

	saved_state->uapi = crtc_state->uapi;
	saved_state->scaler_state = crtc_state->scaler_state;
	saved_state->shared_dpll = crtc_state->shared_dpll;
	saved_state->dpll_hw_state = crtc_state->dpll_hw_state;
	memcpy(saved_state->icl_port_dplls, crtc_state->icl_port_dplls,
	       sizeof(saved_state->icl_port_dplls));
	saved_state->crc_enabled = crtc_state->crc_enabled;
	if (IS_G4X(dev_priv) ||
	    IS_VALLEYVIEW(dev_priv) || IS_CHERRYVIEW(dev_priv))
		saved_state->wm = crtc_state->wm;

	memcpy(crtc_state, saved_state, sizeof(*crtc_state));
	kfree(saved_state);

	intel_crtc_copy_uapi_to_hw_state_modeset(state, crtc);

	return 0;
}

static int
intel_modeset_pipe_config(struct intel_atomic_state *state,
			  struct intel_crtc_state *pipe_config)
{
	struct drm_crtc *crtc = pipe_config->uapi.crtc;
	struct drm_i915_private *i915 = to_i915(pipe_config->uapi.crtc->dev);
	struct drm_connector *connector;
	struct drm_connector_state *connector_state;
	int pipe_src_w, pipe_src_h;
	int base_bpp, ret, i;
	bool retry = true;

	pipe_config->cpu_transcoder =
		(enum transcoder) to_intel_crtc(crtc)->pipe;

	pipe_config->framestart_delay = 1;

	/*
	 * Sanitize sync polarity flags based on requested ones. If neither
	 * positive or negative polarity is requested, treat this as meaning
	 * negative polarity.
	 */
	if (!(pipe_config->hw.adjusted_mode.flags &
	      (DRM_MODE_FLAG_PHSYNC | DRM_MODE_FLAG_NHSYNC)))
		pipe_config->hw.adjusted_mode.flags |= DRM_MODE_FLAG_NHSYNC;

	if (!(pipe_config->hw.adjusted_mode.flags &
	      (DRM_MODE_FLAG_PVSYNC | DRM_MODE_FLAG_NVSYNC)))
		pipe_config->hw.adjusted_mode.flags |= DRM_MODE_FLAG_NVSYNC;

	ret = compute_baseline_pipe_bpp(to_intel_crtc(crtc),
					pipe_config);
	if (ret)
		return ret;

	base_bpp = pipe_config->pipe_bpp;

	/*
	 * Determine the real pipe dimensions. Note that stereo modes can
	 * increase the actual pipe size due to the frame doubling and
	 * insertion of additional space for blanks between the frame. This
	 * is stored in the crtc timings. We use the requested mode to do this
	 * computation to clearly distinguish it from the adjusted mode, which
	 * can be changed by the connectors in the below retry loop.
	 */
	drm_mode_get_hv_timing(&pipe_config->hw.mode,
			       &pipe_src_w, &pipe_src_h);
	drm_rect_init(&pipe_config->pipe_src, 0, 0,
		      pipe_src_w, pipe_src_h);

	for_each_new_connector_in_state(&state->base, connector, connector_state, i) {
		struct intel_encoder *encoder =
			to_intel_encoder(connector_state->best_encoder);

		if (connector_state->crtc != crtc)
			continue;

		if (!check_single_encoder_cloning(state, to_intel_crtc(crtc), encoder)) {
			drm_dbg_kms(&i915->drm,
				    "rejecting invalid cloning configuration\n");
			return -EINVAL;
		}

		/*
		 * Determine output_types before calling the .compute_config()
		 * hooks so that the hooks can use this information safely.
		 */
		if (encoder->compute_output_type)
			pipe_config->output_types |=
				BIT(encoder->compute_output_type(encoder, pipe_config,
								 connector_state));
		else
			pipe_config->output_types |= BIT(encoder->type);
	}

encoder_retry:
	/* Ensure the port clock defaults are reset when retrying. */
	pipe_config->port_clock = 0;
	pipe_config->pixel_multiplier = 1;

	/* Fill in default crtc timings, allow encoders to overwrite them. */
	drm_mode_set_crtcinfo(&pipe_config->hw.adjusted_mode,
			      CRTC_STEREO_DOUBLE);

	/* Pass our mode to the connectors and the CRTC to give them a chance to
	 * adjust it according to limitations or connector properties, and also
	 * a chance to reject the mode entirely.
	 */
	for_each_new_connector_in_state(&state->base, connector, connector_state, i) {
		struct intel_encoder *encoder =
			to_intel_encoder(connector_state->best_encoder);

		if (connector_state->crtc != crtc)
			continue;

		ret = encoder->compute_config(encoder, pipe_config,
					      connector_state);
		if (ret == -EDEADLK)
			return ret;
		if (ret < 0) {
			drm_dbg_kms(&i915->drm, "Encoder config failure: %d\n", ret);
			return ret;
		}
	}

	/* Set default port clock if not overwritten by the encoder. Needs to be
	 * done afterwards in case the encoder adjusts the mode. */
	if (!pipe_config->port_clock)
		pipe_config->port_clock = pipe_config->hw.adjusted_mode.crtc_clock
			* pipe_config->pixel_multiplier;

	ret = intel_crtc_compute_config(to_intel_crtc(crtc), pipe_config);
	if (ret == -EDEADLK)
		return ret;
	if (ret == -EAGAIN) {
		if (drm_WARN(&i915->drm, !retry,
			     "loop in pipe configuration computation\n"))
			return -EINVAL;

		drm_dbg_kms(&i915->drm, "CRTC bw constrained, retrying\n");
		retry = false;
		goto encoder_retry;
	}
	if (ret < 0) {
		drm_dbg_kms(&i915->drm, "CRTC config failure: %d\n", ret);
		return ret;
	}

	/* Dithering seems to not pass-through bits correctly when it should, so
	 * only enable it on 6bpc panels and when its not a compliance
	 * test requesting 6bpc video pattern.
	 */
	pipe_config->dither = (pipe_config->pipe_bpp == 6*3) &&
		!pipe_config->dither_force_disable;
	drm_dbg_kms(&i915->drm,
		    "hw max bpp: %i, pipe bpp: %i, dithering: %i\n",
		    base_bpp, pipe_config->pipe_bpp, pipe_config->dither);

	return 0;
}

static int
intel_modeset_pipe_config_late(struct intel_crtc_state *crtc_state)
{
	struct intel_atomic_state *state =
		to_intel_atomic_state(crtc_state->uapi.state);
	struct intel_crtc *crtc = to_intel_crtc(crtc_state->uapi.crtc);
	struct drm_connector_state *conn_state;
	struct drm_connector *connector;
	int i;

	intel_bigjoiner_adjust_pipe_src(crtc_state);

	for_each_new_connector_in_state(&state->base, connector,
					conn_state, i) {
		struct intel_encoder *encoder =
			to_intel_encoder(conn_state->best_encoder);
		int ret;

		if (conn_state->crtc != &crtc->base ||
		    !encoder->compute_config_late)
			continue;

		ret = encoder->compute_config_late(encoder, crtc_state,
						   conn_state);
		if (ret)
			return ret;
	}

	return 0;
}

bool intel_fuzzy_clock_check(int clock1, int clock2)
{
	int diff;

	if (clock1 == clock2)
		return true;

	if (!clock1 || !clock2)
		return false;

	diff = abs(clock1 - clock2);

	if (((((diff + clock1 + clock2) * 100)) / (clock1 + clock2)) < 105)
		return true;

	return false;
}

static bool
intel_compare_m_n(unsigned int m, unsigned int n,
		  unsigned int m2, unsigned int n2,
		  bool exact)
{
	if (m == m2 && n == n2)
		return true;

	if (exact || !m || !n || !m2 || !n2)
		return false;

	BUILD_BUG_ON(DATA_LINK_M_N_MASK > INT_MAX);

	if (n > n2) {
		while (n > n2) {
			m2 <<= 1;
			n2 <<= 1;
		}
	} else if (n < n2) {
		while (n < n2) {
			m <<= 1;
			n <<= 1;
		}
	}

	if (n != n2)
		return false;

	return intel_fuzzy_clock_check(m, m2);
}

static bool
intel_compare_link_m_n(const struct intel_link_m_n *m_n,
		       const struct intel_link_m_n *m2_n2,
		       bool exact)
{
	return m_n->tu == m2_n2->tu &&
		intel_compare_m_n(m_n->data_m, m_n->data_n,
				  m2_n2->data_m, m2_n2->data_n, exact) &&
		intel_compare_m_n(m_n->link_m, m_n->link_n,
				  m2_n2->link_m, m2_n2->link_n, exact);
}

static bool
intel_compare_infoframe(const union hdmi_infoframe *a,
			const union hdmi_infoframe *b)
{
	return memcmp(a, b, sizeof(*a)) == 0;
}

static bool
intel_compare_dp_vsc_sdp(const struct drm_dp_vsc_sdp *a,
			 const struct drm_dp_vsc_sdp *b)
{
	return memcmp(a, b, sizeof(*a)) == 0;
}

static void
pipe_config_infoframe_mismatch(struct drm_i915_private *dev_priv,
			       bool fastset, const char *name,
			       const union hdmi_infoframe *a,
			       const union hdmi_infoframe *b)
{
	if (fastset) {
		if (!drm_debug_enabled(DRM_UT_KMS))
			return;

		drm_dbg_kms(&dev_priv->drm,
			    "fastset mismatch in %s infoframe\n", name);
		drm_dbg_kms(&dev_priv->drm, "expected:\n");
		hdmi_infoframe_log(KERN_DEBUG, dev_priv->drm.dev, a);
		drm_dbg_kms(&dev_priv->drm, "found:\n");
		hdmi_infoframe_log(KERN_DEBUG, dev_priv->drm.dev, b);
	} else {
		drm_err(&dev_priv->drm, "mismatch in %s infoframe\n", name);
		drm_err(&dev_priv->drm, "expected:\n");
		hdmi_infoframe_log(KERN_ERR, dev_priv->drm.dev, a);
		drm_err(&dev_priv->drm, "found:\n");
		hdmi_infoframe_log(KERN_ERR, dev_priv->drm.dev, b);
	}
}

static void
pipe_config_dp_vsc_sdp_mismatch(struct drm_i915_private *dev_priv,
				bool fastset, const char *name,
				const struct drm_dp_vsc_sdp *a,
				const struct drm_dp_vsc_sdp *b)
{
	if (fastset) {
		if (!drm_debug_enabled(DRM_UT_KMS))
			return;

		drm_dbg_kms(&dev_priv->drm,
			    "fastset mismatch in %s dp sdp\n", name);
		drm_dbg_kms(&dev_priv->drm, "expected:\n");
		drm_dp_vsc_sdp_log(KERN_DEBUG, dev_priv->drm.dev, a);
		drm_dbg_kms(&dev_priv->drm, "found:\n");
		drm_dp_vsc_sdp_log(KERN_DEBUG, dev_priv->drm.dev, b);
	} else {
		drm_err(&dev_priv->drm, "mismatch in %s dp sdp\n", name);
		drm_err(&dev_priv->drm, "expected:\n");
		drm_dp_vsc_sdp_log(KERN_ERR, dev_priv->drm.dev, a);
		drm_err(&dev_priv->drm, "found:\n");
		drm_dp_vsc_sdp_log(KERN_ERR, dev_priv->drm.dev, b);
	}
}

static void __printf(4, 5)
pipe_config_mismatch(bool fastset, const struct intel_crtc *crtc,
		     const char *name, const char *format, ...)
{
	struct drm_i915_private *i915 = to_i915(crtc->base.dev);
	struct va_format vaf;
	va_list args;

	va_start(args, format);
	vaf.fmt = format;
	vaf.va = &args;

	if (fastset)
		drm_dbg_kms(&i915->drm,
			    "[CRTC:%d:%s] fastset mismatch in %s %pV\n",
			    crtc->base.base.id, crtc->base.name, name, &vaf);
	else
		drm_err(&i915->drm, "[CRTC:%d:%s] mismatch in %s %pV\n",
			crtc->base.base.id, crtc->base.name, name, &vaf);

	va_end(args);
}

static bool fastboot_enabled(struct drm_i915_private *dev_priv)
{
	if (dev_priv->params.fastboot != -1)
		return dev_priv->params.fastboot;

	/* Enable fastboot by default on Skylake and newer */
	if (DISPLAY_VER(dev_priv) >= 9)
		return true;

	/* Enable fastboot by default on VLV and CHV */
	if (IS_VALLEYVIEW(dev_priv) || IS_CHERRYVIEW(dev_priv))
		return true;

	/* Disabled by default on all others */
	return false;
}

static bool
intel_pipe_config_compare(const struct intel_crtc_state *current_config,
			  const struct intel_crtc_state *pipe_config,
			  bool fastset)
{
	struct drm_i915_private *dev_priv = to_i915(current_config->uapi.crtc->dev);
	struct intel_crtc *crtc = to_intel_crtc(pipe_config->uapi.crtc);
	bool ret = true;
	u32 bp_gamma = 0;
	bool fixup_inherited = fastset &&
		current_config->inherited && !pipe_config->inherited;

	if (fixup_inherited && !fastboot_enabled(dev_priv)) {
		drm_dbg_kms(&dev_priv->drm,
			    "initial modeset and fastboot not set\n");
		ret = false;
	}

#define PIPE_CONF_CHECK_X(name) do { \
	if (current_config->name != pipe_config->name) { \
		pipe_config_mismatch(fastset, crtc, __stringify(name), \
				     "(expected 0x%08x, found 0x%08x)", \
				     current_config->name, \
				     pipe_config->name); \
		ret = false; \
	} \
} while (0)

#define PIPE_CONF_CHECK_X_WITH_MASK(name, mask) do { \
	if ((current_config->name & (mask)) != (pipe_config->name & (mask))) { \
		pipe_config_mismatch(fastset, crtc, __stringify(name), \
				     "(expected 0x%08x, found 0x%08x)", \
				     current_config->name & (mask), \
				     pipe_config->name & (mask)); \
		ret = false; \
	} \
} while (0)

#define PIPE_CONF_CHECK_I(name) do { \
	if (current_config->name != pipe_config->name) { \
		pipe_config_mismatch(fastset, crtc, __stringify(name), \
				     "(expected %i, found %i)", \
				     current_config->name, \
				     pipe_config->name); \
		ret = false; \
	} \
} while (0)

#define PIPE_CONF_CHECK_BOOL(name) do { \
	if (current_config->name != pipe_config->name) { \
		pipe_config_mismatch(fastset, crtc,  __stringify(name), \
				     "(expected %s, found %s)", \
				     str_yes_no(current_config->name), \
				     str_yes_no(pipe_config->name)); \
		ret = false; \
	} \
} while (0)

/*
 * Checks state where we only read out the enabling, but not the entire
 * state itself (like full infoframes or ELD for audio). These states
 * require a full modeset on bootup to fix up.
 */
#define PIPE_CONF_CHECK_BOOL_INCOMPLETE(name) do { \
	if (!fixup_inherited || (!current_config->name && !pipe_config->name)) { \
		PIPE_CONF_CHECK_BOOL(name); \
	} else { \
		pipe_config_mismatch(fastset, crtc, __stringify(name), \
				     "unable to verify whether state matches exactly, forcing modeset (expected %s, found %s)", \
				     str_yes_no(current_config->name), \
				     str_yes_no(pipe_config->name)); \
		ret = false; \
	} \
} while (0)

#define PIPE_CONF_CHECK_P(name) do { \
	if (current_config->name != pipe_config->name) { \
		pipe_config_mismatch(fastset, crtc, __stringify(name), \
				     "(expected %p, found %p)", \
				     current_config->name, \
				     pipe_config->name); \
		ret = false; \
	} \
} while (0)

#define PIPE_CONF_CHECK_M_N(name) do { \
	if (!intel_compare_link_m_n(&current_config->name, \
				    &pipe_config->name,\
				    !fastset)) { \
		pipe_config_mismatch(fastset, crtc, __stringify(name), \
				     "(expected tu %i data %i/%i link %i/%i, " \
				     "found tu %i, data %i/%i link %i/%i)", \
				     current_config->name.tu, \
				     current_config->name.data_m, \
				     current_config->name.data_n, \
				     current_config->name.link_m, \
				     current_config->name.link_n, \
				     pipe_config->name.tu, \
				     pipe_config->name.data_m, \
				     pipe_config->name.data_n, \
				     pipe_config->name.link_m, \
				     pipe_config->name.link_n); \
		ret = false; \
	} \
} while (0)

/* This is required for BDW+ where there is only one set of registers for
 * switching between high and low RR.
 * This macro can be used whenever a comparison has to be made between one
 * hw state and multiple sw state variables.
 */
#define PIPE_CONF_CHECK_M_N_ALT(name, alt_name) do { \
	if (!intel_compare_link_m_n(&current_config->name, \
				    &pipe_config->name, !fastset) && \
	    !intel_compare_link_m_n(&current_config->alt_name, \
				    &pipe_config->name, !fastset)) { \
		pipe_config_mismatch(fastset, crtc, __stringify(name), \
				     "(expected tu %i data %i/%i link %i/%i, " \
				     "or tu %i data %i/%i link %i/%i, " \
				     "found tu %i, data %i/%i link %i/%i)", \
				     current_config->name.tu, \
				     current_config->name.data_m, \
				     current_config->name.data_n, \
				     current_config->name.link_m, \
				     current_config->name.link_n, \
				     current_config->alt_name.tu, \
				     current_config->alt_name.data_m, \
				     current_config->alt_name.data_n, \
				     current_config->alt_name.link_m, \
				     current_config->alt_name.link_n, \
				     pipe_config->name.tu, \
				     pipe_config->name.data_m, \
				     pipe_config->name.data_n, \
				     pipe_config->name.link_m, \
				     pipe_config->name.link_n); \
		ret = false; \
	} \
} while (0)

#define PIPE_CONF_CHECK_FLAGS(name, mask) do { \
	if ((current_config->name ^ pipe_config->name) & (mask)) { \
		pipe_config_mismatch(fastset, crtc, __stringify(name), \
				     "(%x) (expected %i, found %i)", \
				     (mask), \
				     current_config->name & (mask), \
				     pipe_config->name & (mask)); \
		ret = false; \
	} \
} while (0)

#define PIPE_CONF_CHECK_CLOCK_FUZZY(name) do { \
	if (!intel_fuzzy_clock_check(current_config->name, pipe_config->name)) { \
		pipe_config_mismatch(fastset, crtc, __stringify(name), \
				     "(expected %i, found %i)", \
				     current_config->name, \
				     pipe_config->name); \
		ret = false; \
	} \
} while (0)

#define PIPE_CONF_CHECK_INFOFRAME(name) do { \
	if (!intel_compare_infoframe(&current_config->infoframes.name, \
				     &pipe_config->infoframes.name)) { \
		pipe_config_infoframe_mismatch(dev_priv, fastset, __stringify(name), \
					       &current_config->infoframes.name, \
					       &pipe_config->infoframes.name); \
		ret = false; \
	} \
} while (0)

#define PIPE_CONF_CHECK_DP_VSC_SDP(name) do { \
	if (!current_config->has_psr && !pipe_config->has_psr && \
	    !intel_compare_dp_vsc_sdp(&current_config->infoframes.name, \
				      &pipe_config->infoframes.name)) { \
		pipe_config_dp_vsc_sdp_mismatch(dev_priv, fastset, __stringify(name), \
						&current_config->infoframes.name, \
						&pipe_config->infoframes.name); \
		ret = false; \
	} \
} while (0)

#define PIPE_CONF_CHECK_COLOR_LUT(name1, name2, bit_precision) do { \
	if (current_config->name1 != pipe_config->name1) { \
		pipe_config_mismatch(fastset, crtc, __stringify(name1), \
				"(expected %i, found %i, won't compare lut values)", \
				current_config->name1, \
				pipe_config->name1); \
		ret = false;\
	} else { \
		if (!intel_color_lut_equal(current_config->name2, \
					pipe_config->name2, pipe_config->name1, \
					bit_precision)) { \
			pipe_config_mismatch(fastset, crtc, __stringify(name2), \
					"hw_state doesn't match sw_state"); \
			ret = false; \
		} \
	} \
} while (0)

#define PIPE_CONF_QUIRK(quirk) \
	((current_config->quirks | pipe_config->quirks) & (quirk))

	PIPE_CONF_CHECK_I(cpu_transcoder);

	PIPE_CONF_CHECK_BOOL(has_pch_encoder);
	PIPE_CONF_CHECK_I(fdi_lanes);
	PIPE_CONF_CHECK_M_N(fdi_m_n);

	PIPE_CONF_CHECK_I(lane_count);
	PIPE_CONF_CHECK_X(lane_lat_optim_mask);

	if (DISPLAY_VER(dev_priv) >= 9 || IS_BROADWELL(dev_priv)) {
		PIPE_CONF_CHECK_M_N_ALT(dp_m_n, dp_m2_n2);
	} else {
		PIPE_CONF_CHECK_M_N(dp_m_n);
		PIPE_CONF_CHECK_M_N(dp_m2_n2);
	}

	PIPE_CONF_CHECK_X(output_types);

	PIPE_CONF_CHECK_I(framestart_delay);
	PIPE_CONF_CHECK_I(msa_timing_delay);

	PIPE_CONF_CHECK_I(hw.pipe_mode.crtc_hdisplay);
	PIPE_CONF_CHECK_I(hw.pipe_mode.crtc_htotal);
	PIPE_CONF_CHECK_I(hw.pipe_mode.crtc_hblank_start);
	PIPE_CONF_CHECK_I(hw.pipe_mode.crtc_hblank_end);
	PIPE_CONF_CHECK_I(hw.pipe_mode.crtc_hsync_start);
	PIPE_CONF_CHECK_I(hw.pipe_mode.crtc_hsync_end);

	PIPE_CONF_CHECK_I(hw.pipe_mode.crtc_vdisplay);
	PIPE_CONF_CHECK_I(hw.pipe_mode.crtc_vtotal);
	PIPE_CONF_CHECK_I(hw.pipe_mode.crtc_vblank_start);
	PIPE_CONF_CHECK_I(hw.pipe_mode.crtc_vblank_end);
	PIPE_CONF_CHECK_I(hw.pipe_mode.crtc_vsync_start);
	PIPE_CONF_CHECK_I(hw.pipe_mode.crtc_vsync_end);

	PIPE_CONF_CHECK_I(hw.adjusted_mode.crtc_hdisplay);
	PIPE_CONF_CHECK_I(hw.adjusted_mode.crtc_htotal);
	PIPE_CONF_CHECK_I(hw.adjusted_mode.crtc_hblank_start);
	PIPE_CONF_CHECK_I(hw.adjusted_mode.crtc_hblank_end);
	PIPE_CONF_CHECK_I(hw.adjusted_mode.crtc_hsync_start);
	PIPE_CONF_CHECK_I(hw.adjusted_mode.crtc_hsync_end);

	PIPE_CONF_CHECK_I(hw.adjusted_mode.crtc_vdisplay);
	PIPE_CONF_CHECK_I(hw.adjusted_mode.crtc_vtotal);
	PIPE_CONF_CHECK_I(hw.adjusted_mode.crtc_vblank_start);
	PIPE_CONF_CHECK_I(hw.adjusted_mode.crtc_vblank_end);
	PIPE_CONF_CHECK_I(hw.adjusted_mode.crtc_vsync_start);
	PIPE_CONF_CHECK_I(hw.adjusted_mode.crtc_vsync_end);

	PIPE_CONF_CHECK_I(pixel_multiplier);

	PIPE_CONF_CHECK_FLAGS(hw.adjusted_mode.flags,
			      DRM_MODE_FLAG_INTERLACE);

	if (!PIPE_CONF_QUIRK(PIPE_CONFIG_QUIRK_MODE_SYNC_FLAGS)) {
		PIPE_CONF_CHECK_FLAGS(hw.adjusted_mode.flags,
				      DRM_MODE_FLAG_PHSYNC);
		PIPE_CONF_CHECK_FLAGS(hw.adjusted_mode.flags,
				      DRM_MODE_FLAG_NHSYNC);
		PIPE_CONF_CHECK_FLAGS(hw.adjusted_mode.flags,
				      DRM_MODE_FLAG_PVSYNC);
		PIPE_CONF_CHECK_FLAGS(hw.adjusted_mode.flags,
				      DRM_MODE_FLAG_NVSYNC);
	}

	PIPE_CONF_CHECK_I(output_format);
	PIPE_CONF_CHECK_BOOL(has_hdmi_sink);
	if ((DISPLAY_VER(dev_priv) < 8 && !IS_HASWELL(dev_priv)) ||
	    IS_VALLEYVIEW(dev_priv) || IS_CHERRYVIEW(dev_priv))
		PIPE_CONF_CHECK_BOOL(limited_color_range);

	PIPE_CONF_CHECK_BOOL(hdmi_scrambling);
	PIPE_CONF_CHECK_BOOL(hdmi_high_tmds_clock_ratio);
	PIPE_CONF_CHECK_BOOL(has_infoframe);
	PIPE_CONF_CHECK_BOOL(fec_enable);

	PIPE_CONF_CHECK_BOOL_INCOMPLETE(has_audio);

	PIPE_CONF_CHECK_X(gmch_pfit.control);
	/* pfit ratios are autocomputed by the hw on gen4+ */
	if (DISPLAY_VER(dev_priv) < 4)
		PIPE_CONF_CHECK_X(gmch_pfit.pgm_ratios);
	PIPE_CONF_CHECK_X(gmch_pfit.lvds_border_bits);

	/*
	 * Changing the EDP transcoder input mux
	 * (A_ONOFF vs. A_ON) requires a full modeset.
	 */
	PIPE_CONF_CHECK_BOOL(pch_pfit.force_thru);

	if (!fastset) {
		PIPE_CONF_CHECK_I(pipe_src.x1);
		PIPE_CONF_CHECK_I(pipe_src.y1);
		PIPE_CONF_CHECK_I(pipe_src.x2);
		PIPE_CONF_CHECK_I(pipe_src.y2);

		PIPE_CONF_CHECK_BOOL(pch_pfit.enabled);
		if (current_config->pch_pfit.enabled) {
			PIPE_CONF_CHECK_I(pch_pfit.dst.x1);
			PIPE_CONF_CHECK_I(pch_pfit.dst.y1);
			PIPE_CONF_CHECK_I(pch_pfit.dst.x2);
			PIPE_CONF_CHECK_I(pch_pfit.dst.y2);
		}

		PIPE_CONF_CHECK_I(scaler_state.scaler_id);
		PIPE_CONF_CHECK_CLOCK_FUZZY(pixel_rate);

		PIPE_CONF_CHECK_X(gamma_mode);
		if (IS_CHERRYVIEW(dev_priv))
			PIPE_CONF_CHECK_X(cgm_mode);
		else
			PIPE_CONF_CHECK_X(csc_mode);
		PIPE_CONF_CHECK_BOOL(gamma_enable);
		PIPE_CONF_CHECK_BOOL(csc_enable);

		PIPE_CONF_CHECK_I(linetime);
		PIPE_CONF_CHECK_I(ips_linetime);

		bp_gamma = intel_color_get_gamma_bit_precision(pipe_config);
		if (bp_gamma)
			PIPE_CONF_CHECK_COLOR_LUT(gamma_mode, hw.gamma_lut, bp_gamma);

		if (current_config->active_planes) {
			PIPE_CONF_CHECK_BOOL(has_psr);
			PIPE_CONF_CHECK_BOOL(has_psr2);
			PIPE_CONF_CHECK_BOOL(enable_psr2_sel_fetch);
			PIPE_CONF_CHECK_I(dc3co_exitline);
		}
	}

	PIPE_CONF_CHECK_BOOL(double_wide);

	if (dev_priv->dpll.mgr) {
		PIPE_CONF_CHECK_P(shared_dpll);

		PIPE_CONF_CHECK_X(dpll_hw_state.dpll);
		PIPE_CONF_CHECK_X(dpll_hw_state.dpll_md);
		PIPE_CONF_CHECK_X(dpll_hw_state.fp0);
		PIPE_CONF_CHECK_X(dpll_hw_state.fp1);
		PIPE_CONF_CHECK_X(dpll_hw_state.wrpll);
		PIPE_CONF_CHECK_X(dpll_hw_state.spll);
		PIPE_CONF_CHECK_X(dpll_hw_state.ctrl1);
		PIPE_CONF_CHECK_X(dpll_hw_state.cfgcr1);
		PIPE_CONF_CHECK_X(dpll_hw_state.cfgcr2);
		PIPE_CONF_CHECK_X(dpll_hw_state.cfgcr0);
		PIPE_CONF_CHECK_X(dpll_hw_state.div0);
		PIPE_CONF_CHECK_X(dpll_hw_state.ebb0);
		PIPE_CONF_CHECK_X(dpll_hw_state.ebb4);
		PIPE_CONF_CHECK_X(dpll_hw_state.pll0);
		PIPE_CONF_CHECK_X(dpll_hw_state.pll1);
		PIPE_CONF_CHECK_X(dpll_hw_state.pll2);
		PIPE_CONF_CHECK_X(dpll_hw_state.pll3);
		PIPE_CONF_CHECK_X(dpll_hw_state.pll6);
		PIPE_CONF_CHECK_X(dpll_hw_state.pll8);
		PIPE_CONF_CHECK_X(dpll_hw_state.pll9);
		PIPE_CONF_CHECK_X(dpll_hw_state.pll10);
		PIPE_CONF_CHECK_X(dpll_hw_state.pcsdw12);
		PIPE_CONF_CHECK_X(dpll_hw_state.mg_refclkin_ctl);
		PIPE_CONF_CHECK_X(dpll_hw_state.mg_clktop2_coreclkctl1);
		PIPE_CONF_CHECK_X(dpll_hw_state.mg_clktop2_hsclkctl);
		PIPE_CONF_CHECK_X(dpll_hw_state.mg_pll_div0);
		PIPE_CONF_CHECK_X(dpll_hw_state.mg_pll_div1);
		PIPE_CONF_CHECK_X(dpll_hw_state.mg_pll_lf);
		PIPE_CONF_CHECK_X(dpll_hw_state.mg_pll_frac_lock);
		PIPE_CONF_CHECK_X(dpll_hw_state.mg_pll_ssc);
		PIPE_CONF_CHECK_X(dpll_hw_state.mg_pll_bias);
		PIPE_CONF_CHECK_X(dpll_hw_state.mg_pll_tdc_coldst_bias);
	}

	PIPE_CONF_CHECK_X(dsi_pll.ctrl);
	PIPE_CONF_CHECK_X(dsi_pll.div);

	if (IS_G4X(dev_priv) || DISPLAY_VER(dev_priv) >= 5)
		PIPE_CONF_CHECK_I(pipe_bpp);

	PIPE_CONF_CHECK_CLOCK_FUZZY(hw.pipe_mode.crtc_clock);
	PIPE_CONF_CHECK_CLOCK_FUZZY(hw.adjusted_mode.crtc_clock);
	PIPE_CONF_CHECK_CLOCK_FUZZY(port_clock);

	PIPE_CONF_CHECK_I(min_voltage_level);

	if (current_config->has_psr || pipe_config->has_psr)
		PIPE_CONF_CHECK_X_WITH_MASK(infoframes.enable,
					    ~intel_hdmi_infoframe_enable(DP_SDP_VSC));
	else
		PIPE_CONF_CHECK_X(infoframes.enable);

	PIPE_CONF_CHECK_X(infoframes.gcp);
	PIPE_CONF_CHECK_INFOFRAME(avi);
	PIPE_CONF_CHECK_INFOFRAME(spd);
	PIPE_CONF_CHECK_INFOFRAME(hdmi);
	PIPE_CONF_CHECK_INFOFRAME(drm);
	PIPE_CONF_CHECK_DP_VSC_SDP(vsc);

	PIPE_CONF_CHECK_X(sync_mode_slaves_mask);
	PIPE_CONF_CHECK_I(master_transcoder);
	PIPE_CONF_CHECK_X(bigjoiner_pipes);

	PIPE_CONF_CHECK_I(dsc.compression_enable);
	PIPE_CONF_CHECK_I(dsc.dsc_split);
	PIPE_CONF_CHECK_I(dsc.compressed_bpp);

	PIPE_CONF_CHECK_BOOL(splitter.enable);
	PIPE_CONF_CHECK_I(splitter.link_count);
	PIPE_CONF_CHECK_I(splitter.pixel_overlap);

	PIPE_CONF_CHECK_I(mst_master_transcoder);

	PIPE_CONF_CHECK_BOOL(vrr.enable);
	PIPE_CONF_CHECK_I(vrr.vmin);
	PIPE_CONF_CHECK_I(vrr.vmax);
	PIPE_CONF_CHECK_I(vrr.flipline);
	PIPE_CONF_CHECK_I(vrr.pipeline_full);
	PIPE_CONF_CHECK_I(vrr.guardband);

#undef PIPE_CONF_CHECK_X
#undef PIPE_CONF_CHECK_I
#undef PIPE_CONF_CHECK_BOOL
#undef PIPE_CONF_CHECK_BOOL_INCOMPLETE
#undef PIPE_CONF_CHECK_P
#undef PIPE_CONF_CHECK_FLAGS
#undef PIPE_CONF_CHECK_CLOCK_FUZZY
#undef PIPE_CONF_CHECK_COLOR_LUT
#undef PIPE_CONF_QUIRK

	return ret;
}

static void intel_pipe_config_sanity_check(struct drm_i915_private *dev_priv,
					   const struct intel_crtc_state *pipe_config)
{
	if (pipe_config->has_pch_encoder) {
		int fdi_dotclock = intel_dotclock_calculate(intel_fdi_link_freq(dev_priv, pipe_config),
							    &pipe_config->fdi_m_n);
		int dotclock = pipe_config->hw.adjusted_mode.crtc_clock;

		/*
		 * FDI already provided one idea for the dotclock.
		 * Yell if the encoder disagrees.
		 */
		drm_WARN(&dev_priv->drm,
			 !intel_fuzzy_clock_check(fdi_dotclock, dotclock),
			 "FDI dotclock and encoder dotclock mismatch, fdi: %i, encoder: %i\n",
			 fdi_dotclock, dotclock);
	}
}

static void verify_wm_state(struct intel_crtc *crtc,
			    struct intel_crtc_state *new_crtc_state)
{
	struct drm_i915_private *dev_priv = to_i915(crtc->base.dev);
	struct skl_hw_state {
		struct skl_ddb_entry ddb_y[I915_MAX_PLANES];
		struct skl_ddb_entry ddb_uv[I915_MAX_PLANES];
		struct skl_pipe_wm wm;
	} *hw;
	const struct skl_pipe_wm *sw_wm = &new_crtc_state->wm.skl.optimal;
	int level, max_level = ilk_wm_max_level(dev_priv);
	struct intel_plane *plane;
	u8 hw_enabled_slices;

	if (DISPLAY_VER(dev_priv) < 9 || !new_crtc_state->hw.active)
		return;

	hw = kzalloc(sizeof(*hw), GFP_KERNEL);
	if (!hw)
		return;

	skl_pipe_wm_get_hw_state(crtc, &hw->wm);

	skl_pipe_ddb_get_hw_state(crtc, hw->ddb_y, hw->ddb_uv);

	hw_enabled_slices = intel_enabled_dbuf_slices_mask(dev_priv);

	if (DISPLAY_VER(dev_priv) >= 11 &&
	    hw_enabled_slices != dev_priv->dbuf.enabled_slices)
		drm_err(&dev_priv->drm,
			"mismatch in DBUF Slices (expected 0x%x, got 0x%x)\n",
			dev_priv->dbuf.enabled_slices,
			hw_enabled_slices);

	for_each_intel_plane_on_crtc(&dev_priv->drm, crtc, plane) {
		const struct skl_ddb_entry *hw_ddb_entry, *sw_ddb_entry;
		const struct skl_wm_level *hw_wm_level, *sw_wm_level;

		/* Watermarks */
		for (level = 0; level <= max_level; level++) {
			hw_wm_level = &hw->wm.planes[plane->id].wm[level];
			sw_wm_level = skl_plane_wm_level(sw_wm, plane->id, level);

			if (skl_wm_level_equals(hw_wm_level, sw_wm_level))
				continue;

			drm_err(&dev_priv->drm,
				"[PLANE:%d:%s] mismatch in WM%d (expected e=%d b=%u l=%u, got e=%d b=%u l=%u)\n",
				plane->base.base.id, plane->base.name, level,
				sw_wm_level->enable,
				sw_wm_level->blocks,
				sw_wm_level->lines,
				hw_wm_level->enable,
				hw_wm_level->blocks,
				hw_wm_level->lines);
		}

		hw_wm_level = &hw->wm.planes[plane->id].trans_wm;
		sw_wm_level = skl_plane_trans_wm(sw_wm, plane->id);

		if (!skl_wm_level_equals(hw_wm_level, sw_wm_level)) {
			drm_err(&dev_priv->drm,
				"[PLANE:%d:%s] mismatch in trans WM (expected e=%d b=%u l=%u, got e=%d b=%u l=%u)\n",
				plane->base.base.id, plane->base.name,
				sw_wm_level->enable,
				sw_wm_level->blocks,
				sw_wm_level->lines,
				hw_wm_level->enable,
				hw_wm_level->blocks,
				hw_wm_level->lines);
		}

		hw_wm_level = &hw->wm.planes[plane->id].sagv.wm0;
		sw_wm_level = &sw_wm->planes[plane->id].sagv.wm0;

		if (HAS_HW_SAGV_WM(dev_priv) &&
		    !skl_wm_level_equals(hw_wm_level, sw_wm_level)) {
			drm_err(&dev_priv->drm,
				"[PLANE:%d:%s] mismatch in SAGV WM (expected e=%d b=%u l=%u, got e=%d b=%u l=%u)\n",
				plane->base.base.id, plane->base.name,
				sw_wm_level->enable,
				sw_wm_level->blocks,
				sw_wm_level->lines,
				hw_wm_level->enable,
				hw_wm_level->blocks,
				hw_wm_level->lines);
		}

		hw_wm_level = &hw->wm.planes[plane->id].sagv.trans_wm;
		sw_wm_level = &sw_wm->planes[plane->id].sagv.trans_wm;

		if (HAS_HW_SAGV_WM(dev_priv) &&
		    !skl_wm_level_equals(hw_wm_level, sw_wm_level)) {
			drm_err(&dev_priv->drm,
				"[PLANE:%d:%s] mismatch in SAGV trans WM (expected e=%d b=%u l=%u, got e=%d b=%u l=%u)\n",
				plane->base.base.id, plane->base.name,
				sw_wm_level->enable,
				sw_wm_level->blocks,
				sw_wm_level->lines,
				hw_wm_level->enable,
				hw_wm_level->blocks,
				hw_wm_level->lines);
		}

		/* DDB */
		hw_ddb_entry = &hw->ddb_y[plane->id];
		sw_ddb_entry = &new_crtc_state->wm.skl.plane_ddb_y[plane->id];

		if (!skl_ddb_entry_equal(hw_ddb_entry, sw_ddb_entry)) {
			drm_err(&dev_priv->drm,
				"[PLANE:%d:%s] mismatch in DDB (expected (%u,%u), found (%u,%u))\n",
				plane->base.base.id, plane->base.name,
				sw_ddb_entry->start, sw_ddb_entry->end,
				hw_ddb_entry->start, hw_ddb_entry->end);
		}
	}

	kfree(hw);
}

static void
verify_connector_state(struct intel_atomic_state *state,
		       struct intel_crtc *crtc)
{
	struct drm_connector *connector;
	struct drm_connector_state *new_conn_state;
	int i;

	for_each_new_connector_in_state(&state->base, connector, new_conn_state, i) {
		struct drm_encoder *encoder = connector->encoder;
		struct intel_crtc_state *crtc_state = NULL;

		if (new_conn_state->crtc != &crtc->base)
			continue;

		if (crtc)
			crtc_state = intel_atomic_get_new_crtc_state(state, crtc);

		intel_connector_verify_state(crtc_state, new_conn_state);

		I915_STATE_WARN(new_conn_state->best_encoder != encoder,
		     "connector's atomic encoder doesn't match legacy encoder\n");
	}
}

static void
verify_encoder_state(struct drm_i915_private *dev_priv, struct intel_atomic_state *state)
{
	struct intel_encoder *encoder;
	struct drm_connector *connector;
	struct drm_connector_state *old_conn_state, *new_conn_state;
	int i;

	for_each_intel_encoder(&dev_priv->drm, encoder) {
		bool enabled = false, found = false;
		enum pipe pipe;

		drm_dbg_kms(&dev_priv->drm, "[ENCODER:%d:%s]\n",
			    encoder->base.base.id,
			    encoder->base.name);

		for_each_oldnew_connector_in_state(&state->base, connector, old_conn_state,
						   new_conn_state, i) {
			if (old_conn_state->best_encoder == &encoder->base)
				found = true;

			if (new_conn_state->best_encoder != &encoder->base)
				continue;
			found = enabled = true;

			I915_STATE_WARN(new_conn_state->crtc !=
					encoder->base.crtc,
			     "connector's crtc doesn't match encoder crtc\n");
		}

		if (!found)
			continue;

		I915_STATE_WARN(!!encoder->base.crtc != enabled,
		     "encoder's enabled state mismatch "
		     "(expected %i, found %i)\n",
		     !!encoder->base.crtc, enabled);

		if (!encoder->base.crtc) {
			bool active;

			active = encoder->get_hw_state(encoder, &pipe);
			I915_STATE_WARN(active,
			     "encoder detached but still enabled on pipe %c.\n",
			     pipe_name(pipe));
		}
	}
}

static void
verify_crtc_state(struct intel_crtc *crtc,
		  struct intel_crtc_state *old_crtc_state,
		  struct intel_crtc_state *new_crtc_state)
{
	struct drm_device *dev = crtc->base.dev;
	struct drm_i915_private *dev_priv = to_i915(dev);
	struct intel_encoder *encoder;
	struct intel_crtc_state *pipe_config = old_crtc_state;
	struct drm_atomic_state *state = old_crtc_state->uapi.state;
	struct intel_crtc *master_crtc;

	__drm_atomic_helper_crtc_destroy_state(&old_crtc_state->uapi);
	intel_crtc_free_hw_state(old_crtc_state);
	intel_crtc_state_reset(old_crtc_state, crtc);
	old_crtc_state->uapi.state = state;

	drm_dbg_kms(&dev_priv->drm, "[CRTC:%d:%s]\n", crtc->base.base.id,
		    crtc->base.name);

	pipe_config->hw.enable = new_crtc_state->hw.enable;

	intel_crtc_get_pipe_config(pipe_config);

	/* we keep both pipes enabled on 830 */
	if (IS_I830(dev_priv) && pipe_config->hw.active)
		pipe_config->hw.active = new_crtc_state->hw.active;

	I915_STATE_WARN(new_crtc_state->hw.active != pipe_config->hw.active,
			"crtc active state doesn't match with hw state "
			"(expected %i, found %i)\n",
			new_crtc_state->hw.active, pipe_config->hw.active);

	I915_STATE_WARN(crtc->active != new_crtc_state->hw.active,
			"transitional active state does not match atomic hw state "
			"(expected %i, found %i)\n",
			new_crtc_state->hw.active, crtc->active);

	master_crtc = intel_master_crtc(new_crtc_state);

	for_each_encoder_on_crtc(dev, &master_crtc->base, encoder) {
		enum pipe pipe;
		bool active;

		active = encoder->get_hw_state(encoder, &pipe);
		I915_STATE_WARN(active != new_crtc_state->hw.active,
				"[ENCODER:%i] active %i with crtc active %i\n",
				encoder->base.base.id, active,
				new_crtc_state->hw.active);

		I915_STATE_WARN(active && master_crtc->pipe != pipe,
				"Encoder connected to wrong pipe %c\n",
				pipe_name(pipe));

		if (active)
			intel_encoder_get_config(encoder, pipe_config);
	}

	if (!new_crtc_state->hw.active)
		return;

	intel_pipe_config_sanity_check(dev_priv, pipe_config);

	if (!intel_pipe_config_compare(new_crtc_state,
				       pipe_config, false)) {
		I915_STATE_WARN(1, "pipe state doesn't match!\n");
		intel_dump_pipe_config(pipe_config, NULL, "[hw state]");
		intel_dump_pipe_config(new_crtc_state, NULL, "[sw state]");
	}
}

static void
intel_verify_planes(struct intel_atomic_state *state)
{
	struct intel_plane *plane;
	const struct intel_plane_state *plane_state;
	int i;

	for_each_new_intel_plane_in_state(state, plane,
					  plane_state, i)
		assert_plane(plane, plane_state->planar_slave ||
			     plane_state->uapi.visible);
}

static void
verify_single_dpll_state(struct drm_i915_private *dev_priv,
			 struct intel_shared_dpll *pll,
			 struct intel_crtc *crtc,
			 struct intel_crtc_state *new_crtc_state)
{
	struct intel_dpll_hw_state dpll_hw_state;
	u8 pipe_mask;
	bool active;

	memset(&dpll_hw_state, 0, sizeof(dpll_hw_state));

	drm_dbg_kms(&dev_priv->drm, "%s\n", pll->info->name);

	active = intel_dpll_get_hw_state(dev_priv, pll, &dpll_hw_state);

	if (!(pll->info->flags & INTEL_DPLL_ALWAYS_ON)) {
		I915_STATE_WARN(!pll->on && pll->active_mask,
		     "pll in active use but not on in sw tracking\n");
		I915_STATE_WARN(pll->on && !pll->active_mask,
		     "pll is on but not used by any active pipe\n");
		I915_STATE_WARN(pll->on != active,
		     "pll on state mismatch (expected %i, found %i)\n",
		     pll->on, active);
	}

	if (!crtc) {
		I915_STATE_WARN(pll->active_mask & ~pll->state.pipe_mask,
				"more active pll users than references: 0x%x vs 0x%x\n",
				pll->active_mask, pll->state.pipe_mask);

		return;
	}

	pipe_mask = BIT(crtc->pipe);

	if (new_crtc_state->hw.active)
		I915_STATE_WARN(!(pll->active_mask & pipe_mask),
				"pll active mismatch (expected pipe %c in active mask 0x%x)\n",
				pipe_name(crtc->pipe), pll->active_mask);
	else
		I915_STATE_WARN(pll->active_mask & pipe_mask,
				"pll active mismatch (didn't expect pipe %c in active mask 0x%x)\n",
				pipe_name(crtc->pipe), pll->active_mask);

	I915_STATE_WARN(!(pll->state.pipe_mask & pipe_mask),
			"pll enabled crtcs mismatch (expected 0x%x in 0x%x)\n",
			pipe_mask, pll->state.pipe_mask);

	I915_STATE_WARN(pll->on && memcmp(&pll->state.hw_state,
					  &dpll_hw_state,
					  sizeof(dpll_hw_state)),
			"pll hw state mismatch\n");
}

static void
verify_shared_dpll_state(struct intel_crtc *crtc,
			 struct intel_crtc_state *old_crtc_state,
			 struct intel_crtc_state *new_crtc_state)
{
	struct drm_i915_private *dev_priv = to_i915(crtc->base.dev);

	if (new_crtc_state->shared_dpll)
		verify_single_dpll_state(dev_priv, new_crtc_state->shared_dpll, crtc, new_crtc_state);

	if (old_crtc_state->shared_dpll &&
	    old_crtc_state->shared_dpll != new_crtc_state->shared_dpll) {
		u8 pipe_mask = BIT(crtc->pipe);
		struct intel_shared_dpll *pll = old_crtc_state->shared_dpll;

		I915_STATE_WARN(pll->active_mask & pipe_mask,
				"pll active mismatch (didn't expect pipe %c in active mask (0x%x))\n",
				pipe_name(crtc->pipe), pll->active_mask);
		I915_STATE_WARN(pll->state.pipe_mask & pipe_mask,
				"pll enabled crtcs mismatch (found %x in enabled mask (0x%x))\n",
				pipe_name(crtc->pipe), pll->state.pipe_mask);
	}
}

static void
verify_mpllb_state(struct intel_atomic_state *state,
		   struct intel_crtc_state *new_crtc_state)
{
	struct drm_i915_private *i915 = to_i915(state->base.dev);
	struct intel_mpllb_state mpllb_hw_state = { 0 };
	struct intel_mpllb_state *mpllb_sw_state = &new_crtc_state->mpllb_state;
	struct intel_crtc *crtc = to_intel_crtc(new_crtc_state->uapi.crtc);
	struct intel_encoder *encoder;

	if (!IS_DG2(i915))
		return;

	if (!new_crtc_state->hw.active)
		return;

	encoder = intel_get_crtc_new_encoder(state, new_crtc_state);
	intel_mpllb_readout_hw_state(encoder, &mpllb_hw_state);

#define MPLLB_CHECK(name) do { \
	if (mpllb_sw_state->name != mpllb_hw_state.name) { \
		pipe_config_mismatch(false, crtc, "MPLLB:" __stringify(name), \
				     "(expected 0x%08x, found 0x%08x)", \
				     mpllb_sw_state->name, \
				     mpllb_hw_state.name); \
	} \
} while (0)

	MPLLB_CHECK(mpllb_cp);
	MPLLB_CHECK(mpllb_div);
	MPLLB_CHECK(mpllb_div2);
	MPLLB_CHECK(mpllb_fracn1);
	MPLLB_CHECK(mpllb_fracn2);
	MPLLB_CHECK(mpllb_sscen);
	MPLLB_CHECK(mpllb_sscstep);

	/*
	 * ref_control is handled by the hardware/firemware and never
	 * programmed by the software, but the proper values are supplied
	 * in the bspec for verification purposes.
	 */
	MPLLB_CHECK(ref_control);

#undef MPLLB_CHECK
}

static void
intel_modeset_verify_crtc(struct intel_crtc *crtc,
			  struct intel_atomic_state *state,
			  struct intel_crtc_state *old_crtc_state,
			  struct intel_crtc_state *new_crtc_state)
{
	if (!intel_crtc_needs_modeset(new_crtc_state) && !new_crtc_state->update_pipe)
		return;

	verify_wm_state(crtc, new_crtc_state);
	verify_connector_state(state, crtc);
	verify_crtc_state(crtc, old_crtc_state, new_crtc_state);
	verify_shared_dpll_state(crtc, old_crtc_state, new_crtc_state);
	verify_mpllb_state(state, new_crtc_state);
}

static void
verify_disabled_dpll_state(struct drm_i915_private *dev_priv)
{
	int i;

	for (i = 0; i < dev_priv->dpll.num_shared_dpll; i++)
		verify_single_dpll_state(dev_priv,
					 &dev_priv->dpll.shared_dplls[i],
					 NULL, NULL);
}

static void
intel_modeset_verify_disabled(struct drm_i915_private *dev_priv,
			      struct intel_atomic_state *state)
{
	verify_encoder_state(dev_priv, state);
	verify_connector_state(state, NULL);
	verify_disabled_dpll_state(dev_priv);
}

int intel_modeset_all_pipes(struct intel_atomic_state *state)
{
	struct drm_i915_private *dev_priv = to_i915(state->base.dev);
	struct intel_crtc *crtc;

	/*
	 * Add all pipes to the state, and force
	 * a modeset on all the active ones.
	 */
	for_each_intel_crtc(&dev_priv->drm, crtc) {
		struct intel_crtc_state *crtc_state;
		int ret;

		crtc_state = intel_atomic_get_crtc_state(&state->base, crtc);
		if (IS_ERR(crtc_state))
			return PTR_ERR(crtc_state);

		if (!crtc_state->hw.active ||
		    drm_atomic_crtc_needs_modeset(&crtc_state->uapi))
			continue;

		crtc_state->uapi.mode_changed = true;

		ret = drm_atomic_add_affected_connectors(&state->base,
							 &crtc->base);
		if (ret)
			return ret;

		ret = intel_atomic_add_affected_planes(state, crtc);
		if (ret)
			return ret;

		crtc_state->update_planes |= crtc_state->active_planes;
	}

	return 0;
}

static void
intel_crtc_update_active_timings(const struct intel_crtc_state *crtc_state)
{
	struct intel_crtc *crtc = to_intel_crtc(crtc_state->uapi.crtc);
	struct drm_i915_private *dev_priv = to_i915(crtc->base.dev);
	struct drm_display_mode adjusted_mode =
		crtc_state->hw.adjusted_mode;

	if (crtc_state->vrr.enable) {
		adjusted_mode.crtc_vtotal = crtc_state->vrr.vmax;
		adjusted_mode.crtc_vblank_end = crtc_state->vrr.vmax;
		adjusted_mode.crtc_vblank_start = intel_vrr_vmin_vblank_start(crtc_state);
		crtc->vmax_vblank_start = intel_vrr_vmax_vblank_start(crtc_state);
	}

	drm_calc_timestamping_constants(&crtc->base, &adjusted_mode);

	crtc->mode_flags = crtc_state->mode_flags;

	/*
	 * The scanline counter increments at the leading edge of hsync.
	 *
	 * On most platforms it starts counting from vtotal-1 on the
	 * first active line. That means the scanline counter value is
	 * always one less than what we would expect. Ie. just after
	 * start of vblank, which also occurs at start of hsync (on the
	 * last active line), the scanline counter will read vblank_start-1.
	 *
	 * On gen2 the scanline counter starts counting from 1 instead
	 * of vtotal-1, so we have to subtract one (or rather add vtotal-1
	 * to keep the value positive), instead of adding one.
	 *
	 * On HSW+ the behaviour of the scanline counter depends on the output
	 * type. For DP ports it behaves like most other platforms, but on HDMI
	 * there's an extra 1 line difference. So we need to add two instead of
	 * one to the value.
	 *
	 * On VLV/CHV DSI the scanline counter would appear to increment
	 * approx. 1/3 of a scanline before start of vblank. Unfortunately
	 * that means we can't tell whether we're in vblank or not while
	 * we're on that particular line. We must still set scanline_offset
	 * to 1 so that the vblank timestamps come out correct when we query
	 * the scanline counter from within the vblank interrupt handler.
	 * However if queried just before the start of vblank we'll get an
	 * answer that's slightly in the future.
	 */
	if (DISPLAY_VER(dev_priv) == 2) {
		int vtotal;

		vtotal = adjusted_mode.crtc_vtotal;
		if (adjusted_mode.flags & DRM_MODE_FLAG_INTERLACE)
			vtotal /= 2;

		crtc->scanline_offset = vtotal - 1;
	} else if (HAS_DDI(dev_priv) &&
		   intel_crtc_has_type(crtc_state, INTEL_OUTPUT_HDMI)) {
		crtc->scanline_offset = 2;
	} else {
		crtc->scanline_offset = 1;
	}
}

static void intel_modeset_clear_plls(struct intel_atomic_state *state)
{
	struct drm_i915_private *dev_priv = to_i915(state->base.dev);
	struct intel_crtc_state *new_crtc_state;
	struct intel_crtc *crtc;
	int i;

	if (!dev_priv->dpll_funcs)
		return;

	for_each_new_intel_crtc_in_state(state, crtc, new_crtc_state, i) {
		if (!intel_crtc_needs_modeset(new_crtc_state))
			continue;

		intel_release_shared_dplls(state, crtc);
	}
}

/*
 * This implements the workaround described in the "notes" section of the mode
 * set sequence documentation. When going from no pipes or single pipe to
 * multiple pipes, and planes are enabled after the pipe, we need to wait at
 * least 2 vblanks on the first pipe before enabling planes on the second pipe.
 */
static int hsw_mode_set_planes_workaround(struct intel_atomic_state *state)
{
	struct intel_crtc_state *crtc_state;
	struct intel_crtc *crtc;
	struct intel_crtc_state *first_crtc_state = NULL;
	struct intel_crtc_state *other_crtc_state = NULL;
	enum pipe first_pipe = INVALID_PIPE, enabled_pipe = INVALID_PIPE;
	int i;

	/* look at all crtc's that are going to be enabled in during modeset */
	for_each_new_intel_crtc_in_state(state, crtc, crtc_state, i) {
		if (!crtc_state->hw.active ||
		    !intel_crtc_needs_modeset(crtc_state))
			continue;

		if (first_crtc_state) {
			other_crtc_state = crtc_state;
			break;
		} else {
			first_crtc_state = crtc_state;
			first_pipe = crtc->pipe;
		}
	}

	/* No workaround needed? */
	if (!first_crtc_state)
		return 0;

	/* w/a possibly needed, check how many crtc's are already enabled. */
	for_each_intel_crtc(state->base.dev, crtc) {
		crtc_state = intel_atomic_get_crtc_state(&state->base, crtc);
		if (IS_ERR(crtc_state))
			return PTR_ERR(crtc_state);

		crtc_state->hsw_workaround_pipe = INVALID_PIPE;

		if (!crtc_state->hw.active ||
		    intel_crtc_needs_modeset(crtc_state))
			continue;

		/* 2 or more enabled crtcs means no need for w/a */
		if (enabled_pipe != INVALID_PIPE)
			return 0;

		enabled_pipe = crtc->pipe;
	}

	if (enabled_pipe != INVALID_PIPE)
		first_crtc_state->hsw_workaround_pipe = enabled_pipe;
	else if (other_crtc_state)
		other_crtc_state->hsw_workaround_pipe = first_pipe;

	return 0;
}

u8 intel_calc_active_pipes(struct intel_atomic_state *state,
			   u8 active_pipes)
{
	const struct intel_crtc_state *crtc_state;
	struct intel_crtc *crtc;
	int i;

	for_each_new_intel_crtc_in_state(state, crtc, crtc_state, i) {
		if (crtc_state->hw.active)
			active_pipes |= BIT(crtc->pipe);
		else
			active_pipes &= ~BIT(crtc->pipe);
	}

	return active_pipes;
}

static int intel_modeset_checks(struct intel_atomic_state *state)
{
	struct drm_i915_private *dev_priv = to_i915(state->base.dev);

	state->modeset = true;

	if (IS_HASWELL(dev_priv))
		return hsw_mode_set_planes_workaround(state);

	return 0;
}

static void intel_crtc_check_fastset(const struct intel_crtc_state *old_crtc_state,
				     struct intel_crtc_state *new_crtc_state)
{
	if (!intel_pipe_config_compare(old_crtc_state, new_crtc_state, true))
		return;

	new_crtc_state->uapi.mode_changed = false;
	new_crtc_state->update_pipe = true;
}

static void intel_crtc_copy_fastset(const struct intel_crtc_state *old_crtc_state,
				    struct intel_crtc_state *new_crtc_state)
{
	/*
	 * If we're not doing the full modeset we want to
	 * keep the current M/N values as they may be
	 * sufficiently different to the computed values
	 * to cause problems.
	 *
	 * FIXME: should really copy more fuzzy state here
	 */
	new_crtc_state->fdi_m_n = old_crtc_state->fdi_m_n;
	new_crtc_state->dp_m_n = old_crtc_state->dp_m_n;
	new_crtc_state->dp_m2_n2 = old_crtc_state->dp_m2_n2;
	new_crtc_state->has_drrs = old_crtc_state->has_drrs;
}

static int intel_crtc_add_planes_to_state(struct intel_atomic_state *state,
					  struct intel_crtc *crtc,
					  u8 plane_ids_mask)
{
	struct drm_i915_private *dev_priv = to_i915(state->base.dev);
	struct intel_plane *plane;

	for_each_intel_plane_on_crtc(&dev_priv->drm, crtc, plane) {
		struct intel_plane_state *plane_state;

		if ((plane_ids_mask & BIT(plane->id)) == 0)
			continue;

		plane_state = intel_atomic_get_plane_state(state, plane);
		if (IS_ERR(plane_state))
			return PTR_ERR(plane_state);
	}

	return 0;
}

int intel_atomic_add_affected_planes(struct intel_atomic_state *state,
				     struct intel_crtc *crtc)
{
	const struct intel_crtc_state *old_crtc_state =
		intel_atomic_get_old_crtc_state(state, crtc);
	const struct intel_crtc_state *new_crtc_state =
		intel_atomic_get_new_crtc_state(state, crtc);

	return intel_crtc_add_planes_to_state(state, crtc,
					      old_crtc_state->enabled_planes |
					      new_crtc_state->enabled_planes);
}

static bool active_planes_affects_min_cdclk(struct drm_i915_private *dev_priv)
{
	/* See {hsw,vlv,ivb}_plane_ratio() */
	return IS_BROADWELL(dev_priv) || IS_HASWELL(dev_priv) ||
		IS_CHERRYVIEW(dev_priv) || IS_VALLEYVIEW(dev_priv) ||
		IS_IVYBRIDGE(dev_priv);
}

static int intel_crtc_add_bigjoiner_planes(struct intel_atomic_state *state,
					   struct intel_crtc *crtc,
					   struct intel_crtc *other)
{
	const struct intel_plane_state *plane_state;
	struct intel_plane *plane;
	u8 plane_ids = 0;
	int i;

	for_each_new_intel_plane_in_state(state, plane, plane_state, i) {
		if (plane->pipe == crtc->pipe)
			plane_ids |= BIT(plane->id);
	}

	return intel_crtc_add_planes_to_state(state, other, plane_ids);
}

static int intel_bigjoiner_add_affected_planes(struct intel_atomic_state *state)
{
	struct drm_i915_private *i915 = to_i915(state->base.dev);
	const struct intel_crtc_state *crtc_state;
	struct intel_crtc *crtc;
	int i;

	for_each_new_intel_crtc_in_state(state, crtc, crtc_state, i) {
		struct intel_crtc *other;

		for_each_intel_crtc_in_pipe_mask(&i915->drm, other,
						 crtc_state->bigjoiner_pipes) {
			int ret;

			if (crtc == other)
				continue;

			ret = intel_crtc_add_bigjoiner_planes(state, crtc, other);
			if (ret)
				return ret;
		}
	}

	return 0;
}

static int intel_atomic_check_planes(struct intel_atomic_state *state)
{
	struct drm_i915_private *dev_priv = to_i915(state->base.dev);
	struct intel_crtc_state *old_crtc_state, *new_crtc_state;
	struct intel_plane_state *plane_state;
	struct intel_plane *plane;
	struct intel_crtc *crtc;
	int i, ret;

	ret = icl_add_linked_planes(state);
	if (ret)
		return ret;

	ret = intel_bigjoiner_add_affected_planes(state);
	if (ret)
		return ret;

	for_each_new_intel_plane_in_state(state, plane, plane_state, i) {
		ret = intel_plane_atomic_check(state, plane);
		if (ret) {
			drm_dbg_atomic(&dev_priv->drm,
				       "[PLANE:%d:%s] atomic driver check failed\n",
				       plane->base.base.id, plane->base.name);
			return ret;
		}
	}

	for_each_oldnew_intel_crtc_in_state(state, crtc, old_crtc_state,
					    new_crtc_state, i) {
		u8 old_active_planes, new_active_planes;

		ret = icl_check_nv12_planes(new_crtc_state);
		if (ret)
			return ret;

		/*
		 * On some platforms the number of active planes affects
		 * the planes' minimum cdclk calculation. Add such planes
		 * to the state before we compute the minimum cdclk.
		 */
		if (!active_planes_affects_min_cdclk(dev_priv))
			continue;

		old_active_planes = old_crtc_state->active_planes & ~BIT(PLANE_CURSOR);
		new_active_planes = new_crtc_state->active_planes & ~BIT(PLANE_CURSOR);

		if (hweight8(old_active_planes) == hweight8(new_active_planes))
			continue;

		ret = intel_crtc_add_planes_to_state(state, crtc, new_active_planes);
		if (ret)
			return ret;
	}

	return 0;
}

static int intel_atomic_check_crtcs(struct intel_atomic_state *state)
{
	struct intel_crtc_state *crtc_state;
	struct intel_crtc *crtc;
	int i;

	for_each_new_intel_crtc_in_state(state, crtc, crtc_state, i) {
		struct drm_i915_private *i915 = to_i915(crtc->base.dev);
		int ret;

		ret = intel_crtc_atomic_check(state, crtc);
		if (ret) {
			drm_dbg_atomic(&i915->drm,
				       "[CRTC:%d:%s] atomic driver check failed\n",
				       crtc->base.base.id, crtc->base.name);
			return ret;
		}
	}

	return 0;
}

static bool intel_cpu_transcoders_need_modeset(struct intel_atomic_state *state,
					       u8 transcoders)
{
	const struct intel_crtc_state *new_crtc_state;
	struct intel_crtc *crtc;
	int i;

	for_each_new_intel_crtc_in_state(state, crtc, new_crtc_state, i) {
		if (new_crtc_state->hw.enable &&
		    transcoders & BIT(new_crtc_state->cpu_transcoder) &&
		    intel_crtc_needs_modeset(new_crtc_state))
			return true;
	}

	return false;
}

static bool intel_pipes_need_modeset(struct intel_atomic_state *state,
				     u8 pipes)
{
	const struct intel_crtc_state *new_crtc_state;
	struct intel_crtc *crtc;
	int i;

	for_each_new_intel_crtc_in_state(state, crtc, new_crtc_state, i) {
		if (new_crtc_state->hw.enable &&
		    pipes & BIT(crtc->pipe) &&
		    intel_crtc_needs_modeset(new_crtc_state))
			return true;
	}

	return false;
}

static int intel_atomic_check_bigjoiner(struct intel_atomic_state *state,
					struct intel_crtc *master_crtc)
{
	struct drm_i915_private *i915 = to_i915(state->base.dev);
	struct intel_crtc_state *master_crtc_state =
		intel_atomic_get_new_crtc_state(state, master_crtc);
	struct intel_crtc *slave_crtc;

	if (!master_crtc_state->bigjoiner_pipes)
		return 0;

	/* sanity check */
	if (drm_WARN_ON(&i915->drm,
			master_crtc->pipe != bigjoiner_master_pipe(master_crtc_state)))
		return -EINVAL;

	if (master_crtc_state->bigjoiner_pipes & ~bigjoiner_pipes(i915)) {
		drm_dbg_kms(&i915->drm,
			    "[CRTC:%d:%s] Cannot act as big joiner master "
			    "(need 0x%x as pipes, only 0x%x possible)\n",
			    master_crtc->base.base.id, master_crtc->base.name,
			    master_crtc_state->bigjoiner_pipes, bigjoiner_pipes(i915));
		return -EINVAL;
	}

	for_each_intel_crtc_in_pipe_mask(&i915->drm, slave_crtc,
					 intel_crtc_bigjoiner_slave_pipes(master_crtc_state)) {
		struct intel_crtc_state *slave_crtc_state;
		int ret;

		slave_crtc_state = intel_atomic_get_crtc_state(&state->base, slave_crtc);
		if (IS_ERR(slave_crtc_state))
			return PTR_ERR(slave_crtc_state);

		/* master being enabled, slave was already configured? */
		if (slave_crtc_state->uapi.enable) {
			drm_dbg_kms(&i915->drm,
				    "[CRTC:%d:%s] Slave is enabled as normal CRTC, but "
				    "[CRTC:%d:%s] claiming this CRTC for bigjoiner.\n",
				    slave_crtc->base.base.id, slave_crtc->base.name,
				    master_crtc->base.base.id, master_crtc->base.name);
			return -EINVAL;
		}

		/*
		 * The state copy logic assumes the master crtc gets processed
		 * before the slave crtc during the main compute_config loop.
		 * This works because the crtcs are created in pipe order,
		 * and the hardware requires master pipe < slave pipe as well.
		 * Should that change we need to rethink the logic.
		 */
		if (WARN_ON(drm_crtc_index(&master_crtc->base) >
			    drm_crtc_index(&slave_crtc->base)))
			return -EINVAL;

		drm_dbg_kms(&i915->drm,
			    "[CRTC:%d:%s] Used as slave for big joiner master [CRTC:%d:%s]\n",
			    slave_crtc->base.base.id, slave_crtc->base.name,
			    master_crtc->base.base.id, master_crtc->base.name);

		slave_crtc_state->bigjoiner_pipes =
			master_crtc_state->bigjoiner_pipes;

		ret = copy_bigjoiner_crtc_state_modeset(state, slave_crtc);
		if (ret)
			return ret;
	}

	return 0;
}

static void kill_bigjoiner_slave(struct intel_atomic_state *state,
				 struct intel_crtc *master_crtc)
{
	struct drm_i915_private *i915 = to_i915(state->base.dev);
	struct intel_crtc_state *master_crtc_state =
		intel_atomic_get_new_crtc_state(state, master_crtc);
	struct intel_crtc *slave_crtc;

	for_each_intel_crtc_in_pipe_mask(&i915->drm, slave_crtc,
					 intel_crtc_bigjoiner_slave_pipes(master_crtc_state)) {
		struct intel_crtc_state *slave_crtc_state =
			intel_atomic_get_new_crtc_state(state, slave_crtc);

		slave_crtc_state->bigjoiner_pipes = 0;

		intel_crtc_copy_uapi_to_hw_state_modeset(state, slave_crtc);
	}

	master_crtc_state->bigjoiner_pipes = 0;
}

/**
 * DOC: asynchronous flip implementation
 *
 * Asynchronous page flip is the implementation for the DRM_MODE_PAGE_FLIP_ASYNC
 * flag. Currently async flip is only supported via the drmModePageFlip IOCTL.
 * Correspondingly, support is currently added for primary plane only.
 *
 * Async flip can only change the plane surface address, so anything else
 * changing is rejected from the intel_async_flip_check_hw() function.
 * Once this check is cleared, flip done interrupt is enabled using
 * the intel_crtc_enable_flip_done() function.
 *
 * As soon as the surface address register is written, flip done interrupt is
 * generated and the requested events are sent to the usersapce in the interrupt
 * handler itself. The timestamp and sequence sent during the flip done event
 * correspond to the last vblank and have no relation to the actual time when
 * the flip done event was sent.
 */
static int intel_async_flip_check_uapi(struct intel_atomic_state *state,
				       struct intel_crtc *crtc)
{
	struct drm_i915_private *i915 = to_i915(state->base.dev);
	const struct intel_crtc_state *new_crtc_state =
		intel_atomic_get_new_crtc_state(state, crtc);
	const struct intel_plane_state *old_plane_state;
	struct intel_plane_state *new_plane_state;
	struct intel_plane *plane;
	int i;

	if (!new_crtc_state->uapi.async_flip)
		return 0;

	if (!new_crtc_state->uapi.active) {
		drm_dbg_kms(&i915->drm,
			    "[CRTC:%d:%s] not active\n",
			    crtc->base.base.id, crtc->base.name);
		return -EINVAL;
	}

	if (intel_crtc_needs_modeset(new_crtc_state)) {
		drm_dbg_kms(&i915->drm,
			    "[CRTC:%d:%s] modeset required\n",
			    crtc->base.base.id, crtc->base.name);
		return -EINVAL;
	}

	for_each_oldnew_intel_plane_in_state(state, plane, old_plane_state,
					     new_plane_state, i) {
		if (plane->pipe != crtc->pipe)
			continue;

		/*
		 * TODO: Async flip is only supported through the page flip IOCTL
		 * as of now. So support currently added for primary plane only.
		 * Support for other planes on platforms on which supports
		 * this(vlv/chv and icl+) should be added when async flip is
		 * enabled in the atomic IOCTL path.
		 */
		if (!plane->async_flip) {
			drm_dbg_kms(&i915->drm,
				    "[PLANE:%d:%s] async flip not supported\n",
				    plane->base.base.id, plane->base.name);
			return -EINVAL;
		}

		if (!old_plane_state->uapi.fb || !new_plane_state->uapi.fb) {
			drm_dbg_kms(&i915->drm,
				    "[PLANE:%d:%s] no old or new framebuffer\n",
				    plane->base.base.id, plane->base.name);
			return -EINVAL;
		}
	}

	return 0;
}

static int intel_async_flip_check_hw(struct intel_atomic_state *state, struct intel_crtc *crtc)
{
	struct drm_i915_private *i915 = to_i915(state->base.dev);
	const struct intel_crtc_state *old_crtc_state, *new_crtc_state;
	const struct intel_plane_state *new_plane_state, *old_plane_state;
	struct intel_plane *plane;
	int i;

	old_crtc_state = intel_atomic_get_old_crtc_state(state, crtc);
	new_crtc_state = intel_atomic_get_new_crtc_state(state, crtc);

	if (!new_crtc_state->uapi.async_flip)
		return 0;

<<<<<<< HEAD
	if (!new_crtc_state->hw.active) {
		drm_dbg_kms(&i915->drm,
			    "[CRTC:%d:%s] not active\n",
			    crtc->base.base.id, crtc->base.name);
=======
	if (intel_crtc_needs_modeset(new_crtc_state)) {
		drm_dbg_kms(&i915->drm, "Modeset Required. Async flip not supported\n");
>>>>>>> 31231092
		return -EINVAL;
	}

	if (intel_crtc_needs_modeset(new_crtc_state)) {
		drm_dbg_kms(&i915->drm,
			    "[CRTC:%d:%s] modeset required\n",
			    crtc->base.base.id, crtc->base.name);
		return -EINVAL;
	}

	if (old_crtc_state->active_planes != new_crtc_state->active_planes) {
		drm_dbg_kms(&i915->drm,
			    "[CRTC:%d:%s] Active planes cannot be in async flip\n",
			    crtc->base.base.id, crtc->base.name);
		return -EINVAL;
	}

	for_each_oldnew_intel_plane_in_state(state, plane, old_plane_state,
					     new_plane_state, i) {
		if (plane->pipe != crtc->pipe)
			continue;

		/*
		 * Only async flip capable planes should be in the state
		 * if we're really about to ask the hardware to perform
		 * an async flip. We should never get this far otherwise.
		 */
		if (drm_WARN_ON(&i915->drm,
				new_crtc_state->do_async_flip && !plane->async_flip))
			return -EINVAL;

		/*
		 * Only check async flip capable planes other planes
		 * may be involved in the initial commit due to
		 * the wm0/ddb optimization.
		 *
		 * TODO maybe should track which planes actually
		 * were requested to do the async flip...
		 */
		if (!plane->async_flip)
			continue;

		/*
		 * FIXME: This check is kept generic for all platforms.
		 * Need to verify this for all gen9 platforms to enable
		 * this selectively if required.
		 */
		switch (new_plane_state->hw.fb->modifier) {
		case I915_FORMAT_MOD_X_TILED:
		case I915_FORMAT_MOD_Y_TILED:
		case I915_FORMAT_MOD_Yf_TILED:
		case I915_FORMAT_MOD_4_TILED:
			break;
		default:
			drm_dbg_kms(&i915->drm,
				    "[PLANE:%d:%s] Modifier does not support async flips\n",
				    plane->base.base.id, plane->base.name);
			return -EINVAL;
		}

		if (new_plane_state->hw.fb->format->num_planes > 1) {
			drm_dbg_kms(&i915->drm,
				    "[PLANE:%d:%s] Planar formats do not support async flips\n",
				    plane->base.base.id, plane->base.name);
			return -EINVAL;
		}

		if (old_plane_state->view.color_plane[0].mapping_stride !=
		    new_plane_state->view.color_plane[0].mapping_stride) {
			drm_dbg_kms(&i915->drm,
				    "[PLANE:%d:%s] Stride cannot be changed in async flip\n",
				    plane->base.base.id, plane->base.name);
			return -EINVAL;
		}

		if (old_plane_state->hw.fb->modifier !=
		    new_plane_state->hw.fb->modifier) {
			drm_dbg_kms(&i915->drm,
				    "[PLANE:%d:%s] Modifier cannot be changed in async flip\n",
				    plane->base.base.id, plane->base.name);
			return -EINVAL;
		}

		if (old_plane_state->hw.fb->format !=
		    new_plane_state->hw.fb->format) {
			drm_dbg_kms(&i915->drm,
				    "[PLANE:%d:%s] Pixel format cannot be changed in async flip\n",
				    plane->base.base.id, plane->base.name);
			return -EINVAL;
		}

		if (old_plane_state->hw.rotation !=
		    new_plane_state->hw.rotation) {
			drm_dbg_kms(&i915->drm,
				    "[PLANE:%d:%s] Rotation cannot be changed in async flip\n",
				    plane->base.base.id, plane->base.name);
			return -EINVAL;
		}

		if (!drm_rect_equals(&old_plane_state->uapi.src, &new_plane_state->uapi.src) ||
		    !drm_rect_equals(&old_plane_state->uapi.dst, &new_plane_state->uapi.dst)) {
			drm_dbg_kms(&i915->drm,
				    "[PLANE:%d:%s] Size/co-ordinates cannot be changed in async flip\n",
				    plane->base.base.id, plane->base.name);
			return -EINVAL;
		}

		if (old_plane_state->hw.alpha != new_plane_state->hw.alpha) {
			drm_dbg_kms(&i915->drm,
				    "[PLANES:%d:%s] Alpha value cannot be changed in async flip\n",
				    plane->base.base.id, plane->base.name);
			return -EINVAL;
		}

		if (old_plane_state->hw.pixel_blend_mode !=
		    new_plane_state->hw.pixel_blend_mode) {
			drm_dbg_kms(&i915->drm,
				    "[PLANE:%d:%s] Pixel blend mode cannot be changed in async flip\n",
				    plane->base.base.id, plane->base.name);
			return -EINVAL;
		}

		if (old_plane_state->hw.color_encoding != new_plane_state->hw.color_encoding) {
			drm_dbg_kms(&i915->drm,
				    "[PLANE:%d:%s] Color encoding cannot be changed in async flip\n",
				    plane->base.base.id, plane->base.name);
			return -EINVAL;
		}

		if (old_plane_state->hw.color_range != new_plane_state->hw.color_range) {
			drm_dbg_kms(&i915->drm,
				    "[PLANE:%d:%s] Color range cannot be changed in async flip\n",
				    plane->base.base.id, plane->base.name);
			return -EINVAL;
		}

		/* plane decryption is allow to change only in synchronous flips */
		if (old_plane_state->decrypt != new_plane_state->decrypt) {
			drm_dbg_kms(&i915->drm,
				    "[PLANE:%d:%s] Decryption cannot be changed in async flip\n",
				    plane->base.base.id, plane->base.name);
			return -EINVAL;
		}
	}

	return 0;
}

static int intel_bigjoiner_add_affected_crtcs(struct intel_atomic_state *state)
{
	struct drm_i915_private *i915 = to_i915(state->base.dev);
	struct intel_crtc_state *crtc_state;
	struct intel_crtc *crtc;
	u8 affected_pipes = 0;
	u8 modeset_pipes = 0;
	int i;

	for_each_new_intel_crtc_in_state(state, crtc, crtc_state, i) {
		affected_pipes |= crtc_state->bigjoiner_pipes;
		if (intel_crtc_needs_modeset(crtc_state))
			modeset_pipes |= crtc_state->bigjoiner_pipes;
	}

	for_each_intel_crtc_in_pipe_mask(&i915->drm, crtc, affected_pipes) {
		crtc_state = intel_atomic_get_crtc_state(&state->base, crtc);
		if (IS_ERR(crtc_state))
			return PTR_ERR(crtc_state);
	}

	for_each_intel_crtc_in_pipe_mask(&i915->drm, crtc, modeset_pipes) {
		int ret;

		crtc_state = intel_atomic_get_new_crtc_state(state, crtc);

		crtc_state->uapi.mode_changed = true;

		ret = drm_atomic_add_affected_connectors(&state->base, &crtc->base);
		if (ret)
			return ret;

		ret = intel_atomic_add_affected_planes(state, crtc);
		if (ret)
			return ret;
	}

	for_each_new_intel_crtc_in_state(state, crtc, crtc_state, i) {
		/* Kill old bigjoiner link, we may re-establish afterwards */
		if (intel_crtc_needs_modeset(crtc_state) &&
		    intel_crtc_is_bigjoiner_master(crtc_state))
			kill_bigjoiner_slave(state, crtc);
	}

	return 0;
}

/**
 * intel_atomic_check - validate state object
 * @dev: drm device
 * @_state: state to validate
 */
static int intel_atomic_check(struct drm_device *dev,
			      struct drm_atomic_state *_state)
{
	struct drm_i915_private *dev_priv = to_i915(dev);
	struct intel_atomic_state *state = to_intel_atomic_state(_state);
	struct intel_crtc_state *old_crtc_state, *new_crtc_state;
	struct intel_crtc *crtc;
	int ret, i;
	bool any_ms = false;

	for_each_oldnew_intel_crtc_in_state(state, crtc, old_crtc_state,
					    new_crtc_state, i) {
		if (new_crtc_state->inherited != old_crtc_state->inherited)
			new_crtc_state->uapi.mode_changed = true;

		if (new_crtc_state->uapi.scaling_filter !=
		    old_crtc_state->uapi.scaling_filter)
			new_crtc_state->uapi.mode_changed = true;
	}

	intel_vrr_check_modeset(state);

	ret = drm_atomic_helper_check_modeset(dev, &state->base);
	if (ret)
		goto fail;

	for_each_new_intel_crtc_in_state(state, crtc, new_crtc_state, i) {
		ret = intel_async_flip_check_uapi(state, crtc);
		if (ret)
			return ret;
	}

	ret = intel_bigjoiner_add_affected_crtcs(state);
	if (ret)
		goto fail;

	for_each_oldnew_intel_crtc_in_state(state, crtc, old_crtc_state,
					    new_crtc_state, i) {
		if (!intel_crtc_needs_modeset(new_crtc_state)) {
			if (intel_crtc_is_bigjoiner_slave(new_crtc_state))
				copy_bigjoiner_crtc_state_nomodeset(state, crtc);
			else
				intel_crtc_copy_uapi_to_hw_state_nomodeset(state, crtc);
			continue;
		}

		if (intel_crtc_is_bigjoiner_slave(new_crtc_state)) {
			drm_WARN_ON(&dev_priv->drm, new_crtc_state->uapi.enable);
			continue;
		}

		ret = intel_crtc_prepare_cleared_state(state, crtc);
		if (ret)
			goto fail;

		if (!new_crtc_state->hw.enable)
			continue;

		ret = intel_modeset_pipe_config(state, new_crtc_state);
		if (ret)
			goto fail;

		ret = intel_atomic_check_bigjoiner(state, crtc);
		if (ret)
			goto fail;
	}

	for_each_oldnew_intel_crtc_in_state(state, crtc, old_crtc_state,
					    new_crtc_state, i) {
		if (!intel_crtc_needs_modeset(new_crtc_state))
			continue;

		ret = intel_modeset_pipe_config_late(new_crtc_state);
		if (ret)
			goto fail;

		intel_crtc_check_fastset(old_crtc_state, new_crtc_state);
	}

	/**
	 * Check if fastset is allowed by external dependencies like other
	 * pipes and transcoders.
	 *
	 * Right now it only forces a fullmodeset when the MST master
	 * transcoder did not changed but the pipe of the master transcoder
	 * needs a fullmodeset so all slaves also needs to do a fullmodeset or
	 * in case of port synced crtcs, if one of the synced crtcs
	 * needs a full modeset, all other synced crtcs should be
	 * forced a full modeset.
	 */
	for_each_new_intel_crtc_in_state(state, crtc, new_crtc_state, i) {
		if (!new_crtc_state->hw.enable || intel_crtc_needs_modeset(new_crtc_state))
			continue;

		if (intel_dp_mst_is_slave_trans(new_crtc_state)) {
			enum transcoder master = new_crtc_state->mst_master_transcoder;

			if (intel_cpu_transcoders_need_modeset(state, BIT(master))) {
				new_crtc_state->uapi.mode_changed = true;
				new_crtc_state->update_pipe = false;
			}
		}

		if (is_trans_port_sync_mode(new_crtc_state)) {
			u8 trans = new_crtc_state->sync_mode_slaves_mask;

			if (new_crtc_state->master_transcoder != INVALID_TRANSCODER)
				trans |= BIT(new_crtc_state->master_transcoder);

			if (intel_cpu_transcoders_need_modeset(state, trans)) {
				new_crtc_state->uapi.mode_changed = true;
				new_crtc_state->update_pipe = false;
			}
		}

		if (new_crtc_state->bigjoiner_pipes) {
			if (intel_pipes_need_modeset(state, new_crtc_state->bigjoiner_pipes)) {
				new_crtc_state->uapi.mode_changed = true;
				new_crtc_state->update_pipe = false;
			}
		}
	}

	for_each_oldnew_intel_crtc_in_state(state, crtc, old_crtc_state,
					    new_crtc_state, i) {
		if (intel_crtc_needs_modeset(new_crtc_state)) {
			any_ms = true;
			continue;
		}

		if (!new_crtc_state->update_pipe)
			continue;

		intel_crtc_copy_fastset(old_crtc_state, new_crtc_state);
	}

	if (any_ms && !check_digital_port_conflicts(state)) {
		drm_dbg_kms(&dev_priv->drm,
			    "rejecting conflicting digital port configuration\n");
		ret = -EINVAL;
		goto fail;
	}

	ret = drm_dp_mst_atomic_check(&state->base);
	if (ret)
		goto fail;

	ret = intel_atomic_check_planes(state);
	if (ret)
		goto fail;

	ret = intel_compute_global_watermarks(state);
	if (ret)
		goto fail;

	ret = intel_bw_atomic_check(state);
	if (ret)
		goto fail;

	ret = intel_cdclk_atomic_check(state, &any_ms);
	if (ret)
		goto fail;

	if (intel_any_crtc_needs_modeset(state))
		any_ms = true;

	if (any_ms) {
		ret = intel_modeset_checks(state);
		if (ret)
			goto fail;

		ret = intel_modeset_calc_cdclk(state);
		if (ret)
			return ret;

		intel_modeset_clear_plls(state);
	}

	ret = intel_atomic_check_crtcs(state);
	if (ret)
		goto fail;

	ret = intel_fbc_atomic_check(state);
	if (ret)
		goto fail;

	for_each_oldnew_intel_crtc_in_state(state, crtc, old_crtc_state,
					    new_crtc_state, i) {
		ret = intel_async_flip_check_hw(state, crtc);
		if (ret)
			goto fail;

		if (!intel_crtc_needs_modeset(new_crtc_state) &&
		    !new_crtc_state->update_pipe)
			continue;

		intel_dump_pipe_config(new_crtc_state, state,
				       intel_crtc_needs_modeset(new_crtc_state) ?
				       "[modeset]" : "[fastset]");
	}

	return 0;

 fail:
	if (ret == -EDEADLK)
		return ret;

	/*
	 * FIXME would probably be nice to know which crtc specifically
	 * caused the failure, in cases where we can pinpoint it.
	 */
	for_each_oldnew_intel_crtc_in_state(state, crtc, old_crtc_state,
					    new_crtc_state, i)
		intel_dump_pipe_config(new_crtc_state, state, "[failed]");

	return ret;
}

static int intel_atomic_prepare_commit(struct intel_atomic_state *state)
{
	struct intel_crtc_state *crtc_state;
	struct intel_crtc *crtc;
	int i, ret;

	ret = drm_atomic_helper_prepare_planes(state->base.dev, &state->base);
	if (ret < 0)
		return ret;

	for_each_new_intel_crtc_in_state(state, crtc, crtc_state, i) {
		bool mode_changed = intel_crtc_needs_modeset(crtc_state);

		if (mode_changed || crtc_state->update_pipe ||
		    crtc_state->uapi.color_mgmt_changed) {
			intel_dsb_prepare(crtc_state);
		}
	}

	return 0;
}

void intel_crtc_arm_fifo_underrun(struct intel_crtc *crtc,
				  struct intel_crtc_state *crtc_state)
{
	struct drm_i915_private *dev_priv = to_i915(crtc->base.dev);

	if (DISPLAY_VER(dev_priv) != 2 || crtc_state->active_planes)
		intel_set_cpu_fifo_underrun_reporting(dev_priv, crtc->pipe, true);

	if (crtc_state->has_pch_encoder) {
		enum pipe pch_transcoder =
			intel_crtc_pch_transcoder(crtc);

		intel_set_pch_fifo_underrun_reporting(dev_priv, pch_transcoder, true);
	}
}

static void intel_pipe_fastset(const struct intel_crtc_state *old_crtc_state,
			       const struct intel_crtc_state *new_crtc_state)
{
	struct intel_crtc *crtc = to_intel_crtc(new_crtc_state->uapi.crtc);
	struct drm_i915_private *dev_priv = to_i915(crtc->base.dev);

	/*
	 * Update pipe size and adjust fitter if needed: the reason for this is
	 * that in compute_mode_changes we check the native mode (not the pfit
	 * mode) to see if we can flip rather than do a full mode set. In the
	 * fastboot case, we'll flip, but if we don't update the pipesrc and
	 * pfit state, we'll end up with a big fb scanned out into the wrong
	 * sized surface.
	 */
	intel_set_pipe_src_size(new_crtc_state);

	/* on skylake this is done by detaching scalers */
	if (DISPLAY_VER(dev_priv) >= 9) {
		if (new_crtc_state->pch_pfit.enabled)
			skl_pfit_enable(new_crtc_state);
	} else if (HAS_PCH_SPLIT(dev_priv)) {
		if (new_crtc_state->pch_pfit.enabled)
			ilk_pfit_enable(new_crtc_state);
		else if (old_crtc_state->pch_pfit.enabled)
			ilk_pfit_disable(old_crtc_state);
	}

	/*
	 * The register is supposedly single buffered so perhaps
	 * not 100% correct to do this here. But SKL+ calculate
	 * this based on the adjust pixel rate so pfit changes do
	 * affect it and so it must be updated for fastsets.
	 * HSW/BDW only really need this here for fastboot, after
	 * that the value should not change without a full modeset.
	 */
	if (DISPLAY_VER(dev_priv) >= 9 ||
	    IS_BROADWELL(dev_priv) || IS_HASWELL(dev_priv))
		hsw_set_linetime_wm(new_crtc_state);
}

static void commit_pipe_pre_planes(struct intel_atomic_state *state,
				   struct intel_crtc *crtc)
{
	struct drm_i915_private *dev_priv = to_i915(state->base.dev);
	const struct intel_crtc_state *old_crtc_state =
		intel_atomic_get_old_crtc_state(state, crtc);
	const struct intel_crtc_state *new_crtc_state =
		intel_atomic_get_new_crtc_state(state, crtc);
	bool modeset = intel_crtc_needs_modeset(new_crtc_state);

	/*
	 * During modesets pipe configuration was programmed as the
	 * CRTC was enabled.
	 */
	if (!modeset) {
		if (new_crtc_state->uapi.color_mgmt_changed ||
		    new_crtc_state->update_pipe)
			intel_color_commit(new_crtc_state);

		if (DISPLAY_VER(dev_priv) >= 9 || IS_BROADWELL(dev_priv))
			bdw_set_pipemisc(new_crtc_state);

		if (new_crtc_state->update_pipe)
			intel_pipe_fastset(old_crtc_state, new_crtc_state);
	}

	intel_psr2_program_trans_man_trk_ctl(new_crtc_state);

	intel_atomic_update_watermarks(state, crtc);
}

static void commit_pipe_post_planes(struct intel_atomic_state *state,
				    struct intel_crtc *crtc)
{
	struct drm_i915_private *dev_priv = to_i915(state->base.dev);
	const struct intel_crtc_state *new_crtc_state =
		intel_atomic_get_new_crtc_state(state, crtc);

	/*
	 * Disable the scaler(s) after the plane(s) so that we don't
	 * get a catastrophic underrun even if the two operations
	 * end up happening in two different frames.
	 */
	if (DISPLAY_VER(dev_priv) >= 9 &&
	    !intel_crtc_needs_modeset(new_crtc_state))
		skl_detach_scalers(new_crtc_state);
}

static void intel_enable_crtc(struct intel_atomic_state *state,
			      struct intel_crtc *crtc)
{
	struct drm_i915_private *dev_priv = to_i915(state->base.dev);
	const struct intel_crtc_state *new_crtc_state =
		intel_atomic_get_new_crtc_state(state, crtc);

	if (!intel_crtc_needs_modeset(new_crtc_state))
		return;

	intel_crtc_update_active_timings(new_crtc_state);

	dev_priv->display->crtc_enable(state, crtc);

	if (intel_crtc_is_bigjoiner_slave(new_crtc_state))
		return;

	/* vblanks work again, re-enable pipe CRC. */
	intel_crtc_enable_pipe_crc(crtc);
}

static void intel_update_crtc(struct intel_atomic_state *state,
			      struct intel_crtc *crtc)
{
	struct drm_i915_private *i915 = to_i915(state->base.dev);
	const struct intel_crtc_state *old_crtc_state =
		intel_atomic_get_old_crtc_state(state, crtc);
	struct intel_crtc_state *new_crtc_state =
		intel_atomic_get_new_crtc_state(state, crtc);
	bool modeset = intel_crtc_needs_modeset(new_crtc_state);

	if (!modeset) {
		if (new_crtc_state->preload_luts &&
		    (new_crtc_state->uapi.color_mgmt_changed ||
		     new_crtc_state->update_pipe))
			intel_color_load_luts(new_crtc_state);

		intel_pre_plane_update(state, crtc);

		if (new_crtc_state->update_pipe)
			intel_encoders_update_pipe(state, crtc);

		if (DISPLAY_VER(i915) >= 11 &&
		    new_crtc_state->update_pipe)
			icl_set_pipe_chicken(new_crtc_state);
	}

	intel_fbc_update(state, crtc);

	intel_crtc_planes_update_noarm(state, crtc);

	/* Perform vblank evasion around commit operation */
	intel_pipe_update_start(new_crtc_state);

	commit_pipe_pre_planes(state, crtc);

	intel_crtc_planes_update_arm(state, crtc);

	commit_pipe_post_planes(state, crtc);

	intel_pipe_update_end(new_crtc_state);

	/*
	 * We usually enable FIFO underrun interrupts as part of the
	 * CRTC enable sequence during modesets.  But when we inherit a
	 * valid pipe configuration from the BIOS we need to take care
	 * of enabling them on the CRTC's first fastset.
	 */
	if (new_crtc_state->update_pipe && !modeset &&
	    old_crtc_state->inherited)
		intel_crtc_arm_fifo_underrun(crtc, new_crtc_state);
}

static void intel_old_crtc_state_disables(struct intel_atomic_state *state,
					  struct intel_crtc_state *old_crtc_state,
					  struct intel_crtc_state *new_crtc_state,
					  struct intel_crtc *crtc)
{
	struct drm_i915_private *dev_priv = to_i915(state->base.dev);

	/*
	 * We need to disable pipe CRC before disabling the pipe,
	 * or we race against vblank off.
	 */
	intel_crtc_disable_pipe_crc(crtc);

	dev_priv->display->crtc_disable(state, crtc);
	crtc->active = false;
	intel_fbc_disable(crtc);
	intel_disable_shared_dpll(old_crtc_state);

	/* FIXME unify this for all platforms */
	if (!new_crtc_state->hw.active &&
	    !HAS_GMCH(dev_priv))
		intel_initial_watermarks(state, crtc);
}

static void intel_commit_modeset_disables(struct intel_atomic_state *state)
{
	struct intel_crtc_state *new_crtc_state, *old_crtc_state;
	struct intel_crtc *crtc;
	u32 handled = 0;
	int i;

	for_each_oldnew_intel_crtc_in_state(state, crtc, old_crtc_state,
					    new_crtc_state, i) {
		if (!intel_crtc_needs_modeset(new_crtc_state))
			continue;

		if (!old_crtc_state->hw.active)
			continue;

		intel_pre_plane_update(state, crtc);
		intel_crtc_disable_planes(state, crtc);
	}

	/* Only disable port sync and MST slaves */
	for_each_oldnew_intel_crtc_in_state(state, crtc, old_crtc_state,
					    new_crtc_state, i) {
		if (!intel_crtc_needs_modeset(new_crtc_state))
			continue;

		if (!old_crtc_state->hw.active)
			continue;

		/* In case of Transcoder port Sync master slave CRTCs can be
		 * assigned in any order and we need to make sure that
		 * slave CRTCs are disabled first and then master CRTC since
		 * Slave vblanks are masked till Master Vblanks.
		 */
		if (!is_trans_port_sync_slave(old_crtc_state) &&
		    !intel_dp_mst_is_slave_trans(old_crtc_state) &&
		    !intel_crtc_is_bigjoiner_slave(old_crtc_state))
			continue;

		intel_old_crtc_state_disables(state, old_crtc_state,
					      new_crtc_state, crtc);
		handled |= BIT(crtc->pipe);
	}

	/* Disable everything else left on */
	for_each_oldnew_intel_crtc_in_state(state, crtc, old_crtc_state,
					    new_crtc_state, i) {
		if (!intel_crtc_needs_modeset(new_crtc_state) ||
		    (handled & BIT(crtc->pipe)))
			continue;

		if (!old_crtc_state->hw.active)
			continue;

		intel_old_crtc_state_disables(state, old_crtc_state,
					      new_crtc_state, crtc);
	}
}

static void intel_commit_modeset_enables(struct intel_atomic_state *state)
{
	struct intel_crtc_state *new_crtc_state;
	struct intel_crtc *crtc;
	int i;

	for_each_new_intel_crtc_in_state(state, crtc, new_crtc_state, i) {
		if (!new_crtc_state->hw.active)
			continue;

		intel_enable_crtc(state, crtc);
		intel_update_crtc(state, crtc);
	}
}

static void skl_commit_modeset_enables(struct intel_atomic_state *state)
{
	struct drm_i915_private *dev_priv = to_i915(state->base.dev);
	struct intel_crtc *crtc;
	struct intel_crtc_state *old_crtc_state, *new_crtc_state;
	struct skl_ddb_entry entries[I915_MAX_PIPES] = {};
	u8 update_pipes = 0, modeset_pipes = 0;
	int i;

	for_each_oldnew_intel_crtc_in_state(state, crtc, old_crtc_state, new_crtc_state, i) {
		enum pipe pipe = crtc->pipe;

		if (!new_crtc_state->hw.active)
			continue;

		/* ignore allocations for crtc's that have been turned off. */
		if (!intel_crtc_needs_modeset(new_crtc_state)) {
			entries[pipe] = old_crtc_state->wm.skl.ddb;
			update_pipes |= BIT(pipe);
		} else {
			modeset_pipes |= BIT(pipe);
		}
	}

	/*
	 * Whenever the number of active pipes changes, we need to make sure we
	 * update the pipes in the right order so that their ddb allocations
	 * never overlap with each other between CRTC updates. Otherwise we'll
	 * cause pipe underruns and other bad stuff.
	 *
	 * So first lets enable all pipes that do not need a fullmodeset as
	 * those don't have any external dependency.
	 */
	while (update_pipes) {
		for_each_oldnew_intel_crtc_in_state(state, crtc, old_crtc_state,
						    new_crtc_state, i) {
			enum pipe pipe = crtc->pipe;

			if ((update_pipes & BIT(pipe)) == 0)
				continue;

			if (skl_ddb_allocation_overlaps(&new_crtc_state->wm.skl.ddb,
							entries, I915_MAX_PIPES, pipe))
				continue;

			entries[pipe] = new_crtc_state->wm.skl.ddb;
			update_pipes &= ~BIT(pipe);

			intel_update_crtc(state, crtc);

			/*
			 * If this is an already active pipe, it's DDB changed,
			 * and this isn't the last pipe that needs updating
			 * then we need to wait for a vblank to pass for the
			 * new ddb allocation to take effect.
			 */
			if (!skl_ddb_entry_equal(&new_crtc_state->wm.skl.ddb,
						 &old_crtc_state->wm.skl.ddb) &&
			    (update_pipes | modeset_pipes))
				intel_crtc_wait_for_next_vblank(crtc);
		}
	}

	update_pipes = modeset_pipes;

	/*
	 * Enable all pipes that needs a modeset and do not depends on other
	 * pipes
	 */
	for_each_new_intel_crtc_in_state(state, crtc, new_crtc_state, i) {
		enum pipe pipe = crtc->pipe;

		if ((modeset_pipes & BIT(pipe)) == 0)
			continue;

		if (intel_dp_mst_is_slave_trans(new_crtc_state) ||
		    is_trans_port_sync_master(new_crtc_state) ||
		    intel_crtc_is_bigjoiner_master(new_crtc_state))
			continue;

		modeset_pipes &= ~BIT(pipe);

		intel_enable_crtc(state, crtc);
	}

	/*
	 * Then we enable all remaining pipes that depend on other
	 * pipes: MST slaves and port sync masters, big joiner master
	 */
	for_each_new_intel_crtc_in_state(state, crtc, new_crtc_state, i) {
		enum pipe pipe = crtc->pipe;

		if ((modeset_pipes & BIT(pipe)) == 0)
			continue;

		modeset_pipes &= ~BIT(pipe);

		intel_enable_crtc(state, crtc);
	}

	/*
	 * Finally we do the plane updates/etc. for all pipes that got enabled.
	 */
	for_each_new_intel_crtc_in_state(state, crtc, new_crtc_state, i) {
		enum pipe pipe = crtc->pipe;

		if ((update_pipes & BIT(pipe)) == 0)
			continue;

		drm_WARN_ON(&dev_priv->drm, skl_ddb_allocation_overlaps(&new_crtc_state->wm.skl.ddb,
									entries, I915_MAX_PIPES, pipe));

		entries[pipe] = new_crtc_state->wm.skl.ddb;
		update_pipes &= ~BIT(pipe);

		intel_update_crtc(state, crtc);
	}

	drm_WARN_ON(&dev_priv->drm, modeset_pipes);
	drm_WARN_ON(&dev_priv->drm, update_pipes);
}

static void intel_atomic_helper_free_state(struct drm_i915_private *dev_priv)
{
	struct intel_atomic_state *state, *next;
	struct llist_node *freed;

	freed = llist_del_all(&dev_priv->atomic_helper.free_list);
	llist_for_each_entry_safe(state, next, freed, freed)
		drm_atomic_state_put(&state->base);
}

static void intel_atomic_helper_free_state_worker(struct work_struct *work)
{
	struct drm_i915_private *dev_priv =
		container_of(work, typeof(*dev_priv), atomic_helper.free_work);

	intel_atomic_helper_free_state(dev_priv);
}

static void intel_atomic_commit_fence_wait(struct intel_atomic_state *intel_state)
{
	struct wait_queue_entry wait_fence, wait_reset;
	struct drm_i915_private *dev_priv = to_i915(intel_state->base.dev);

	init_wait_entry(&wait_fence, 0);
	init_wait_entry(&wait_reset, 0);
	for (;;) {
		prepare_to_wait(&intel_state->commit_ready.wait,
				&wait_fence, TASK_UNINTERRUPTIBLE);
		prepare_to_wait(bit_waitqueue(&to_gt(dev_priv)->reset.flags,
					      I915_RESET_MODESET),
				&wait_reset, TASK_UNINTERRUPTIBLE);


		if (i915_sw_fence_done(&intel_state->commit_ready) ||
		    test_bit(I915_RESET_MODESET, &to_gt(dev_priv)->reset.flags))
			break;

		schedule();
	}
	finish_wait(&intel_state->commit_ready.wait, &wait_fence);
	finish_wait(bit_waitqueue(&to_gt(dev_priv)->reset.flags,
				  I915_RESET_MODESET),
		    &wait_reset);
}

static void intel_cleanup_dsbs(struct intel_atomic_state *state)
{
	struct intel_crtc_state *old_crtc_state, *new_crtc_state;
	struct intel_crtc *crtc;
	int i;

	for_each_oldnew_intel_crtc_in_state(state, crtc, old_crtc_state,
					    new_crtc_state, i)
		intel_dsb_cleanup(old_crtc_state);
}

static void intel_atomic_cleanup_work(struct work_struct *work)
{
	struct intel_atomic_state *state =
		container_of(work, struct intel_atomic_state, base.commit_work);
	struct drm_i915_private *i915 = to_i915(state->base.dev);

	intel_cleanup_dsbs(state);
	drm_atomic_helper_cleanup_planes(&i915->drm, &state->base);
	drm_atomic_helper_commit_cleanup_done(&state->base);
	drm_atomic_state_put(&state->base);

	intel_atomic_helper_free_state(i915);
}

static void intel_atomic_prepare_plane_clear_colors(struct intel_atomic_state *state)
{
	struct drm_i915_private *i915 = to_i915(state->base.dev);
	struct intel_plane *plane;
	struct intel_plane_state *plane_state;
	int i;

	for_each_new_intel_plane_in_state(state, plane, plane_state, i) {
		struct drm_framebuffer *fb = plane_state->hw.fb;
		int cc_plane;
		int ret;

		if (!fb)
			continue;

		cc_plane = intel_fb_rc_ccs_cc_plane(fb);
		if (cc_plane < 0)
			continue;

		/*
		 * The layout of the fast clear color value expected by HW
		 * (the DRM ABI requiring this value to be located in fb at offset 0 of plane#2):
		 * - 4 x 4 bytes per-channel value
		 *   (in surface type specific float/int format provided by the fb user)
		 * - 8 bytes native color value used by the display
		 *   (converted/written by GPU during a fast clear operation using the
		 *    above per-channel values)
		 *
		 * The commit's FB prepare hook already ensured that FB obj is pinned and the
		 * caller made sure that the object is synced wrt. the related color clear value
		 * GPU write on it.
		 */
		ret = i915_gem_object_read_from_page(intel_fb_obj(fb),
						     fb->offsets[cc_plane] + 16,
						     &plane_state->ccval,
						     sizeof(plane_state->ccval));
		/* The above could only fail if the FB obj has an unexpected backing store type. */
		drm_WARN_ON(&i915->drm, ret);
	}
}

static void intel_atomic_commit_tail(struct intel_atomic_state *state)
{
	struct drm_device *dev = state->base.dev;
	struct drm_i915_private *dev_priv = to_i915(dev);
	struct intel_crtc_state *new_crtc_state, *old_crtc_state;
	struct intel_crtc *crtc;
	u64 put_domains[I915_MAX_PIPES] = {};
	intel_wakeref_t wakeref = 0;
	int i;

	intel_atomic_commit_fence_wait(state);

	drm_atomic_helper_wait_for_dependencies(&state->base);

	if (state->modeset)
		wakeref = intel_display_power_get(dev_priv, POWER_DOMAIN_MODESET);

	intel_atomic_prepare_plane_clear_colors(state);

	for_each_oldnew_intel_crtc_in_state(state, crtc, old_crtc_state,
					    new_crtc_state, i) {
		if (intel_crtc_needs_modeset(new_crtc_state) ||
		    new_crtc_state->update_pipe) {

			put_domains[crtc->pipe] =
				modeset_get_crtc_power_domains(new_crtc_state);
		}
	}

	intel_commit_modeset_disables(state);

	/* FIXME: Eventually get rid of our crtc->config pointer */
	for_each_new_intel_crtc_in_state(state, crtc, new_crtc_state, i)
		crtc->config = new_crtc_state;

	if (state->modeset) {
		drm_atomic_helper_update_legacy_modeset_state(dev, &state->base);

		intel_set_cdclk_pre_plane_update(state);

		intel_modeset_verify_disabled(dev_priv, state);
	}

	intel_sagv_pre_plane_update(state);

	/* Complete the events for pipes that have now been disabled */
	for_each_new_intel_crtc_in_state(state, crtc, new_crtc_state, i) {
		bool modeset = intel_crtc_needs_modeset(new_crtc_state);

		/* Complete events for now disable pipes here. */
		if (modeset && !new_crtc_state->hw.active && new_crtc_state->uapi.event) {
			spin_lock_irq(&dev->event_lock);
			drm_crtc_send_vblank_event(&crtc->base,
						   new_crtc_state->uapi.event);
			spin_unlock_irq(&dev->event_lock);

			new_crtc_state->uapi.event = NULL;
		}
	}

	intel_encoders_update_prepare(state);

	intel_dbuf_pre_plane_update(state);

	for_each_new_intel_crtc_in_state(state, crtc, new_crtc_state, i) {
		if (new_crtc_state->do_async_flip)
			intel_crtc_enable_flip_done(state, crtc);
	}

	/* Now enable the clocks, plane, pipe, and connectors that we set up. */
	dev_priv->display->commit_modeset_enables(state);

	intel_encoders_update_complete(state);

	if (state->modeset)
		intel_set_cdclk_post_plane_update(state);

	intel_wait_for_vblank_workers(state);

	/* FIXME: We should call drm_atomic_helper_commit_hw_done() here
	 * already, but still need the state for the delayed optimization. To
	 * fix this:
	 * - wrap the optimization/post_plane_update stuff into a per-crtc work.
	 * - schedule that vblank worker _before_ calling hw_done
	 * - at the start of commit_tail, cancel it _synchrously
	 * - switch over to the vblank wait helper in the core after that since
	 *   we don't need out special handling any more.
	 */
	drm_atomic_helper_wait_for_flip_done(dev, &state->base);

	for_each_new_intel_crtc_in_state(state, crtc, new_crtc_state, i) {
		if (new_crtc_state->do_async_flip)
			intel_crtc_disable_flip_done(state, crtc);
	}

	/*
	 * Now that the vblank has passed, we can go ahead and program the
	 * optimal watermarks on platforms that need two-step watermark
	 * programming.
	 *
	 * TODO: Move this (and other cleanup) to an async worker eventually.
	 */
	for_each_oldnew_intel_crtc_in_state(state, crtc, old_crtc_state,
					    new_crtc_state, i) {
		/*
		 * Gen2 reports pipe underruns whenever all planes are disabled.
		 * So re-enable underrun reporting after some planes get enabled.
		 *
		 * We do this before .optimize_watermarks() so that we have a
		 * chance of catching underruns with the intermediate watermarks
		 * vs. the new plane configuration.
		 */
		if (DISPLAY_VER(dev_priv) == 2 && planes_enabling(old_crtc_state, new_crtc_state))
			intel_set_cpu_fifo_underrun_reporting(dev_priv, crtc->pipe, true);

		intel_optimize_watermarks(state, crtc);
	}

	intel_dbuf_post_plane_update(state);
	intel_psr_post_plane_update(state);

	for_each_oldnew_intel_crtc_in_state(state, crtc, old_crtc_state, new_crtc_state, i) {
		intel_post_plane_update(state, crtc);

		modeset_put_crtc_power_domains(crtc, put_domains[crtc->pipe]);

		intel_modeset_verify_crtc(crtc, state, old_crtc_state, new_crtc_state);

		/*
		 * DSB cleanup is done in cleanup_work aligning with framebuffer
		 * cleanup. So copy and reset the dsb structure to sync with
		 * commit_done and later do dsb cleanup in cleanup_work.
		 */
		old_crtc_state->dsb = fetch_and_zero(&new_crtc_state->dsb);
	}

	/* Underruns don't always raise interrupts, so check manually */
	intel_check_cpu_fifo_underruns(dev_priv);
	intel_check_pch_fifo_underruns(dev_priv);

	if (state->modeset)
		intel_verify_planes(state);

	intel_sagv_post_plane_update(state);

	drm_atomic_helper_commit_hw_done(&state->base);

	if (state->modeset) {
		/* As one of the primary mmio accessors, KMS has a high
		 * likelihood of triggering bugs in unclaimed access. After we
		 * finish modesetting, see if an error has been flagged, and if
		 * so enable debugging for the next modeset - and hope we catch
		 * the culprit.
		 */
		intel_uncore_arm_unclaimed_mmio_detection(&dev_priv->uncore);
		intel_display_power_put(dev_priv, POWER_DOMAIN_MODESET, wakeref);
	}
	intel_runtime_pm_put(&dev_priv->runtime_pm, state->wakeref);

	/*
	 * Defer the cleanup of the old state to a separate worker to not
	 * impede the current task (userspace for blocking modesets) that
	 * are executed inline. For out-of-line asynchronous modesets/flips,
	 * deferring to a new worker seems overkill, but we would place a
	 * schedule point (cond_resched()) here anyway to keep latencies
	 * down.
	 */
	INIT_WORK(&state->base.commit_work, intel_atomic_cleanup_work);
	queue_work(system_highpri_wq, &state->base.commit_work);
}

static void intel_atomic_commit_work(struct work_struct *work)
{
	struct intel_atomic_state *state =
		container_of(work, struct intel_atomic_state, base.commit_work);

	intel_atomic_commit_tail(state);
}

static int
intel_atomic_commit_ready(struct i915_sw_fence *fence,
			  enum i915_sw_fence_notify notify)
{
	struct intel_atomic_state *state =
		container_of(fence, struct intel_atomic_state, commit_ready);

	switch (notify) {
	case FENCE_COMPLETE:
		/* we do blocking waits in the worker, nothing to do here */
		break;
	case FENCE_FREE:
		{
			struct intel_atomic_helper *helper =
				&to_i915(state->base.dev)->atomic_helper;

			if (llist_add(&state->freed, &helper->free_list))
				schedule_work(&helper->free_work);
			break;
		}
	}

	return NOTIFY_DONE;
}

static void intel_atomic_track_fbs(struct intel_atomic_state *state)
{
	struct intel_plane_state *old_plane_state, *new_plane_state;
	struct intel_plane *plane;
	int i;

	for_each_oldnew_intel_plane_in_state(state, plane, old_plane_state,
					     new_plane_state, i)
		intel_frontbuffer_track(to_intel_frontbuffer(old_plane_state->hw.fb),
					to_intel_frontbuffer(new_plane_state->hw.fb),
					plane->frontbuffer_bit);
}

static int intel_atomic_commit(struct drm_device *dev,
			       struct drm_atomic_state *_state,
			       bool nonblock)
{
	struct intel_atomic_state *state = to_intel_atomic_state(_state);
	struct drm_i915_private *dev_priv = to_i915(dev);
	int ret = 0;

	state->wakeref = intel_runtime_pm_get(&dev_priv->runtime_pm);

	drm_atomic_state_get(&state->base);
	i915_sw_fence_init(&state->commit_ready,
			   intel_atomic_commit_ready);

	/*
	 * The intel_legacy_cursor_update() fast path takes care
	 * of avoiding the vblank waits for simple cursor
	 * movement and flips. For cursor on/off and size changes,
	 * we want to perform the vblank waits so that watermark
	 * updates happen during the correct frames. Gen9+ have
	 * double buffered watermarks and so shouldn't need this.
	 *
	 * Unset state->legacy_cursor_update before the call to
	 * drm_atomic_helper_setup_commit() because otherwise
	 * drm_atomic_helper_wait_for_flip_done() is a noop and
	 * we get FIFO underruns because we didn't wait
	 * for vblank.
	 *
	 * FIXME doing watermarks and fb cleanup from a vblank worker
	 * (assuming we had any) would solve these problems.
	 */
	if (DISPLAY_VER(dev_priv) < 9 && state->base.legacy_cursor_update) {
		struct intel_crtc_state *new_crtc_state;
		struct intel_crtc *crtc;
		int i;

		for_each_new_intel_crtc_in_state(state, crtc, new_crtc_state, i)
			if (new_crtc_state->wm.need_postvbl_update ||
			    new_crtc_state->update_wm_post)
				state->base.legacy_cursor_update = false;
	}

	ret = intel_atomic_prepare_commit(state);
	if (ret) {
		drm_dbg_atomic(&dev_priv->drm,
			       "Preparing state failed with %i\n", ret);
		i915_sw_fence_commit(&state->commit_ready);
		intel_runtime_pm_put(&dev_priv->runtime_pm, state->wakeref);
		return ret;
	}

	ret = drm_atomic_helper_setup_commit(&state->base, nonblock);
	if (!ret)
		ret = drm_atomic_helper_swap_state(&state->base, true);
	if (!ret)
		intel_atomic_swap_global_state(state);

	if (ret) {
		struct intel_crtc_state *new_crtc_state;
		struct intel_crtc *crtc;
		int i;

		i915_sw_fence_commit(&state->commit_ready);

		for_each_new_intel_crtc_in_state(state, crtc, new_crtc_state, i)
			intel_dsb_cleanup(new_crtc_state);

		drm_atomic_helper_cleanup_planes(dev, &state->base);
		intel_runtime_pm_put(&dev_priv->runtime_pm, state->wakeref);
		return ret;
	}
	intel_shared_dpll_swap_state(state);
	intel_atomic_track_fbs(state);

	drm_atomic_state_get(&state->base);
	INIT_WORK(&state->base.commit_work, intel_atomic_commit_work);

	i915_sw_fence_commit(&state->commit_ready);
	if (nonblock && state->modeset) {
		queue_work(dev_priv->modeset_wq, &state->base.commit_work);
	} else if (nonblock) {
		queue_work(dev_priv->flip_wq, &state->base.commit_work);
	} else {
		if (state->modeset)
			flush_workqueue(dev_priv->modeset_wq);
		intel_atomic_commit_tail(state);
	}

	return 0;
}

/**
 * intel_plane_destroy - destroy a plane
 * @plane: plane to destroy
 *
 * Common destruction function for all types of planes (primary, cursor,
 * sprite).
 */
void intel_plane_destroy(struct drm_plane *plane)
{
	drm_plane_cleanup(plane);
	kfree(to_intel_plane(plane));
}

static void intel_plane_possible_crtcs_init(struct drm_i915_private *dev_priv)
{
	struct intel_plane *plane;

	for_each_intel_plane(&dev_priv->drm, plane) {
		struct intel_crtc *crtc = intel_crtc_for_pipe(dev_priv,
							      plane->pipe);

		plane->base.possible_crtcs = drm_crtc_mask(&crtc->base);
	}
}


int intel_get_pipe_from_crtc_id_ioctl(struct drm_device *dev, void *data,
				      struct drm_file *file)
{
	struct drm_i915_get_pipe_from_crtc_id *pipe_from_crtc_id = data;
	struct drm_crtc *drmmode_crtc;
	struct intel_crtc *crtc;

	drmmode_crtc = drm_crtc_find(dev, file, pipe_from_crtc_id->crtc_id);
	if (!drmmode_crtc)
		return -ENOENT;

	crtc = to_intel_crtc(drmmode_crtc);
	pipe_from_crtc_id->pipe = crtc->pipe;

	return 0;
}

static u32 intel_encoder_possible_clones(struct intel_encoder *encoder)
{
	struct drm_device *dev = encoder->base.dev;
	struct intel_encoder *source_encoder;
	u32 possible_clones = 0;

	for_each_intel_encoder(dev, source_encoder) {
		if (encoders_cloneable(encoder, source_encoder))
			possible_clones |= drm_encoder_mask(&source_encoder->base);
	}

	return possible_clones;
}

static u32 intel_encoder_possible_crtcs(struct intel_encoder *encoder)
{
	struct drm_device *dev = encoder->base.dev;
	struct intel_crtc *crtc;
	u32 possible_crtcs = 0;

	for_each_intel_crtc_in_pipe_mask(dev, crtc, encoder->pipe_mask)
		possible_crtcs |= drm_crtc_mask(&crtc->base);

	return possible_crtcs;
}

static bool ilk_has_edp_a(struct drm_i915_private *dev_priv)
{
	if (!IS_MOBILE(dev_priv))
		return false;

	if ((intel_de_read(dev_priv, DP_A) & DP_DETECTED) == 0)
		return false;

	if (IS_IRONLAKE(dev_priv) && (intel_de_read(dev_priv, FUSE_STRAP) & ILK_eDP_A_DISABLE))
		return false;

	return true;
}

static bool intel_ddi_crt_present(struct drm_i915_private *dev_priv)
{
	if (DISPLAY_VER(dev_priv) >= 9)
		return false;

	if (IS_HSW_ULT(dev_priv) || IS_BDW_ULT(dev_priv))
		return false;

	if (HAS_PCH_LPT_H(dev_priv) &&
	    intel_de_read(dev_priv, SFUSE_STRAP) & SFUSE_STRAP_CRT_DISABLED)
		return false;

	/* DDI E can't be used if DDI A requires 4 lanes */
	if (intel_de_read(dev_priv, DDI_BUF_CTL(PORT_A)) & DDI_A_4_LANES)
		return false;

	if (!dev_priv->vbt.int_crt_support)
		return false;

	return true;
}

static void intel_setup_outputs(struct drm_i915_private *dev_priv)
{
	struct intel_encoder *encoder;
	bool dpd_is_edp = false;

	intel_pps_unlock_regs_wa(dev_priv);

	if (!HAS_DISPLAY(dev_priv))
		return;

	if (IS_DG2(dev_priv)) {
		intel_ddi_init(dev_priv, PORT_A);
		intel_ddi_init(dev_priv, PORT_B);
		intel_ddi_init(dev_priv, PORT_C);
		intel_ddi_init(dev_priv, PORT_D_XELPD);
		intel_ddi_init(dev_priv, PORT_TC1);
	} else if (IS_ALDERLAKE_P(dev_priv)) {
		intel_ddi_init(dev_priv, PORT_A);
		intel_ddi_init(dev_priv, PORT_B);
		intel_ddi_init(dev_priv, PORT_TC1);
		intel_ddi_init(dev_priv, PORT_TC2);
		intel_ddi_init(dev_priv, PORT_TC3);
		intel_ddi_init(dev_priv, PORT_TC4);
		icl_dsi_init(dev_priv);
	} else if (IS_ALDERLAKE_S(dev_priv)) {
		intel_ddi_init(dev_priv, PORT_A);
		intel_ddi_init(dev_priv, PORT_TC1);
		intel_ddi_init(dev_priv, PORT_TC2);
		intel_ddi_init(dev_priv, PORT_TC3);
		intel_ddi_init(dev_priv, PORT_TC4);
	} else if (IS_DG1(dev_priv) || IS_ROCKETLAKE(dev_priv)) {
		intel_ddi_init(dev_priv, PORT_A);
		intel_ddi_init(dev_priv, PORT_B);
		intel_ddi_init(dev_priv, PORT_TC1);
		intel_ddi_init(dev_priv, PORT_TC2);
	} else if (DISPLAY_VER(dev_priv) >= 12) {
		intel_ddi_init(dev_priv, PORT_A);
		intel_ddi_init(dev_priv, PORT_B);
		intel_ddi_init(dev_priv, PORT_TC1);
		intel_ddi_init(dev_priv, PORT_TC2);
		intel_ddi_init(dev_priv, PORT_TC3);
		intel_ddi_init(dev_priv, PORT_TC4);
		intel_ddi_init(dev_priv, PORT_TC5);
		intel_ddi_init(dev_priv, PORT_TC6);
		icl_dsi_init(dev_priv);
	} else if (IS_JSL_EHL(dev_priv)) {
		intel_ddi_init(dev_priv, PORT_A);
		intel_ddi_init(dev_priv, PORT_B);
		intel_ddi_init(dev_priv, PORT_C);
		intel_ddi_init(dev_priv, PORT_D);
		icl_dsi_init(dev_priv);
	} else if (DISPLAY_VER(dev_priv) == 11) {
		intel_ddi_init(dev_priv, PORT_A);
		intel_ddi_init(dev_priv, PORT_B);
		intel_ddi_init(dev_priv, PORT_C);
		intel_ddi_init(dev_priv, PORT_D);
		intel_ddi_init(dev_priv, PORT_E);
		intel_ddi_init(dev_priv, PORT_F);
		icl_dsi_init(dev_priv);
	} else if (IS_GEMINILAKE(dev_priv) || IS_BROXTON(dev_priv)) {
		intel_ddi_init(dev_priv, PORT_A);
		intel_ddi_init(dev_priv, PORT_B);
		intel_ddi_init(dev_priv, PORT_C);
		vlv_dsi_init(dev_priv);
	} else if (DISPLAY_VER(dev_priv) >= 9) {
		intel_ddi_init(dev_priv, PORT_A);
		intel_ddi_init(dev_priv, PORT_B);
		intel_ddi_init(dev_priv, PORT_C);
		intel_ddi_init(dev_priv, PORT_D);
		intel_ddi_init(dev_priv, PORT_E);
	} else if (HAS_DDI(dev_priv)) {
		u32 found;

		if (intel_ddi_crt_present(dev_priv))
			intel_crt_init(dev_priv);

		/* Haswell uses DDI functions to detect digital outputs. */
		found = intel_de_read(dev_priv, DDI_BUF_CTL(PORT_A)) & DDI_INIT_DISPLAY_DETECTED;
		if (found)
			intel_ddi_init(dev_priv, PORT_A);

		found = intel_de_read(dev_priv, SFUSE_STRAP);
		if (found & SFUSE_STRAP_DDIB_DETECTED)
			intel_ddi_init(dev_priv, PORT_B);
		if (found & SFUSE_STRAP_DDIC_DETECTED)
			intel_ddi_init(dev_priv, PORT_C);
		if (found & SFUSE_STRAP_DDID_DETECTED)
			intel_ddi_init(dev_priv, PORT_D);
		if (found & SFUSE_STRAP_DDIF_DETECTED)
			intel_ddi_init(dev_priv, PORT_F);
	} else if (HAS_PCH_SPLIT(dev_priv)) {
		int found;

		/*
		 * intel_edp_init_connector() depends on this completing first,
		 * to prevent the registration of both eDP and LVDS and the
		 * incorrect sharing of the PPS.
		 */
		intel_lvds_init(dev_priv);
		intel_crt_init(dev_priv);

		dpd_is_edp = intel_dp_is_port_edp(dev_priv, PORT_D);

		if (ilk_has_edp_a(dev_priv))
			g4x_dp_init(dev_priv, DP_A, PORT_A);

		if (intel_de_read(dev_priv, PCH_HDMIB) & SDVO_DETECTED) {
			/* PCH SDVOB multiplex with HDMIB */
			found = intel_sdvo_init(dev_priv, PCH_SDVOB, PORT_B);
			if (!found)
				g4x_hdmi_init(dev_priv, PCH_HDMIB, PORT_B);
			if (!found && (intel_de_read(dev_priv, PCH_DP_B) & DP_DETECTED))
				g4x_dp_init(dev_priv, PCH_DP_B, PORT_B);
		}

		if (intel_de_read(dev_priv, PCH_HDMIC) & SDVO_DETECTED)
			g4x_hdmi_init(dev_priv, PCH_HDMIC, PORT_C);

		if (!dpd_is_edp && intel_de_read(dev_priv, PCH_HDMID) & SDVO_DETECTED)
			g4x_hdmi_init(dev_priv, PCH_HDMID, PORT_D);

		if (intel_de_read(dev_priv, PCH_DP_C) & DP_DETECTED)
			g4x_dp_init(dev_priv, PCH_DP_C, PORT_C);

		if (intel_de_read(dev_priv, PCH_DP_D) & DP_DETECTED)
			g4x_dp_init(dev_priv, PCH_DP_D, PORT_D);
	} else if (IS_VALLEYVIEW(dev_priv) || IS_CHERRYVIEW(dev_priv)) {
		bool has_edp, has_port;

		if (IS_VALLEYVIEW(dev_priv) && dev_priv->vbt.int_crt_support)
			intel_crt_init(dev_priv);

		/*
		 * The DP_DETECTED bit is the latched state of the DDC
		 * SDA pin at boot. However since eDP doesn't require DDC
		 * (no way to plug in a DP->HDMI dongle) the DDC pins for
		 * eDP ports may have been muxed to an alternate function.
		 * Thus we can't rely on the DP_DETECTED bit alone to detect
		 * eDP ports. Consult the VBT as well as DP_DETECTED to
		 * detect eDP ports.
		 *
		 * Sadly the straps seem to be missing sometimes even for HDMI
		 * ports (eg. on Voyo V3 - CHT x7-Z8700), so check both strap
		 * and VBT for the presence of the port. Additionally we can't
		 * trust the port type the VBT declares as we've seen at least
		 * HDMI ports that the VBT claim are DP or eDP.
		 */
		has_edp = intel_dp_is_port_edp(dev_priv, PORT_B);
		has_port = intel_bios_is_port_present(dev_priv, PORT_B);
		if (intel_de_read(dev_priv, VLV_DP_B) & DP_DETECTED || has_port)
			has_edp &= g4x_dp_init(dev_priv, VLV_DP_B, PORT_B);
		if ((intel_de_read(dev_priv, VLV_HDMIB) & SDVO_DETECTED || has_port) && !has_edp)
			g4x_hdmi_init(dev_priv, VLV_HDMIB, PORT_B);

		has_edp = intel_dp_is_port_edp(dev_priv, PORT_C);
		has_port = intel_bios_is_port_present(dev_priv, PORT_C);
		if (intel_de_read(dev_priv, VLV_DP_C) & DP_DETECTED || has_port)
			has_edp &= g4x_dp_init(dev_priv, VLV_DP_C, PORT_C);
		if ((intel_de_read(dev_priv, VLV_HDMIC) & SDVO_DETECTED || has_port) && !has_edp)
			g4x_hdmi_init(dev_priv, VLV_HDMIC, PORT_C);

		if (IS_CHERRYVIEW(dev_priv)) {
			/*
			 * eDP not supported on port D,
			 * so no need to worry about it
			 */
			has_port = intel_bios_is_port_present(dev_priv, PORT_D);
			if (intel_de_read(dev_priv, CHV_DP_D) & DP_DETECTED || has_port)
				g4x_dp_init(dev_priv, CHV_DP_D, PORT_D);
			if (intel_de_read(dev_priv, CHV_HDMID) & SDVO_DETECTED || has_port)
				g4x_hdmi_init(dev_priv, CHV_HDMID, PORT_D);
		}

		vlv_dsi_init(dev_priv);
	} else if (IS_PINEVIEW(dev_priv)) {
		intel_lvds_init(dev_priv);
		intel_crt_init(dev_priv);
	} else if (IS_DISPLAY_VER(dev_priv, 3, 4)) {
		bool found = false;

		if (IS_MOBILE(dev_priv))
			intel_lvds_init(dev_priv);

		intel_crt_init(dev_priv);

		if (intel_de_read(dev_priv, GEN3_SDVOB) & SDVO_DETECTED) {
			drm_dbg_kms(&dev_priv->drm, "probing SDVOB\n");
			found = intel_sdvo_init(dev_priv, GEN3_SDVOB, PORT_B);
			if (!found && IS_G4X(dev_priv)) {
				drm_dbg_kms(&dev_priv->drm,
					    "probing HDMI on SDVOB\n");
				g4x_hdmi_init(dev_priv, GEN4_HDMIB, PORT_B);
			}

			if (!found && IS_G4X(dev_priv))
				g4x_dp_init(dev_priv, DP_B, PORT_B);
		}

		/* Before G4X SDVOC doesn't have its own detect register */

		if (intel_de_read(dev_priv, GEN3_SDVOB) & SDVO_DETECTED) {
			drm_dbg_kms(&dev_priv->drm, "probing SDVOC\n");
			found = intel_sdvo_init(dev_priv, GEN3_SDVOC, PORT_C);
		}

		if (!found && (intel_de_read(dev_priv, GEN3_SDVOC) & SDVO_DETECTED)) {

			if (IS_G4X(dev_priv)) {
				drm_dbg_kms(&dev_priv->drm,
					    "probing HDMI on SDVOC\n");
				g4x_hdmi_init(dev_priv, GEN4_HDMIC, PORT_C);
			}
			if (IS_G4X(dev_priv))
				g4x_dp_init(dev_priv, DP_C, PORT_C);
		}

		if (IS_G4X(dev_priv) && (intel_de_read(dev_priv, DP_D) & DP_DETECTED))
			g4x_dp_init(dev_priv, DP_D, PORT_D);

		if (SUPPORTS_TV(dev_priv))
			intel_tv_init(dev_priv);
	} else if (DISPLAY_VER(dev_priv) == 2) {
		if (IS_I85X(dev_priv))
			intel_lvds_init(dev_priv);

		intel_crt_init(dev_priv);
		intel_dvo_init(dev_priv);
	}

	for_each_intel_encoder(&dev_priv->drm, encoder) {
		encoder->base.possible_crtcs =
			intel_encoder_possible_crtcs(encoder);
		encoder->base.possible_clones =
			intel_encoder_possible_clones(encoder);
	}

	intel_init_pch_refclk(dev_priv);

	drm_helper_move_panel_connectors_to_head(&dev_priv->drm);
}

static enum drm_mode_status
intel_mode_valid(struct drm_device *dev,
		 const struct drm_display_mode *mode)
{
	struct drm_i915_private *dev_priv = to_i915(dev);
	int hdisplay_max, htotal_max;
	int vdisplay_max, vtotal_max;

	/*
	 * Can't reject DBLSCAN here because Xorg ddxen can add piles
	 * of DBLSCAN modes to the output's mode list when they detect
	 * the scaling mode property on the connector. And they don't
	 * ask the kernel to validate those modes in any way until
	 * modeset time at which point the client gets a protocol error.
	 * So in order to not upset those clients we silently ignore the
	 * DBLSCAN flag on such connectors. For other connectors we will
	 * reject modes with the DBLSCAN flag in encoder->compute_config().
	 * And we always reject DBLSCAN modes in connector->mode_valid()
	 * as we never want such modes on the connector's mode list.
	 */

	if (mode->vscan > 1)
		return MODE_NO_VSCAN;

	if (mode->flags & DRM_MODE_FLAG_HSKEW)
		return MODE_H_ILLEGAL;

	if (mode->flags & (DRM_MODE_FLAG_CSYNC |
			   DRM_MODE_FLAG_NCSYNC |
			   DRM_MODE_FLAG_PCSYNC))
		return MODE_HSYNC;

	if (mode->flags & (DRM_MODE_FLAG_BCAST |
			   DRM_MODE_FLAG_PIXMUX |
			   DRM_MODE_FLAG_CLKDIV2))
		return MODE_BAD;

	/* Transcoder timing limits */
	if (DISPLAY_VER(dev_priv) >= 11) {
		hdisplay_max = 16384;
		vdisplay_max = 8192;
		htotal_max = 16384;
		vtotal_max = 8192;
	} else if (DISPLAY_VER(dev_priv) >= 9 ||
		   IS_BROADWELL(dev_priv) || IS_HASWELL(dev_priv)) {
		hdisplay_max = 8192; /* FDI max 4096 handled elsewhere */
		vdisplay_max = 4096;
		htotal_max = 8192;
		vtotal_max = 8192;
	} else if (DISPLAY_VER(dev_priv) >= 3) {
		hdisplay_max = 4096;
		vdisplay_max = 4096;
		htotal_max = 8192;
		vtotal_max = 8192;
	} else {
		hdisplay_max = 2048;
		vdisplay_max = 2048;
		htotal_max = 4096;
		vtotal_max = 4096;
	}

	if (mode->hdisplay > hdisplay_max ||
	    mode->hsync_start > htotal_max ||
	    mode->hsync_end > htotal_max ||
	    mode->htotal > htotal_max)
		return MODE_H_ILLEGAL;

	if (mode->vdisplay > vdisplay_max ||
	    mode->vsync_start > vtotal_max ||
	    mode->vsync_end > vtotal_max ||
	    mode->vtotal > vtotal_max)
		return MODE_V_ILLEGAL;

	if (DISPLAY_VER(dev_priv) >= 5) {
		if (mode->hdisplay < 64 ||
		    mode->htotal - mode->hdisplay < 32)
			return MODE_H_ILLEGAL;

		if (mode->vtotal - mode->vdisplay < 5)
			return MODE_V_ILLEGAL;
	} else {
		if (mode->htotal - mode->hdisplay < 32)
			return MODE_H_ILLEGAL;

		if (mode->vtotal - mode->vdisplay < 3)
			return MODE_V_ILLEGAL;
	}

	/*
	 * Cantiga+ cannot handle modes with a hsync front porch of 0.
	 * WaPruneModeWithIncorrectHsyncOffset:ctg,elk,ilk,snb,ivb,vlv,hsw.
	 */
	if ((DISPLAY_VER(dev_priv) > 4 || IS_G4X(dev_priv)) &&
	    mode->hsync_start == mode->hdisplay)
		return MODE_H_ILLEGAL;

	return MODE_OK;
}

enum drm_mode_status
intel_mode_valid_max_plane_size(struct drm_i915_private *dev_priv,
				const struct drm_display_mode *mode,
				bool bigjoiner)
{
	int plane_width_max, plane_height_max;

	/*
	 * intel_mode_valid() should be
	 * sufficient on older platforms.
	 */
	if (DISPLAY_VER(dev_priv) < 9)
		return MODE_OK;

	/*
	 * Most people will probably want a fullscreen
	 * plane so let's not advertize modes that are
	 * too big for that.
	 */
	if (DISPLAY_VER(dev_priv) >= 11) {
		plane_width_max = 5120 << bigjoiner;
		plane_height_max = 4320;
	} else {
		plane_width_max = 5120;
		plane_height_max = 4096;
	}

	if (mode->hdisplay > plane_width_max)
		return MODE_H_ILLEGAL;

	if (mode->vdisplay > plane_height_max)
		return MODE_V_ILLEGAL;

	return MODE_OK;
}

static const struct drm_mode_config_funcs intel_mode_funcs = {
	.fb_create = intel_user_framebuffer_create,
	.get_format_info = intel_fb_get_format_info,
	.output_poll_changed = intel_fbdev_output_poll_changed,
	.mode_valid = intel_mode_valid,
	.atomic_check = intel_atomic_check,
	.atomic_commit = intel_atomic_commit,
	.atomic_state_alloc = intel_atomic_state_alloc,
	.atomic_state_clear = intel_atomic_state_clear,
	.atomic_state_free = intel_atomic_state_free,
};

static const struct drm_i915_display_funcs skl_display_funcs = {
	.get_pipe_config = hsw_get_pipe_config,
	.crtc_enable = hsw_crtc_enable,
	.crtc_disable = hsw_crtc_disable,
	.commit_modeset_enables = skl_commit_modeset_enables,
	.get_initial_plane_config = skl_get_initial_plane_config,
};

static const struct drm_i915_display_funcs ddi_display_funcs = {
	.get_pipe_config = hsw_get_pipe_config,
	.crtc_enable = hsw_crtc_enable,
	.crtc_disable = hsw_crtc_disable,
	.commit_modeset_enables = intel_commit_modeset_enables,
	.get_initial_plane_config = i9xx_get_initial_plane_config,
};

static const struct drm_i915_display_funcs pch_split_display_funcs = {
	.get_pipe_config = ilk_get_pipe_config,
	.crtc_enable = ilk_crtc_enable,
	.crtc_disable = ilk_crtc_disable,
	.commit_modeset_enables = intel_commit_modeset_enables,
	.get_initial_plane_config = i9xx_get_initial_plane_config,
};

static const struct drm_i915_display_funcs vlv_display_funcs = {
	.get_pipe_config = i9xx_get_pipe_config,
	.crtc_enable = valleyview_crtc_enable,
	.crtc_disable = i9xx_crtc_disable,
	.commit_modeset_enables = intel_commit_modeset_enables,
	.get_initial_plane_config = i9xx_get_initial_plane_config,
};

static const struct drm_i915_display_funcs i9xx_display_funcs = {
	.get_pipe_config = i9xx_get_pipe_config,
	.crtc_enable = i9xx_crtc_enable,
	.crtc_disable = i9xx_crtc_disable,
	.commit_modeset_enables = intel_commit_modeset_enables,
	.get_initial_plane_config = i9xx_get_initial_plane_config,
};

/**
 * intel_init_display_hooks - initialize the display modesetting hooks
 * @dev_priv: device private
 */
void intel_init_display_hooks(struct drm_i915_private *dev_priv)
{
	if (!HAS_DISPLAY(dev_priv))
		return;

	intel_init_cdclk_hooks(dev_priv);
	intel_audio_hooks_init(dev_priv);

	intel_dpll_init_clock_hook(dev_priv);

	if (DISPLAY_VER(dev_priv) >= 9) {
		dev_priv->display = &skl_display_funcs;
	} else if (HAS_DDI(dev_priv)) {
		dev_priv->display = &ddi_display_funcs;
	} else if (HAS_PCH_SPLIT(dev_priv)) {
		dev_priv->display = &pch_split_display_funcs;
	} else if (IS_CHERRYVIEW(dev_priv) ||
		   IS_VALLEYVIEW(dev_priv)) {
		dev_priv->display = &vlv_display_funcs;
	} else {
		dev_priv->display = &i9xx_display_funcs;
	}

	intel_fdi_init_hook(dev_priv);
}

void intel_modeset_init_hw(struct drm_i915_private *i915)
{
	struct intel_cdclk_state *cdclk_state;

	if (!HAS_DISPLAY(i915))
		return;

	cdclk_state = to_intel_cdclk_state(i915->cdclk.obj.state);

	intel_update_cdclk(i915);
	intel_cdclk_dump_config(i915, &i915->cdclk.hw, "Current CDCLK");
	cdclk_state->logical = cdclk_state->actual = i915->cdclk.hw;
}

static int sanitize_watermarks_add_affected(struct drm_atomic_state *state)
{
	struct drm_plane *plane;
	struct intel_crtc *crtc;

	for_each_intel_crtc(state->dev, crtc) {
		struct intel_crtc_state *crtc_state;

		crtc_state = intel_atomic_get_crtc_state(state, crtc);
		if (IS_ERR(crtc_state))
			return PTR_ERR(crtc_state);

		if (crtc_state->hw.active) {
			/*
			 * Preserve the inherited flag to avoid
			 * taking the full modeset path.
			 */
			crtc_state->inherited = true;
		}
	}

	drm_for_each_plane(plane, state->dev) {
		struct drm_plane_state *plane_state;

		plane_state = drm_atomic_get_plane_state(state, plane);
		if (IS_ERR(plane_state))
			return PTR_ERR(plane_state);
	}

	return 0;
}

/*
 * Calculate what we think the watermarks should be for the state we've read
 * out of the hardware and then immediately program those watermarks so that
 * we ensure the hardware settings match our internal state.
 *
 * We can calculate what we think WM's should be by creating a duplicate of the
 * current state (which was constructed during hardware readout) and running it
 * through the atomic check code to calculate new watermark values in the
 * state object.
 */
static void sanitize_watermarks(struct drm_i915_private *dev_priv)
{
	struct drm_atomic_state *state;
	struct intel_atomic_state *intel_state;
	struct intel_crtc *crtc;
	struct intel_crtc_state *crtc_state;
	struct drm_modeset_acquire_ctx ctx;
	int ret;
	int i;

	/* Only supported on platforms that use atomic watermark design */
	if (!dev_priv->wm_disp->optimize_watermarks)
		return;

	state = drm_atomic_state_alloc(&dev_priv->drm);
	if (drm_WARN_ON(&dev_priv->drm, !state))
		return;

	intel_state = to_intel_atomic_state(state);

	drm_modeset_acquire_init(&ctx, 0);

retry:
	state->acquire_ctx = &ctx;

	/*
	 * Hardware readout is the only time we don't want to calculate
	 * intermediate watermarks (since we don't trust the current
	 * watermarks).
	 */
	if (!HAS_GMCH(dev_priv))
		intel_state->skip_intermediate_wm = true;

	ret = sanitize_watermarks_add_affected(state);
	if (ret)
		goto fail;

	ret = intel_atomic_check(&dev_priv->drm, state);
	if (ret)
		goto fail;

	/* Write calculated watermark values back */
	for_each_new_intel_crtc_in_state(intel_state, crtc, crtc_state, i) {
		crtc_state->wm.need_postvbl_update = true;
		intel_optimize_watermarks(intel_state, crtc);

		to_intel_crtc_state(crtc->base.state)->wm = crtc_state->wm;
	}

fail:
	if (ret == -EDEADLK) {
		drm_atomic_state_clear(state);
		drm_modeset_backoff(&ctx);
		goto retry;
	}

	/*
	 * If we fail here, it means that the hardware appears to be
	 * programmed in a way that shouldn't be possible, given our
	 * understanding of watermark requirements.  This might mean a
	 * mistake in the hardware readout code or a mistake in the
	 * watermark calculations for a given platform.  Raise a WARN
	 * so that this is noticeable.
	 *
	 * If this actually happens, we'll have to just leave the
	 * BIOS-programmed watermarks untouched and hope for the best.
	 */
	drm_WARN(&dev_priv->drm, ret,
		 "Could not determine valid watermarks for inherited state\n");

	drm_atomic_state_put(state);

	drm_modeset_drop_locks(&ctx);
	drm_modeset_acquire_fini(&ctx);
}

static int intel_initial_commit(struct drm_device *dev)
{
	struct drm_atomic_state *state = NULL;
	struct drm_modeset_acquire_ctx ctx;
	struct intel_crtc *crtc;
	int ret = 0;

	state = drm_atomic_state_alloc(dev);
	if (!state)
		return -ENOMEM;

	drm_modeset_acquire_init(&ctx, 0);

retry:
	state->acquire_ctx = &ctx;

	for_each_intel_crtc(dev, crtc) {
		struct intel_crtc_state *crtc_state =
			intel_atomic_get_crtc_state(state, crtc);

		if (IS_ERR(crtc_state)) {
			ret = PTR_ERR(crtc_state);
			goto out;
		}

		if (crtc_state->hw.active) {
			struct intel_encoder *encoder;

			/*
			 * We've not yet detected sink capabilities
			 * (audio,infoframes,etc.) and thus we don't want to
			 * force a full state recomputation yet. We want that to
			 * happen only for the first real commit from userspace.
			 * So preserve the inherited flag for the time being.
			 */
			crtc_state->inherited = true;

			ret = drm_atomic_add_affected_planes(state, &crtc->base);
			if (ret)
				goto out;

			/*
			 * FIXME hack to force a LUT update to avoid the
			 * plane update forcing the pipe gamma on without
			 * having a proper LUT loaded. Remove once we
			 * have readout for pipe gamma enable.
			 */
			crtc_state->uapi.color_mgmt_changed = true;

			for_each_intel_encoder_mask(dev, encoder,
						    crtc_state->uapi.encoder_mask) {
				if (encoder->initial_fastset_check &&
				    !encoder->initial_fastset_check(encoder, crtc_state)) {
					ret = drm_atomic_add_affected_connectors(state,
										 &crtc->base);
					if (ret)
						goto out;
				}
			}
		}
	}

	ret = drm_atomic_commit(state);

out:
	if (ret == -EDEADLK) {
		drm_atomic_state_clear(state);
		drm_modeset_backoff(&ctx);
		goto retry;
	}

	drm_atomic_state_put(state);

	drm_modeset_drop_locks(&ctx);
	drm_modeset_acquire_fini(&ctx);

	return ret;
}

static void intel_mode_config_init(struct drm_i915_private *i915)
{
	struct drm_mode_config *mode_config = &i915->drm.mode_config;

	drm_mode_config_init(&i915->drm);
	INIT_LIST_HEAD(&i915->global_obj_list);

	mode_config->min_width = 0;
	mode_config->min_height = 0;

	mode_config->preferred_depth = 24;
	mode_config->prefer_shadow = 1;

	mode_config->funcs = &intel_mode_funcs;

	mode_config->async_page_flip = HAS_ASYNC_FLIPS(i915);

	/*
	 * Maximum framebuffer dimensions, chosen to match
	 * the maximum render engine surface size on gen4+.
	 */
	if (DISPLAY_VER(i915) >= 7) {
		mode_config->max_width = 16384;
		mode_config->max_height = 16384;
	} else if (DISPLAY_VER(i915) >= 4) {
		mode_config->max_width = 8192;
		mode_config->max_height = 8192;
	} else if (DISPLAY_VER(i915) == 3) {
		mode_config->max_width = 4096;
		mode_config->max_height = 4096;
	} else {
		mode_config->max_width = 2048;
		mode_config->max_height = 2048;
	}

	if (IS_I845G(i915) || IS_I865G(i915)) {
		mode_config->cursor_width = IS_I845G(i915) ? 64 : 512;
		mode_config->cursor_height = 1023;
	} else if (IS_I830(i915) || IS_I85X(i915) ||
		   IS_I915G(i915) || IS_I915GM(i915)) {
		mode_config->cursor_width = 64;
		mode_config->cursor_height = 64;
	} else {
		mode_config->cursor_width = 256;
		mode_config->cursor_height = 256;
	}
}

static void intel_mode_config_cleanup(struct drm_i915_private *i915)
{
	intel_atomic_global_obj_cleanup(i915);
	drm_mode_config_cleanup(&i915->drm);
}

/* part #1: call before irq install */
int intel_modeset_init_noirq(struct drm_i915_private *i915)
{
	int ret;

	if (i915_inject_probe_failure(i915))
		return -ENODEV;

	if (HAS_DISPLAY(i915)) {
		ret = drm_vblank_init(&i915->drm,
				      INTEL_NUM_PIPES(i915));
		if (ret)
			return ret;
	}

	intel_bios_init(i915);

	ret = intel_vga_register(i915);
	if (ret)
		goto cleanup_bios;

	/* FIXME: completely on the wrong abstraction layer */
	intel_power_domains_init_hw(i915, false);

	if (!HAS_DISPLAY(i915))
		return 0;

	intel_dmc_ucode_init(i915);

	i915->modeset_wq = alloc_ordered_workqueue("i915_modeset", 0);
	i915->flip_wq = alloc_workqueue("i915_flip", WQ_HIGHPRI |
					WQ_UNBOUND, WQ_UNBOUND_MAX_ACTIVE);

	i915->window2_delay = 0; /* No DSB so no window2 delay */

	intel_mode_config_init(i915);

	ret = intel_cdclk_init(i915);
	if (ret)
		goto cleanup_vga_client_pw_domain_dmc;

	ret = intel_dbuf_init(i915);
	if (ret)
		goto cleanup_vga_client_pw_domain_dmc;

	ret = intel_bw_init(i915);
	if (ret)
		goto cleanup_vga_client_pw_domain_dmc;

	init_llist_head(&i915->atomic_helper.free_list);
	INIT_WORK(&i915->atomic_helper.free_work,
		  intel_atomic_helper_free_state_worker);

	intel_init_quirks(i915);

	intel_fbc_init(i915);

	return 0;

cleanup_vga_client_pw_domain_dmc:
	intel_dmc_ucode_fini(i915);
	intel_power_domains_driver_remove(i915);
	intel_vga_unregister(i915);
cleanup_bios:
	intel_bios_driver_remove(i915);

	return ret;
}

/* part #2: call after irq install, but before gem init */
int intel_modeset_init_nogem(struct drm_i915_private *i915)
{
	struct drm_device *dev = &i915->drm;
	enum pipe pipe;
	struct intel_crtc *crtc;
	int ret;

	if (!HAS_DISPLAY(i915))
		return 0;

	intel_init_pm(i915);

	intel_panel_sanitize_ssc(i915);

	intel_pps_setup(i915);

	intel_gmbus_setup(i915);

	drm_dbg_kms(&i915->drm, "%d display pipe%s available.\n",
		    INTEL_NUM_PIPES(i915),
		    INTEL_NUM_PIPES(i915) > 1 ? "s" : "");

	for_each_pipe(i915, pipe) {
		ret = intel_crtc_init(i915, pipe);
		if (ret) {
			intel_mode_config_cleanup(i915);
			return ret;
		}
	}

	intel_plane_possible_crtcs_init(i915);
	intel_shared_dpll_init(dev);
	intel_fdi_pll_freq_update(i915);

	intel_update_czclk(i915);
	intel_modeset_init_hw(i915);
	intel_dpll_update_ref_clks(i915);

	intel_hdcp_component_init(i915);

	if (i915->max_cdclk_freq == 0)
		intel_update_max_cdclk(i915);

	/*
	 * If the platform has HTI, we need to find out whether it has reserved
	 * any display resources before we create our display outputs.
	 */
	if (INTEL_INFO(i915)->display.has_hti)
		i915->hti_state = intel_de_read(i915, HDPORT_STATE);

	/* Just disable it once at startup */
	intel_vga_disable(i915);
	intel_setup_outputs(i915);

	drm_modeset_lock_all(dev);
	intel_modeset_setup_hw_state(dev, dev->mode_config.acquire_ctx);
	intel_acpi_assign_connector_fwnodes(i915);
	drm_modeset_unlock_all(dev);

	for_each_intel_crtc(dev, crtc) {
		if (!to_intel_crtc_state(crtc->base.state)->uapi.active)
			continue;
		intel_crtc_initial_plane_config(crtc);
	}

	/*
	 * Make sure hardware watermarks really match the state we read out.
	 * Note that we need to do this after reconstructing the BIOS fb's
	 * since the watermark calculation done here will use pstate->fb.
	 */
	if (!HAS_GMCH(i915))
		sanitize_watermarks(i915);

	return 0;
}

/* part #3: call after gem init */
int intel_modeset_init(struct drm_i915_private *i915)
{
	int ret;

	if (!HAS_DISPLAY(i915))
		return 0;

	/*
	 * Force all active planes to recompute their states. So that on
	 * mode_setcrtc after probe, all the intel_plane_state variables
	 * are already calculated and there is no assert_plane warnings
	 * during bootup.
	 */
	ret = intel_initial_commit(&i915->drm);
	if (ret)
		drm_dbg_kms(&i915->drm, "Initial modeset failed, %d\n", ret);

	intel_overlay_setup(i915);

	ret = intel_fbdev_init(&i915->drm);
	if (ret)
		return ret;

	/* Only enable hotplug handling once the fbdev is fully set up. */
	intel_hpd_init(i915);
	intel_hpd_poll_disable(i915);

	intel_init_ipc(i915);

	return 0;
}

void i830_enable_pipe(struct drm_i915_private *dev_priv, enum pipe pipe)
{
	struct intel_crtc *crtc = intel_crtc_for_pipe(dev_priv, pipe);
	/* 640x480@60Hz, ~25175 kHz */
	struct dpll clock = {
		.m1 = 18,
		.m2 = 7,
		.p1 = 13,
		.p2 = 4,
		.n = 2,
	};
	u32 dpll, fp;
	int i;

	drm_WARN_ON(&dev_priv->drm,
		    i9xx_calc_dpll_params(48000, &clock) != 25154);

	drm_dbg_kms(&dev_priv->drm,
		    "enabling pipe %c due to force quirk (vco=%d dot=%d)\n",
		    pipe_name(pipe), clock.vco, clock.dot);

	fp = i9xx_dpll_compute_fp(&clock);
	dpll = DPLL_DVO_2X_MODE |
		DPLL_VGA_MODE_DIS |
		((clock.p1 - 2) << DPLL_FPA01_P1_POST_DIV_SHIFT) |
		PLL_P2_DIVIDE_BY_4 |
		PLL_REF_INPUT_DREFCLK |
		DPLL_VCO_ENABLE;

	intel_de_write(dev_priv, FP0(pipe), fp);
	intel_de_write(dev_priv, FP1(pipe), fp);

	intel_de_write(dev_priv, HTOTAL(pipe), (640 - 1) | ((800 - 1) << 16));
	intel_de_write(dev_priv, HBLANK(pipe), (640 - 1) | ((800 - 1) << 16));
	intel_de_write(dev_priv, HSYNC(pipe), (656 - 1) | ((752 - 1) << 16));
	intel_de_write(dev_priv, VTOTAL(pipe), (480 - 1) | ((525 - 1) << 16));
	intel_de_write(dev_priv, VBLANK(pipe), (480 - 1) | ((525 - 1) << 16));
	intel_de_write(dev_priv, VSYNC(pipe), (490 - 1) | ((492 - 1) << 16));
	intel_de_write(dev_priv, PIPESRC(pipe), ((640 - 1) << 16) | (480 - 1));

	/*
	 * Apparently we need to have VGA mode enabled prior to changing
	 * the P1/P2 dividers. Otherwise the DPLL will keep using the old
	 * dividers, even though the register value does change.
	 */
	intel_de_write(dev_priv, DPLL(pipe), dpll & ~DPLL_VGA_MODE_DIS);
	intel_de_write(dev_priv, DPLL(pipe), dpll);

	/* Wait for the clocks to stabilize. */
	intel_de_posting_read(dev_priv, DPLL(pipe));
	udelay(150);

	/* The pixel multiplier can only be updated once the
	 * DPLL is enabled and the clocks are stable.
	 *
	 * So write it again.
	 */
	intel_de_write(dev_priv, DPLL(pipe), dpll);

	/* We do this three times for luck */
	for (i = 0; i < 3 ; i++) {
		intel_de_write(dev_priv, DPLL(pipe), dpll);
		intel_de_posting_read(dev_priv, DPLL(pipe));
		udelay(150); /* wait for warmup */
	}

	intel_de_write(dev_priv, PIPECONF(pipe), PIPECONF_ENABLE);
	intel_de_posting_read(dev_priv, PIPECONF(pipe));

	intel_wait_for_pipe_scanline_moving(crtc);
}

void i830_disable_pipe(struct drm_i915_private *dev_priv, enum pipe pipe)
{
	struct intel_crtc *crtc = intel_crtc_for_pipe(dev_priv, pipe);

	drm_dbg_kms(&dev_priv->drm, "disabling pipe %c due to force quirk\n",
		    pipe_name(pipe));

	drm_WARN_ON(&dev_priv->drm,
		    intel_de_read(dev_priv, DSPCNTR(PLANE_A)) & DISP_ENABLE);
	drm_WARN_ON(&dev_priv->drm,
		    intel_de_read(dev_priv, DSPCNTR(PLANE_B)) & DISP_ENABLE);
	drm_WARN_ON(&dev_priv->drm,
		    intel_de_read(dev_priv, DSPCNTR(PLANE_C)) & DISP_ENABLE);
	drm_WARN_ON(&dev_priv->drm,
		    intel_de_read(dev_priv, CURCNTR(PIPE_A)) & MCURSOR_MODE_MASK);
	drm_WARN_ON(&dev_priv->drm,
		    intel_de_read(dev_priv, CURCNTR(PIPE_B)) & MCURSOR_MODE_MASK);

	intel_de_write(dev_priv, PIPECONF(pipe), 0);
	intel_de_posting_read(dev_priv, PIPECONF(pipe));

	intel_wait_for_pipe_scanline_stopped(crtc);

	intel_de_write(dev_priv, DPLL(pipe), DPLL_VGA_MODE_DIS);
	intel_de_posting_read(dev_priv, DPLL(pipe));
}

static void
intel_sanitize_plane_mapping(struct drm_i915_private *dev_priv)
{
	struct intel_crtc *crtc;

	if (DISPLAY_VER(dev_priv) >= 4)
		return;

	for_each_intel_crtc(&dev_priv->drm, crtc) {
		struct intel_plane *plane =
			to_intel_plane(crtc->base.primary);
		struct intel_crtc *plane_crtc;
		enum pipe pipe;

		if (!plane->get_hw_state(plane, &pipe))
			continue;

		if (pipe == crtc->pipe)
			continue;

		drm_dbg_kms(&dev_priv->drm,
			    "[PLANE:%d:%s] attached to the wrong pipe, disabling plane\n",
			    plane->base.base.id, plane->base.name);

		plane_crtc = intel_crtc_for_pipe(dev_priv, pipe);
		intel_plane_disable_noatomic(plane_crtc, plane);
	}
}

static bool intel_crtc_has_encoders(struct intel_crtc *crtc)
{
	struct drm_device *dev = crtc->base.dev;
	struct intel_encoder *encoder;

	for_each_encoder_on_crtc(dev, &crtc->base, encoder)
		return true;

	return false;
}

static struct intel_connector *intel_encoder_find_connector(struct intel_encoder *encoder)
{
	struct drm_device *dev = encoder->base.dev;
	struct intel_connector *connector;

	for_each_connector_on_encoder(dev, &encoder->base, connector)
		return connector;

	return NULL;
}

static void intel_sanitize_crtc(struct intel_crtc *crtc,
				struct drm_modeset_acquire_ctx *ctx)
{
	struct drm_device *dev = crtc->base.dev;
	struct drm_i915_private *dev_priv = to_i915(dev);
	struct intel_crtc_state *crtc_state = to_intel_crtc_state(crtc->base.state);

	if (crtc_state->hw.active) {
		struct intel_plane *plane;

		/* Disable everything but the primary plane */
		for_each_intel_plane_on_crtc(dev, crtc, plane) {
			const struct intel_plane_state *plane_state =
				to_intel_plane_state(plane->base.state);

			if (plane_state->uapi.visible &&
			    plane->base.type != DRM_PLANE_TYPE_PRIMARY)
				intel_plane_disable_noatomic(crtc, plane);
		}

		/* Disable any background color/etc. set by the BIOS */
		intel_color_commit(crtc_state);
	}

	/* Adjust the state of the output pipe according to whether we
	 * have active connectors/encoders. */
	if (crtc_state->hw.active && !intel_crtc_has_encoders(crtc) &&
	    !intel_crtc_is_bigjoiner_slave(crtc_state))
		intel_crtc_disable_noatomic(crtc, ctx);

	if (crtc_state->hw.active || HAS_GMCH(dev_priv)) {
		/*
		 * We start out with underrun reporting disabled to avoid races.
		 * For correct bookkeeping mark this on active crtcs.
		 *
		 * Also on gmch platforms we dont have any hardware bits to
		 * disable the underrun reporting. Which means we need to start
		 * out with underrun reporting disabled also on inactive pipes,
		 * since otherwise we'll complain about the garbage we read when
		 * e.g. coming up after runtime pm.
		 *
		 * No protection against concurrent access is required - at
		 * worst a fifo underrun happens which also sets this to false.
		 */
		crtc->cpu_fifo_underrun_disabled = true;
		/*
		 * We track the PCH trancoder underrun reporting state
		 * within the crtc. With crtc for pipe A housing the underrun
		 * reporting state for PCH transcoder A, crtc for pipe B housing
		 * it for PCH transcoder B, etc. LPT-H has only PCH transcoder A,
		 * and marking underrun reporting as disabled for the non-existing
		 * PCH transcoders B and C would prevent enabling the south
		 * error interrupt (see cpt_can_enable_serr_int()).
		 */
		if (intel_has_pch_trancoder(dev_priv, crtc->pipe))
			crtc->pch_fifo_underrun_disabled = true;
	}
}

static bool has_bogus_dpll_config(const struct intel_crtc_state *crtc_state)
{
	struct drm_i915_private *dev_priv = to_i915(crtc_state->uapi.crtc->dev);

	/*
	 * Some SNB BIOSen (eg. ASUS K53SV) are known to misprogram
	 * the hardware when a high res displays plugged in. DPLL P
	 * divider is zero, and the pipe timings are bonkers. We'll
	 * try to disable everything in that case.
	 *
	 * FIXME would be nice to be able to sanitize this state
	 * without several WARNs, but for now let's take the easy
	 * road.
	 */
	return IS_SANDYBRIDGE(dev_priv) &&
		crtc_state->hw.active &&
		crtc_state->shared_dpll &&
		crtc_state->port_clock == 0;
}

static void intel_sanitize_encoder(struct intel_encoder *encoder)
{
	struct drm_i915_private *dev_priv = to_i915(encoder->base.dev);
	struct intel_connector *connector;
	struct intel_crtc *crtc = to_intel_crtc(encoder->base.crtc);
	struct intel_crtc_state *crtc_state = crtc ?
		to_intel_crtc_state(crtc->base.state) : NULL;

	/* We need to check both for a crtc link (meaning that the
	 * encoder is active and trying to read from a pipe) and the
	 * pipe itself being active. */
	bool has_active_crtc = crtc_state &&
		crtc_state->hw.active;

	if (crtc_state && has_bogus_dpll_config(crtc_state)) {
		drm_dbg_kms(&dev_priv->drm,
			    "BIOS has misprogrammed the hardware. Disabling pipe %c\n",
			    pipe_name(crtc->pipe));
		has_active_crtc = false;
	}

	connector = intel_encoder_find_connector(encoder);
	if (connector && !has_active_crtc) {
		drm_dbg_kms(&dev_priv->drm,
			    "[ENCODER:%d:%s] has active connectors but no active pipe!\n",
			    encoder->base.base.id,
			    encoder->base.name);

		/* Connector is active, but has no active pipe. This is
		 * fallout from our resume register restoring. Disable
		 * the encoder manually again. */
		if (crtc_state) {
			struct drm_encoder *best_encoder;

			drm_dbg_kms(&dev_priv->drm,
				    "[ENCODER:%d:%s] manually disabled\n",
				    encoder->base.base.id,
				    encoder->base.name);

			/* avoid oopsing in case the hooks consult best_encoder */
			best_encoder = connector->base.state->best_encoder;
			connector->base.state->best_encoder = &encoder->base;

			/* FIXME NULL atomic state passed! */
			if (encoder->disable)
				encoder->disable(NULL, encoder, crtc_state,
						 connector->base.state);
			if (encoder->post_disable)
				encoder->post_disable(NULL, encoder, crtc_state,
						      connector->base.state);

			connector->base.state->best_encoder = best_encoder;
		}
		encoder->base.crtc = NULL;

		/* Inconsistent output/port/pipe state happens presumably due to
		 * a bug in one of the get_hw_state functions. Or someplace else
		 * in our code, like the register restore mess on resume. Clamp
		 * things to off as a safer default. */

		connector->base.dpms = DRM_MODE_DPMS_OFF;
		connector->base.encoder = NULL;
	}

	/* notify opregion of the sanitized encoder state */
	intel_opregion_notify_encoder(encoder, connector && has_active_crtc);

	if (HAS_DDI(dev_priv))
		intel_ddi_sanitize_encoder_pll_mapping(encoder);
}

/* FIXME read out full plane state for all planes */
static void readout_plane_state(struct drm_i915_private *dev_priv)
{
	struct intel_plane *plane;
	struct intel_crtc *crtc;

	for_each_intel_plane(&dev_priv->drm, plane) {
		struct intel_plane_state *plane_state =
			to_intel_plane_state(plane->base.state);
		struct intel_crtc_state *crtc_state;
		enum pipe pipe = PIPE_A;
		bool visible;

		visible = plane->get_hw_state(plane, &pipe);

		crtc = intel_crtc_for_pipe(dev_priv, pipe);
		crtc_state = to_intel_crtc_state(crtc->base.state);

		intel_set_plane_visible(crtc_state, plane_state, visible);

		drm_dbg_kms(&dev_priv->drm,
			    "[PLANE:%d:%s] hw state readout: %s, pipe %c\n",
			    plane->base.base.id, plane->base.name,
			    str_enabled_disabled(visible), pipe_name(pipe));
	}

	for_each_intel_crtc(&dev_priv->drm, crtc) {
		struct intel_crtc_state *crtc_state =
			to_intel_crtc_state(crtc->base.state);

		fixup_plane_bitmasks(crtc_state);
	}
}

static void intel_modeset_readout_hw_state(struct drm_device *dev)
{
	struct drm_i915_private *dev_priv = to_i915(dev);
	struct intel_cdclk_state *cdclk_state =
		to_intel_cdclk_state(dev_priv->cdclk.obj.state);
	struct intel_dbuf_state *dbuf_state =
		to_intel_dbuf_state(dev_priv->dbuf.obj.state);
	enum pipe pipe;
	struct intel_crtc *crtc;
	struct intel_encoder *encoder;
	struct intel_connector *connector;
	struct drm_connector_list_iter conn_iter;
	u8 active_pipes = 0;

	for_each_intel_crtc(dev, crtc) {
		struct intel_crtc_state *crtc_state =
			to_intel_crtc_state(crtc->base.state);

		__drm_atomic_helper_crtc_destroy_state(&crtc_state->uapi);
		intel_crtc_free_hw_state(crtc_state);
		intel_crtc_state_reset(crtc_state, crtc);

		intel_crtc_get_pipe_config(crtc_state);

		crtc_state->hw.enable = crtc_state->hw.active;

		crtc->base.enabled = crtc_state->hw.enable;
		crtc->active = crtc_state->hw.active;

		if (crtc_state->hw.active)
			active_pipes |= BIT(crtc->pipe);

		drm_dbg_kms(&dev_priv->drm,
			    "[CRTC:%d:%s] hw state readout: %s\n",
			    crtc->base.base.id, crtc->base.name,
			    str_enabled_disabled(crtc_state->hw.active));
	}

	cdclk_state->active_pipes = dbuf_state->active_pipes = active_pipes;

	readout_plane_state(dev_priv);

	for_each_intel_encoder(dev, encoder) {
		struct intel_crtc_state *crtc_state = NULL;

		pipe = 0;

		if (encoder->get_hw_state(encoder, &pipe)) {
			crtc = intel_crtc_for_pipe(dev_priv, pipe);
			crtc_state = to_intel_crtc_state(crtc->base.state);

			encoder->base.crtc = &crtc->base;
			intel_encoder_get_config(encoder, crtc_state);

			/* read out to slave crtc as well for bigjoiner */
			if (crtc_state->bigjoiner_pipes) {
				struct intel_crtc *slave_crtc;

				/* encoder should read be linked to bigjoiner master */
				WARN_ON(intel_crtc_is_bigjoiner_slave(crtc_state));

				for_each_intel_crtc_in_pipe_mask(&dev_priv->drm, slave_crtc,
								 intel_crtc_bigjoiner_slave_pipes(crtc_state)) {
					struct intel_crtc_state *slave_crtc_state;

					slave_crtc_state = to_intel_crtc_state(slave_crtc->base.state);
					intel_encoder_get_config(encoder, slave_crtc_state);
				}
			}
		} else {
			encoder->base.crtc = NULL;
		}

		if (encoder->sync_state)
			encoder->sync_state(encoder, crtc_state);

		drm_dbg_kms(&dev_priv->drm,
			    "[ENCODER:%d:%s] hw state readout: %s, pipe %c\n",
			    encoder->base.base.id, encoder->base.name,
			    str_enabled_disabled(encoder->base.crtc),
			    pipe_name(pipe));
	}

	intel_dpll_readout_hw_state(dev_priv);

	drm_connector_list_iter_begin(dev, &conn_iter);
	for_each_intel_connector_iter(connector, &conn_iter) {
		if (connector->get_hw_state(connector)) {
			struct intel_crtc_state *crtc_state;
			struct intel_crtc *crtc;

			connector->base.dpms = DRM_MODE_DPMS_ON;

			encoder = intel_attached_encoder(connector);
			connector->base.encoder = &encoder->base;

			crtc = to_intel_crtc(encoder->base.crtc);
			crtc_state = crtc ? to_intel_crtc_state(crtc->base.state) : NULL;

			if (crtc_state && crtc_state->hw.active) {
				/*
				 * This has to be done during hardware readout
				 * because anything calling .crtc_disable may
				 * rely on the connector_mask being accurate.
				 */
				crtc_state->uapi.connector_mask |=
					drm_connector_mask(&connector->base);
				crtc_state->uapi.encoder_mask |=
					drm_encoder_mask(&encoder->base);
			}
		} else {
			connector->base.dpms = DRM_MODE_DPMS_OFF;
			connector->base.encoder = NULL;
		}
		drm_dbg_kms(&dev_priv->drm,
			    "[CONNECTOR:%d:%s] hw state readout: %s\n",
			    connector->base.base.id, connector->base.name,
			    str_enabled_disabled(connector->base.encoder));
	}
	drm_connector_list_iter_end(&conn_iter);

	for_each_intel_crtc(dev, crtc) {
		struct intel_bw_state *bw_state =
			to_intel_bw_state(dev_priv->bw_obj.state);
		struct intel_crtc_state *crtc_state =
			to_intel_crtc_state(crtc->base.state);
		struct intel_plane *plane;
		int min_cdclk = 0;

		if (crtc_state->hw.active) {
			/*
			 * The initial mode needs to be set in order to keep
			 * the atomic core happy. It wants a valid mode if the
			 * crtc's enabled, so we do the above call.
			 *
			 * But we don't set all the derived state fully, hence
			 * set a flag to indicate that a full recalculation is
			 * needed on the next commit.
			 */
			crtc_state->inherited = true;

			intel_crtc_update_active_timings(crtc_state);

			intel_crtc_copy_hw_to_uapi_state(crtc_state);
		}

		for_each_intel_plane_on_crtc(&dev_priv->drm, crtc, plane) {
			const struct intel_plane_state *plane_state =
				to_intel_plane_state(plane->base.state);

			/*
			 * FIXME don't have the fb yet, so can't
			 * use intel_plane_data_rate() :(
			 */
			if (plane_state->uapi.visible)
				crtc_state->data_rate[plane->id] =
					4 * crtc_state->pixel_rate;
			/*
			 * FIXME don't have the fb yet, so can't
			 * use plane->min_cdclk() :(
			 */
			if (plane_state->uapi.visible && plane->min_cdclk) {
				if (crtc_state->double_wide || DISPLAY_VER(dev_priv) >= 10)
					crtc_state->min_cdclk[plane->id] =
						DIV_ROUND_UP(crtc_state->pixel_rate, 2);
				else
					crtc_state->min_cdclk[plane->id] =
						crtc_state->pixel_rate;
			}
			drm_dbg_kms(&dev_priv->drm,
				    "[PLANE:%d:%s] min_cdclk %d kHz\n",
				    plane->base.base.id, plane->base.name,
				    crtc_state->min_cdclk[plane->id]);
		}

		if (crtc_state->hw.active) {
			min_cdclk = intel_crtc_compute_min_cdclk(crtc_state);
			if (drm_WARN_ON(dev, min_cdclk < 0))
				min_cdclk = 0;
		}

		cdclk_state->min_cdclk[crtc->pipe] = min_cdclk;
		cdclk_state->min_voltage_level[crtc->pipe] =
			crtc_state->min_voltage_level;

		intel_bw_crtc_update(bw_state, crtc_state);

		intel_pipe_config_sanity_check(dev_priv, crtc_state);
	}
}

static void
get_encoder_power_domains(struct drm_i915_private *dev_priv)
{
	struct intel_encoder *encoder;

	for_each_intel_encoder(&dev_priv->drm, encoder) {
		struct intel_crtc_state *crtc_state;

		if (!encoder->get_power_domains)
			continue;

		/*
		 * MST-primary and inactive encoders don't have a crtc state
		 * and neither of these require any power domain references.
		 */
		if (!encoder->base.crtc)
			continue;

		crtc_state = to_intel_crtc_state(encoder->base.crtc->state);
		encoder->get_power_domains(encoder, crtc_state);
	}
}

static void intel_early_display_was(struct drm_i915_private *dev_priv)
{
	/*
	 * Display WA #1185 WaDisableDARBFClkGating:glk,icl,ehl,tgl
	 * Also known as Wa_14010480278.
	 */
	if (IS_DISPLAY_VER(dev_priv, 10, 12))
		intel_de_write(dev_priv, GEN9_CLKGATE_DIS_0,
			       intel_de_read(dev_priv, GEN9_CLKGATE_DIS_0) | DARBF_GATING_DIS);

	if (IS_HASWELL(dev_priv)) {
		/*
		 * WaRsPkgCStateDisplayPMReq:hsw
		 * System hang if this isn't done before disabling all planes!
		 */
		intel_de_write(dev_priv, CHICKEN_PAR1_1,
			       intel_de_read(dev_priv, CHICKEN_PAR1_1) | FORCE_ARB_IDLE_PLANES);
	}

	if (IS_KABYLAKE(dev_priv) || IS_COFFEELAKE(dev_priv) || IS_COMETLAKE(dev_priv)) {
		/* Display WA #1142:kbl,cfl,cml */
		intel_de_rmw(dev_priv, CHICKEN_PAR1_1,
			     KBL_ARB_FILL_SPARE_22, KBL_ARB_FILL_SPARE_22);
		intel_de_rmw(dev_priv, CHICKEN_MISC_2,
			     KBL_ARB_FILL_SPARE_13 | KBL_ARB_FILL_SPARE_14,
			     KBL_ARB_FILL_SPARE_14);
	}
}


/* Scan out the current hw modeset state,
 * and sanitizes it to the current state
 */
static void
intel_modeset_setup_hw_state(struct drm_device *dev,
			     struct drm_modeset_acquire_ctx *ctx)
{
	struct drm_i915_private *dev_priv = to_i915(dev);
	struct intel_encoder *encoder;
	struct intel_crtc *crtc;
	intel_wakeref_t wakeref;

	wakeref = intel_display_power_get(dev_priv, POWER_DOMAIN_INIT);

	intel_early_display_was(dev_priv);
	intel_modeset_readout_hw_state(dev);

	/* HW state is read out, now we need to sanitize this mess. */
	get_encoder_power_domains(dev_priv);

	intel_pch_sanitize(dev_priv);

	/*
	 * intel_sanitize_plane_mapping() may need to do vblank
	 * waits, so we need vblank interrupts restored beforehand.
	 */
	for_each_intel_crtc(&dev_priv->drm, crtc) {
		struct intel_crtc_state *crtc_state =
			to_intel_crtc_state(crtc->base.state);

		drm_crtc_vblank_reset(&crtc->base);

		if (crtc_state->hw.active)
			intel_crtc_vblank_on(crtc_state);
	}

	intel_sanitize_plane_mapping(dev_priv);

	for_each_intel_encoder(dev, encoder)
		intel_sanitize_encoder(encoder);

	for_each_intel_crtc(&dev_priv->drm, crtc) {
		struct intel_crtc_state *crtc_state =
			to_intel_crtc_state(crtc->base.state);

		intel_sanitize_crtc(crtc, ctx);
		intel_dump_pipe_config(crtc_state, NULL, "[setup_hw_state]");
	}

	intel_modeset_update_connector_atomic_state(dev);

	intel_dpll_sanitize_state(dev_priv);

	if (IS_G4X(dev_priv)) {
		g4x_wm_get_hw_state(dev_priv);
		g4x_wm_sanitize(dev_priv);
	} else if (IS_VALLEYVIEW(dev_priv) || IS_CHERRYVIEW(dev_priv)) {
		vlv_wm_get_hw_state(dev_priv);
		vlv_wm_sanitize(dev_priv);
	} else if (DISPLAY_VER(dev_priv) >= 9) {
		skl_wm_get_hw_state(dev_priv);
		skl_wm_sanitize(dev_priv);
	} else if (HAS_PCH_SPLIT(dev_priv)) {
		ilk_wm_get_hw_state(dev_priv);
	}

	for_each_intel_crtc(dev, crtc) {
		struct intel_crtc_state *crtc_state =
			to_intel_crtc_state(crtc->base.state);
		u64 put_domains;

		put_domains = modeset_get_crtc_power_domains(crtc_state);
		if (drm_WARN_ON(dev, put_domains))
			modeset_put_crtc_power_domains(crtc, put_domains);
	}

	intel_display_power_put(dev_priv, POWER_DOMAIN_INIT, wakeref);

	intel_power_domains_sanitize_state(dev_priv);
}

void intel_display_resume(struct drm_device *dev)
{
	struct drm_i915_private *dev_priv = to_i915(dev);
	struct drm_atomic_state *state = dev_priv->modeset_restore_state;
	struct drm_modeset_acquire_ctx ctx;
	int ret;

	if (!HAS_DISPLAY(dev_priv))
		return;

	dev_priv->modeset_restore_state = NULL;
	if (state)
		state->acquire_ctx = &ctx;

	drm_modeset_acquire_init(&ctx, 0);

	while (1) {
		ret = drm_modeset_lock_all_ctx(dev, &ctx);
		if (ret != -EDEADLK)
			break;

		drm_modeset_backoff(&ctx);
	}

	if (!ret)
		ret = __intel_display_resume(dev, state, &ctx);

	intel_enable_ipc(dev_priv);
	drm_modeset_drop_locks(&ctx);
	drm_modeset_acquire_fini(&ctx);

	if (ret)
		drm_err(&dev_priv->drm,
			"Restoring old state failed with %i\n", ret);
	if (state)
		drm_atomic_state_put(state);
}

static void intel_hpd_poll_fini(struct drm_i915_private *i915)
{
	struct intel_connector *connector;
	struct drm_connector_list_iter conn_iter;

	/* Kill all the work that may have been queued by hpd. */
	drm_connector_list_iter_begin(&i915->drm, &conn_iter);
	for_each_intel_connector_iter(connector, &conn_iter) {
		if (connector->modeset_retry_work.func)
			cancel_work_sync(&connector->modeset_retry_work);
		if (connector->hdcp.shim) {
			cancel_delayed_work_sync(&connector->hdcp.check_work);
			cancel_work_sync(&connector->hdcp.prop_work);
		}
	}
	drm_connector_list_iter_end(&conn_iter);
}

/* part #1: call before irq uninstall */
void intel_modeset_driver_remove(struct drm_i915_private *i915)
{
	if (!HAS_DISPLAY(i915))
		return;

	flush_workqueue(i915->flip_wq);
	flush_workqueue(i915->modeset_wq);

	flush_work(&i915->atomic_helper.free_work);
	drm_WARN_ON(&i915->drm, !llist_empty(&i915->atomic_helper.free_list));
}

/* part #2: call after irq uninstall */
void intel_modeset_driver_remove_noirq(struct drm_i915_private *i915)
{
	if (!HAS_DISPLAY(i915))
		return;

	/*
	 * Due to the hpd irq storm handling the hotplug work can re-arm the
	 * poll handlers. Hence disable polling after hpd handling is shut down.
	 */
	intel_hpd_poll_fini(i915);

	/*
	 * MST topology needs to be suspended so we don't have any calls to
	 * fbdev after it's finalized. MST will be destroyed later as part of
	 * drm_mode_config_cleanup()
	 */
	intel_dp_mst_suspend(i915);

	/* poll work can call into fbdev, hence clean that up afterwards */
	intel_fbdev_fini(i915);

	intel_unregister_dsm_handler();

	intel_fbc_global_disable(i915);

	/* flush any delayed tasks or pending work */
	flush_scheduled_work();

	intel_hdcp_component_fini(i915);

	intel_mode_config_cleanup(i915);

	intel_overlay_cleanup(i915);

	intel_gmbus_teardown(i915);

	destroy_workqueue(i915->flip_wq);
	destroy_workqueue(i915->modeset_wq);

	intel_fbc_cleanup(i915);
}

/* part #3: call after gem init */
void intel_modeset_driver_remove_nogem(struct drm_i915_private *i915)
{
	intel_dmc_ucode_fini(i915);

	intel_power_domains_driver_remove(i915);

	intel_vga_unregister(i915);

	intel_bios_driver_remove(i915);
}

bool intel_modeset_probe_defer(struct pci_dev *pdev)
{
	struct drm_privacy_screen *privacy_screen;

	/*
	 * apple-gmux is needed on dual GPU MacBook Pro
	 * to probe the panel if we're the inactive GPU.
	 */
	if (vga_switcheroo_client_probe_defer(pdev))
		return true;

	/* If the LCD panel has a privacy-screen, wait for it */
	privacy_screen = drm_privacy_screen_get(&pdev->dev, NULL);
	if (IS_ERR(privacy_screen) && PTR_ERR(privacy_screen) == -EPROBE_DEFER)
		return true;

	drm_privacy_screen_put(privacy_screen);

	return false;
}

void intel_display_driver_register(struct drm_i915_private *i915)
{
	if (!HAS_DISPLAY(i915))
		return;

	intel_display_debugfs_register(i915);

	/* Must be done after probing outputs */
	intel_opregion_register(i915);
	acpi_video_register();

	intel_audio_init(i915);

	/*
	 * Some ports require correctly set-up hpd registers for
	 * detection to work properly (leading to ghost connected
	 * connector status), e.g. VGA on gm45.  Hence we can only set
	 * up the initial fbdev config after hpd irqs are fully
	 * enabled. We do it last so that the async config cannot run
	 * before the connectors are registered.
	 */
	intel_fbdev_initial_config_async(&i915->drm);

	/*
	 * We need to coordinate the hotplugs with the asynchronous
	 * fbdev configuration, for which we use the
	 * fbdev->async_cookie.
	 */
	drm_kms_helper_poll_init(&i915->drm);
}

void intel_display_driver_unregister(struct drm_i915_private *i915)
{
	if (!HAS_DISPLAY(i915))
		return;

	intel_fbdev_unregister(i915);
	intel_audio_deinit(i915);

	/*
	 * After flushing the fbdev (incl. a late async config which
	 * will have delayed queuing of a hotplug event), then flush
	 * the hotplug events.
	 */
	drm_kms_helper_poll_fini(&i915->drm);
	drm_atomic_helper_shutdown(&i915->drm);

	acpi_video_unregister();
	intel_opregion_unregister(i915);
}<|MERGE_RESOLUTION|>--- conflicted
+++ resolved
@@ -77,6 +77,7 @@
 #include "g4x_hdmi.h"
 #include "hsw_ips.h"
 #include "i915_drv.h"
+#include "i915_utils.h"
 #include "icl_dsi.h"
 #include "intel_acpi.h"
 #include "intel_atomic.h"
@@ -780,6 +781,9 @@
 	intel_set_plane_visible(crtc_state, plane_state, false);
 	fixup_plane_bitmasks(crtc_state);
 	crtc_state->data_rate[plane->id] = 0;
+	crtc_state->data_rate_y[plane->id] = 0;
+	crtc_state->rel_data_rate[plane->id] = 0;
+	crtc_state->rel_data_rate_y[plane->id] = 0;
 	crtc_state->min_cdclk[plane->id] = 0;
 
 	if ((crtc_state->active_planes & ~BIT(PLANE_CURSOR)) == 0 &&
@@ -1114,13 +1118,13 @@
 	 * e.g. x201.
 	 */
 	if (IS_IVYBRIDGE(dev_priv) || IS_HASWELL(dev_priv))
-		intel_de_write(dev_priv, PF_CTL(pipe), PF_ENABLE |
-			       PF_FILTER_MED_3x3 | PF_PIPE_SEL_IVB(pipe));
+		intel_de_write_fw(dev_priv, PF_CTL(pipe), PF_ENABLE |
+				  PF_FILTER_MED_3x3 | PF_PIPE_SEL_IVB(pipe));
 	else
-		intel_de_write(dev_priv, PF_CTL(pipe), PF_ENABLE |
-			       PF_FILTER_MED_3x3);
-	intel_de_write(dev_priv, PF_WIN_POS(pipe), x << 16 | y);
-	intel_de_write(dev_priv, PF_WIN_SZ(pipe), width << 16 | height);
+		intel_de_write_fw(dev_priv, PF_CTL(pipe), PF_ENABLE |
+				  PF_FILTER_MED_3x3);
+	intel_de_write_fw(dev_priv, PF_WIN_POS(pipe), x << 16 | y);
+	intel_de_write_fw(dev_priv, PF_WIN_SZ(pipe), width << 16 | height);
 }
 
 static void intel_crtc_dpms_overlay_disable(struct intel_crtc *crtc)
@@ -1194,7 +1198,7 @@
 {
 	struct drm_i915_private *i915 = to_i915(crtc_state->uapi.crtc->dev);
 
-	return crtc_state->uapi.async_flip && intel_vtd_active(i915) &&
+	return crtc_state->uapi.async_flip && i915_vtd_active(i915) &&
 		(DISPLAY_VER(i915) == 9 || IS_BROADWELL(i915) || IS_HASWELL(i915));
 }
 
@@ -1229,7 +1233,6 @@
 
 	hsw_ips_post_update(state, crtc);
 	intel_fbc_post_update(state, crtc);
-	intel_drrs_page_flip(state, crtc);
 
 	if (needs_async_flip_vtd_wa(old_crtc_state) &&
 	    !needs_async_flip_vtd_wa(new_crtc_state))
@@ -1247,6 +1250,7 @@
 	    !needs_cursorclk_wa(new_crtc_state))
 		icl_wa_cursorclkgating(dev_priv, pipe, false);
 
+	intel_drrs_activate(new_crtc_state);
 }
 
 static void intel_crtc_enable_flip_done(struct intel_atomic_state *state,
@@ -1323,6 +1327,8 @@
 	const struct intel_crtc_state *new_crtc_state =
 		intel_atomic_get_new_crtc_state(state, crtc);
 	enum pipe pipe = crtc->pipe;
+
+	intel_drrs_deactivate(old_crtc_state);
 
 	intel_psr_pre_plane_update(state, crtc);
 
@@ -1774,7 +1780,8 @@
 	 * clocks enabled
 	 */
 	intel_color_load_luts(new_crtc_state);
-	intel_color_commit(new_crtc_state);
+	intel_color_commit_noarm(new_crtc_state);
+	intel_color_commit_arm(new_crtc_state);
 	/* update DSPCNTR to configure gamma for pipe bottom color */
 	intel_disable_primary_plane(new_crtc_state);
 
@@ -1819,29 +1826,6 @@
 	intel_de_write(dev_priv, CLKGATE_DIS_PSL(pipe), val);
 }
 
-static void icl_pipe_mbus_enable(struct intel_crtc *crtc, bool joined_mbus)
-{
-	struct drm_i915_private *dev_priv = to_i915(crtc->base.dev);
-	enum pipe pipe = crtc->pipe;
-	u32 val;
-
-	/* Wa_22010947358:adl-p */
-	if (IS_ALDERLAKE_P(dev_priv))
-		val = joined_mbus ? MBUS_DBOX_A_CREDIT(6) : MBUS_DBOX_A_CREDIT(4);
-	else
-		val = MBUS_DBOX_A_CREDIT(2);
-
-	if (DISPLAY_VER(dev_priv) >= 12) {
-		val |= MBUS_DBOX_BW_CREDIT(2);
-		val |= MBUS_DBOX_B_CREDIT(12);
-	} else {
-		val |= MBUS_DBOX_BW_CREDIT(1);
-		val |= MBUS_DBOX_B_CREDIT(8);
-	}
-
-	intel_de_write(dev_priv, PIPE_MBUS_DBOX_CTL(pipe), val);
-}
-
 static void hsw_set_linetime_wm(const struct intel_crtc_state *crtc_state)
 {
 	struct intel_crtc *crtc = to_intel_crtc(crtc_state->uapi.crtc);
@@ -1965,7 +1949,8 @@
 	 * clocks enabled
 	 */
 	intel_color_load_luts(new_crtc_state);
-	intel_color_commit(new_crtc_state);
+	intel_color_commit_noarm(new_crtc_state);
+	intel_color_commit_arm(new_crtc_state);
 	/* update DSPCNTR to configure gamma/csc for pipe bottom color */
 	if (DISPLAY_VER(dev_priv) < 9)
 		intel_disable_primary_plane(new_crtc_state);
@@ -1976,13 +1961,6 @@
 		icl_set_pipe_chicken(new_crtc_state);
 
 	intel_initial_watermarks(state, crtc);
-
-	if (DISPLAY_VER(dev_priv) >= 11) {
-		const struct intel_dbuf_state *dbuf_state =
-				intel_atomic_get_new_dbuf_state(state);
-
-		icl_pipe_mbus_enable(crtc, dbuf_state->joined_mbus);
-	}
 
 	if (intel_crtc_is_bigjoiner_slave(new_crtc_state))
 		intel_crtc_vblank_on(new_crtc_state);
@@ -2018,9 +1996,9 @@
 	if (!old_crtc_state->pch_pfit.enabled)
 		return;
 
-	intel_de_write(dev_priv, PF_CTL(pipe), 0);
-	intel_de_write(dev_priv, PF_WIN_POS(pipe), 0);
-	intel_de_write(dev_priv, PF_WIN_SZ(pipe), 0);
+	intel_de_write_fw(dev_priv, PF_CTL(pipe), 0);
+	intel_de_write_fw(dev_priv, PF_WIN_POS(pipe), 0);
+	intel_de_write_fw(dev_priv, PF_WIN_SZ(pipe), 0);
 }
 
 static void ilk_crtc_disable(struct intel_atomic_state *state,
@@ -2385,7 +2363,8 @@
 	i9xx_pfit_enable(new_crtc_state);
 
 	intel_color_load_luts(new_crtc_state);
-	intel_color_commit(new_crtc_state);
+	intel_color_commit_noarm(new_crtc_state);
+	intel_color_commit_arm(new_crtc_state);
 	/* update DSPCNTR to configure gamma for pipe bottom color */
 	intel_disable_primary_plane(new_crtc_state);
 
@@ -2424,7 +2403,8 @@
 	i9xx_pfit_enable(new_crtc_state);
 
 	intel_color_load_luts(new_crtc_state);
-	intel_color_commit(new_crtc_state);
+	intel_color_commit_noarm(new_crtc_state);
+	intel_color_commit_arm(new_crtc_state);
 	/* update DSPCNTR to configure gamma for pipe bottom color */
 	intel_disable_primary_plane(new_crtc_state);
 
@@ -4811,6 +4791,8 @@
 			crtc_state->enabled_planes &= ~BIT(plane->id);
 			crtc_state->active_planes &= ~BIT(plane->id);
 			crtc_state->update_planes |= BIT(plane->id);
+			crtc_state->data_rate[plane->id] = 0;
+			crtc_state->rel_data_rate[plane->id] = 0;
 		}
 
 		plane_state->planar_slave = false;
@@ -4855,6 +4837,10 @@
 		crtc_state->enabled_planes |= BIT(linked->id);
 		crtc_state->active_planes |= BIT(linked->id);
 		crtc_state->update_planes |= BIT(linked->id);
+		crtc_state->data_rate[linked->id] =
+			crtc_state->data_rate_y[plane->id];
+		crtc_state->rel_data_rate[linked->id] =
+			crtc_state->rel_data_rate_y[plane->id];
 		drm_dbg_kms(&dev_priv->drm, "Using %s as Y plane for %s\n",
 			    linked->base.name, plane->base.name);
 
@@ -5406,13 +5392,13 @@
 		    intel_vrr_vmin_vblank_start(pipe_config),
 		    intel_vrr_vmax_vblank_start(pipe_config));
 
-	drm_dbg_kms(&dev_priv->drm, "requested mode:\n");
-	drm_mode_debug_printmodeline(&pipe_config->hw.mode);
-	drm_dbg_kms(&dev_priv->drm, "adjusted mode:\n");
-	drm_mode_debug_printmodeline(&pipe_config->hw.adjusted_mode);
+	drm_dbg_kms(&dev_priv->drm, "requested mode: " DRM_MODE_FMT "\n",
+		    DRM_MODE_ARG(&pipe_config->hw.mode));
+	drm_dbg_kms(&dev_priv->drm, "adjusted mode: " DRM_MODE_FMT "\n",
+		    DRM_MODE_ARG(&pipe_config->hw.adjusted_mode));
 	intel_dump_crtc_timings(dev_priv, &pipe_config->hw.adjusted_mode);
-	drm_dbg_kms(&dev_priv->drm, "pipe mode:\n");
-	drm_mode_debug_printmodeline(&pipe_config->hw.pipe_mode);
+	drm_dbg_kms(&dev_priv->drm, "pipe mode: " DRM_MODE_FMT "\n",
+		    DRM_MODE_ARG(&pipe_config->hw.pipe_mode));
 	intel_dump_crtc_timings(dev_priv, &pipe_config->hw.pipe_mode);
 	drm_dbg_kms(&dev_priv->drm,
 		    "port clock: %d, pipe src: " DRM_RECT_FMT ", pixel rate %d\n",
@@ -5442,8 +5428,9 @@
 			    str_enabled_disabled(pipe_config->pch_pfit.enabled),
 			    str_yes_no(pipe_config->pch_pfit.force_thru));
 
-	drm_dbg_kms(&dev_priv->drm, "ips: %i, double wide: %i\n",
-		    pipe_config->ips_enabled, pipe_config->double_wide);
+	drm_dbg_kms(&dev_priv->drm, "ips: %i, double wide: %i, drrs: %i\n",
+		    pipe_config->ips_enabled, pipe_config->double_wide,
+		    pipe_config->has_drrs);
 
 	intel_dpll_dump_hw_state(dev_priv, &pipe_config->dpll_hw_state);
 
@@ -5571,8 +5558,10 @@
 
 	crtc_state->hw.enable = crtc_state->uapi.enable;
 	crtc_state->hw.active = crtc_state->uapi.active;
-	crtc_state->hw.mode = crtc_state->uapi.mode;
-	crtc_state->hw.adjusted_mode = crtc_state->uapi.adjusted_mode;
+	drm_mode_copy(&crtc_state->hw.mode,
+		      &crtc_state->uapi.mode);
+	drm_mode_copy(&crtc_state->hw.adjusted_mode,
+		      &crtc_state->uapi.adjusted_mode);
 	crtc_state->hw.scaling_filter = crtc_state->uapi.scaling_filter;
 
 	intel_crtc_copy_uapi_to_hw_state_nomodeset(state, crtc);
@@ -5652,9 +5641,12 @@
 	memset(&slave_crtc_state->hw, 0, sizeof(slave_crtc_state->hw));
 	slave_crtc_state->hw.enable = master_crtc_state->hw.enable;
 	slave_crtc_state->hw.active = master_crtc_state->hw.active;
-	slave_crtc_state->hw.mode = master_crtc_state->hw.mode;
-	slave_crtc_state->hw.pipe_mode = master_crtc_state->hw.pipe_mode;
-	slave_crtc_state->hw.adjusted_mode = master_crtc_state->hw.adjusted_mode;
+	drm_mode_copy(&slave_crtc_state->hw.mode,
+		      &master_crtc_state->hw.mode);
+	drm_mode_copy(&slave_crtc_state->hw.pipe_mode,
+		      &master_crtc_state->hw.pipe_mode);
+	drm_mode_copy(&slave_crtc_state->hw.adjusted_mode,
+		      &master_crtc_state->hw.adjusted_mode);
 	slave_crtc_state->hw.scaling_filter = master_crtc_state->hw.scaling_filter;
 
 	copy_bigjoiner_crtc_state_nomodeset(state, slave_crtc);
@@ -6500,8 +6492,8 @@
 {
 	struct drm_i915_private *dev_priv = to_i915(crtc->base.dev);
 	struct skl_hw_state {
+		struct skl_ddb_entry ddb[I915_MAX_PLANES];
 		struct skl_ddb_entry ddb_y[I915_MAX_PLANES];
-		struct skl_ddb_entry ddb_uv[I915_MAX_PLANES];
 		struct skl_pipe_wm wm;
 	} *hw;
 	const struct skl_pipe_wm *sw_wm = &new_crtc_state->wm.skl.optimal;
@@ -6518,7 +6510,7 @@
 
 	skl_pipe_wm_get_hw_state(crtc, &hw->wm);
 
-	skl_pipe_ddb_get_hw_state(crtc, hw->ddb_y, hw->ddb_uv);
+	skl_pipe_ddb_get_hw_state(crtc, hw->ddb, hw->ddb_y);
 
 	hw_enabled_slices = intel_enabled_dbuf_slices_mask(dev_priv);
 
@@ -6600,8 +6592,8 @@
 		}
 
 		/* DDB */
-		hw_ddb_entry = &hw->ddb_y[plane->id];
-		sw_ddb_entry = &new_crtc_state->wm.skl.plane_ddb_y[plane->id];
+		hw_ddb_entry = &hw->ddb[PLANE_CURSOR];
+		sw_ddb_entry = &new_crtc_state->wm.skl.plane_ddb[PLANE_CURSOR];
 
 		if (!skl_ddb_entry_equal(hw_ddb_entry, sw_ddb_entry)) {
 			drm_err(&dev_priv->drm,
@@ -7549,15 +7541,10 @@
 	if (!new_crtc_state->uapi.async_flip)
 		return 0;
 
-<<<<<<< HEAD
 	if (!new_crtc_state->hw.active) {
 		drm_dbg_kms(&i915->drm,
 			    "[CRTC:%d:%s] not active\n",
 			    crtc->base.base.id, crtc->base.name);
-=======
-	if (intel_crtc_needs_modeset(new_crtc_state)) {
-		drm_dbg_kms(&i915->drm, "Modeset Required. Async flip not supported\n");
->>>>>>> 31231092
 		return -EINVAL;
 	}
 
@@ -8071,7 +8058,7 @@
 	if (!modeset) {
 		if (new_crtc_state->uapi.color_mgmt_changed ||
 		    new_crtc_state->update_pipe)
-			intel_color_commit(new_crtc_state);
+			intel_color_commit_arm(new_crtc_state);
 
 		if (DISPLAY_VER(dev_priv) >= 9 || IS_BROADWELL(dev_priv))
 			bdw_set_pipemisc(new_crtc_state);
@@ -8150,6 +8137,11 @@
 	}
 
 	intel_fbc_update(state, crtc);
+
+	if (!modeset &&
+	    (new_crtc_state->uapi.color_mgmt_changed ||
+	     new_crtc_state->update_pipe))
+		intel_color_commit_noarm(new_crtc_state);
 
 	intel_crtc_planes_update_noarm(state, crtc);
 
@@ -8485,7 +8477,9 @@
 
 		/*
 		 * The layout of the fast clear color value expected by HW
-		 * (the DRM ABI requiring this value to be located in fb at offset 0 of plane#2):
+		 * (the DRM ABI requiring this value to be located in fb at
+		 * offset 0 of cc plane, plane #2 previous generations or
+		 * plane #1 for flat ccs):
 		 * - 4 x 4 bytes per-channel value
 		 *   (in surface type specific float/int format provided by the fb user)
 		 * - 8 bytes native color value used by the display
@@ -8568,6 +8562,7 @@
 	intel_encoders_update_prepare(state);
 
 	intel_dbuf_pre_plane_update(state);
+	intel_mbus_dbox_update(state);
 
 	for_each_new_intel_crtc_in_state(state, crtc, new_crtc_state, i) {
 		if (new_crtc_state->do_async_flip)
@@ -9991,7 +9986,8 @@
 		}
 
 		/* Disable any background color/etc. set by the BIOS */
-		intel_color_commit(crtc_state);
+		intel_color_commit_noarm(crtc_state);
+		intel_color_commit_arm(crtc_state);
 	}
 
 	/* Adjust the state of the output pipe according to whether we
@@ -10434,6 +10430,8 @@
 			intel_crtc_vblank_on(crtc_state);
 	}
 
+	intel_fbc_sanitize(dev_priv);
+
 	intel_sanitize_plane_mapping(dev_priv);
 
 	for_each_intel_encoder(dev, encoder)
@@ -10572,8 +10570,6 @@
 
 	intel_unregister_dsm_handler();
 
-	intel_fbc_global_disable(i915);
-
 	/* flush any delayed tasks or pending work */
 	flush_scheduled_work();
 
@@ -10673,4 +10669,9 @@
 
 	acpi_video_unregister();
 	intel_opregion_unregister(i915);
+}
+
+bool intel_scanout_needs_vtd_wa(struct drm_i915_private *i915)
+{
+	return DISPLAY_VER(i915) >= 6 && i915_vtd_active(i915);
 }