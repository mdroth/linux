--- conflicted
+++ resolved
@@ -1171,11 +1171,8 @@
 r535_gsp_acpi_mux_id(acpi_handle handle, u32 id, MUX_METHOD_DATA_ELEMENT *mode,
 						 MUX_METHOD_DATA_ELEMENT *part)
 {
-<<<<<<< HEAD
-=======
 	union acpi_object mux_arg = { ACPI_TYPE_INTEGER };
 	struct acpi_object_list input = { 1, &mux_arg };
->>>>>>> de927f6c
 	acpi_handle iter = NULL, handle_mux = NULL;
 	acpi_status status;
 	unsigned long long value;
