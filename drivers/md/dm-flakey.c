// SPDX-License-Identifier: GPL-2.0-only
/*
 * Copyright (C) 2003 Sistina Software (UK) Limited.
 * Copyright (C) 2004, 2010-2011 Red Hat, Inc. All rights reserved.
 *
 * This file is released under the GPL.
 */

#include <linux/device-mapper.h>

#include <linux/module.h>
#include <linux/init.h>
#include <linux/blkdev.h>
#include <linux/bio.h>
#include <linux/slab.h>

#define DM_MSG_PREFIX "flakey"

#define PROBABILITY_BASE	1000000000

#define all_corrupt_bio_flags_match(bio, fc)	\
	(((bio)->bi_opf & (fc)->corrupt_bio_flags) == (fc)->corrupt_bio_flags)

/*
 * Flakey: Used for testing only, simulates intermittent,
 * catastrophic device failure.
 */
struct flakey_c {
	struct dm_dev *dev;
	unsigned long start_time;
	sector_t start;
	unsigned int up_interval;
	unsigned int down_interval;
	unsigned long flags;
	unsigned int corrupt_bio_byte;
	unsigned int corrupt_bio_rw;
	unsigned int corrupt_bio_value;
	blk_opf_t corrupt_bio_flags;
	unsigned int random_read_corrupt;
	unsigned int random_write_corrupt;
};

enum feature_flag_bits {
	ERROR_READS,
	DROP_WRITES,
	ERROR_WRITES
};

struct per_bio_data {
	bool bio_submitted;
};

static int parse_features(struct dm_arg_set *as, struct flakey_c *fc,
			  struct dm_target *ti)
{
	int r;
	unsigned int argc;
	const char *arg_name;

	static const struct dm_arg _args[] = {
		{0, 11, "Invalid number of feature args"},
		{1, UINT_MAX, "Invalid corrupt bio byte"},
		{0, 255, "Invalid corrupt value to write into bio byte (0-255)"},
		{0, UINT_MAX, "Invalid corrupt bio flags mask"},
		{0, PROBABILITY_BASE, "Invalid random corrupt argument"},
	};

	/* No feature arguments supplied. */
	if (!as->argc)
		return 0;

	r = dm_read_arg_group(_args, as, &argc, &ti->error);
	if (r)
		return r;

	while (argc) {
		arg_name = dm_shift_arg(as);
		argc--;

		if (!arg_name) {
			ti->error = "Insufficient feature arguments";
			return -EINVAL;
		}

		/*
		 * error_reads
		 */
		if (!strcasecmp(arg_name, "error_reads")) {
			if (test_and_set_bit(ERROR_READS, &fc->flags)) {
				ti->error = "Feature error_reads duplicated";
				return -EINVAL;
			}
			continue;
		}

		/*
		 * drop_writes
		 */
		if (!strcasecmp(arg_name, "drop_writes")) {
			if (test_and_set_bit(DROP_WRITES, &fc->flags)) {
				ti->error = "Feature drop_writes duplicated";
				return -EINVAL;
			} else if (test_bit(ERROR_WRITES, &fc->flags)) {
				ti->error = "Feature drop_writes conflicts with feature error_writes";
				return -EINVAL;
			}

			continue;
		}

		/*
		 * error_writes
		 */
		if (!strcasecmp(arg_name, "error_writes")) {
			if (test_and_set_bit(ERROR_WRITES, &fc->flags)) {
				ti->error = "Feature error_writes duplicated";
				return -EINVAL;

			} else if (test_bit(DROP_WRITES, &fc->flags)) {
				ti->error = "Feature error_writes conflicts with feature drop_writes";
				return -EINVAL;
			}

			continue;
		}

		/*
		 * corrupt_bio_byte <Nth_byte> <direction> <value> <bio_flags>
		 */
		if (!strcasecmp(arg_name, "corrupt_bio_byte")) {
			if (!argc) {
				ti->error = "Feature corrupt_bio_byte requires parameters";
				return -EINVAL;
			}

			r = dm_read_arg(_args + 1, as, &fc->corrupt_bio_byte, &ti->error);
			if (r)
				return r;
			argc--;

			/*
			 * Direction r or w?
			 */
			arg_name = dm_shift_arg(as);
			if (arg_name && !strcasecmp(arg_name, "w"))
				fc->corrupt_bio_rw = WRITE;
			else if (arg_name && !strcasecmp(arg_name, "r"))
				fc->corrupt_bio_rw = READ;
			else {
				ti->error = "Invalid corrupt bio direction (r or w)";
				return -EINVAL;
			}
			argc--;

			/*
			 * Value of byte (0-255) to write in place of correct one.
			 */
			r = dm_read_arg(_args + 2, as, &fc->corrupt_bio_value, &ti->error);
			if (r)
				return r;
			argc--;

			/*
			 * Only corrupt bios with these flags set.
			 */
			BUILD_BUG_ON(sizeof(fc->corrupt_bio_flags) !=
				     sizeof(unsigned int));
			r = dm_read_arg(_args + 3, as,
				(__force unsigned int *)&fc->corrupt_bio_flags,
				&ti->error);
			if (r)
				return r;
			argc--;

			continue;
		}

		if (!strcasecmp(arg_name, "random_read_corrupt")) {
			if (!argc) {
				ti->error = "Feature random_read_corrupt requires a parameter";
				return -EINVAL;
			}
			r = dm_read_arg(_args + 4, as, &fc->random_read_corrupt, &ti->error);
			if (r)
				return r;
			argc--;

			continue;
		}

		if (!strcasecmp(arg_name, "random_write_corrupt")) {
			if (!argc) {
				ti->error = "Feature random_write_corrupt requires a parameter";
				return -EINVAL;
			}
			r = dm_read_arg(_args + 4, as, &fc->random_write_corrupt, &ti->error);
			if (r)
				return r;
			argc--;

			continue;
		}

		ti->error = "Unrecognised flakey feature requested";
		return -EINVAL;
	}

	if (test_bit(DROP_WRITES, &fc->flags) && (fc->corrupt_bio_rw == WRITE)) {
		ti->error = "drop_writes is incompatible with corrupt_bio_byte with the WRITE flag set";
		return -EINVAL;

	} else if (test_bit(ERROR_WRITES, &fc->flags) && (fc->corrupt_bio_rw == WRITE)) {
		ti->error = "error_writes is incompatible with corrupt_bio_byte with the WRITE flag set";
		return -EINVAL;
	}

	if (!fc->corrupt_bio_byte && !test_bit(ERROR_READS, &fc->flags) &&
	    !test_bit(DROP_WRITES, &fc->flags) && !test_bit(ERROR_WRITES, &fc->flags) &&
	    !fc->random_read_corrupt && !fc->random_write_corrupt) {
		set_bit(ERROR_WRITES, &fc->flags);
		set_bit(ERROR_READS, &fc->flags);
	}

	return 0;
}

/*
 * Construct a flakey mapping:
 * <dev_path> <offset> <up interval> <down interval> [<#feature args> [<arg>]*]
 *
 *   Feature args:
 *     [drop_writes]
 *     [corrupt_bio_byte <Nth_byte> <direction> <value> <bio_flags>]
 *
 *   Nth_byte starts from 1 for the first byte.
 *   Direction is r for READ or w for WRITE.
 *   bio_flags is ignored if 0.
 */
static int flakey_ctr(struct dm_target *ti, unsigned int argc, char **argv)
{
	static const struct dm_arg _args[] = {
		{0, UINT_MAX, "Invalid up interval"},
		{0, UINT_MAX, "Invalid down interval"},
	};

	int r;
	struct flakey_c *fc;
	unsigned long long tmpll;
	struct dm_arg_set as;
	const char *devname;
	char dummy;

	as.argc = argc;
	as.argv = argv;

	if (argc < 4) {
		ti->error = "Invalid argument count";
		return -EINVAL;
	}

	fc = kzalloc(sizeof(*fc), GFP_KERNEL);
	if (!fc) {
		ti->error = "Cannot allocate context";
		return -ENOMEM;
	}
	fc->start_time = jiffies;

	devname = dm_shift_arg(&as);

	r = -EINVAL;
	if (sscanf(dm_shift_arg(&as), "%llu%c", &tmpll, &dummy) != 1 || tmpll != (sector_t)tmpll) {
		ti->error = "Invalid device sector";
		goto bad;
	}
	fc->start = tmpll;

	r = dm_read_arg(_args, &as, &fc->up_interval, &ti->error);
	if (r)
		goto bad;

	r = dm_read_arg(_args, &as, &fc->down_interval, &ti->error);
	if (r)
		goto bad;

	if (!(fc->up_interval + fc->down_interval)) {
		ti->error = "Total (up + down) interval is zero";
		r = -EINVAL;
		goto bad;
	}

	if (fc->up_interval + fc->down_interval < fc->up_interval) {
		ti->error = "Interval overflow";
		r = -EINVAL;
		goto bad;
	}

	r = parse_features(&as, fc, ti);
	if (r)
		goto bad;

	r = dm_get_device(ti, devname, dm_table_get_mode(ti->table), &fc->dev);
	if (r) {
		ti->error = "Device lookup failed";
		goto bad;
	}

	ti->num_flush_bios = 1;
	ti->num_discard_bios = 1;
	ti->per_io_data_size = sizeof(struct per_bio_data);
	ti->private = fc;
	return 0;

bad:
	kfree(fc);
	return r;
}

static void flakey_dtr(struct dm_target *ti)
{
	struct flakey_c *fc = ti->private;

	dm_put_device(ti, fc->dev);
	kfree(fc);
}

static sector_t flakey_map_sector(struct dm_target *ti, sector_t bi_sector)
{
	struct flakey_c *fc = ti->private;

	return fc->start + dm_target_offset(ti, bi_sector);
}

static void flakey_map_bio(struct dm_target *ti, struct bio *bio)
{
	struct flakey_c *fc = ti->private;

	bio_set_dev(bio, fc->dev->bdev);
	bio->bi_iter.bi_sector = flakey_map_sector(ti, bio->bi_iter.bi_sector);
}

static void corrupt_bio_common(struct bio *bio, unsigned int corrupt_bio_byte,
			       unsigned char corrupt_bio_value)
{
	struct bvec_iter iter;
	struct bio_vec bvec;

	/*
	 * Overwrite the Nth byte of the bio's data, on whichever page
	 * it falls.
	 */
	bio_for_each_segment(bvec, bio, iter) {
		if (bio_iter_len(bio, iter) > corrupt_bio_byte) {
			unsigned char *segment = bvec_kmap_local(&bvec);
			segment[corrupt_bio_byte] = corrupt_bio_value;
			kunmap_local(segment);
			DMDEBUG("Corrupting data bio=%p by writing %u to byte %u "
				"(rw=%c bi_opf=%u bi_sector=%llu size=%u)\n",
				bio, corrupt_bio_value, corrupt_bio_byte,
				(bio_data_dir(bio) == WRITE) ? 'w' : 'r', bio->bi_opf,
				(unsigned long long)bio->bi_iter.bi_sector,
				bio->bi_iter.bi_size);
			break;
		}
		corrupt_bio_byte -= bio_iter_len(bio, iter);
	}
}

static void corrupt_bio_data(struct bio *bio, struct flakey_c *fc)
{
	unsigned int corrupt_bio_byte = fc->corrupt_bio_byte - 1;

	if (!bio_has_data(bio))
		return;

	corrupt_bio_common(bio, corrupt_bio_byte, fc->corrupt_bio_value);
}

static void corrupt_bio_random(struct bio *bio)
{
	unsigned int corrupt_byte;
	unsigned char corrupt_value;

	if (!bio_has_data(bio))
		return;

	corrupt_byte = get_random_u32() % bio->bi_iter.bi_size;
	corrupt_value = get_random_u8();

	corrupt_bio_common(bio, corrupt_byte, corrupt_value);
}

static void clone_free(struct bio *clone)
{
	struct folio_iter fi;

	if (clone->bi_vcnt > 0) { /* bio_for_each_folio_all crashes with an empty bio */
		bio_for_each_folio_all(fi, clone)
			folio_put(fi.folio);
	}

	bio_uninit(clone);
	kfree(clone);
}

static void clone_endio(struct bio *clone)
{
	struct bio *bio = clone->bi_private;
	bio->bi_status = clone->bi_status;
	clone_free(clone);
	bio_endio(bio);
}

static struct bio *clone_bio(struct dm_target *ti, struct flakey_c *fc, struct bio *bio)
{
	struct bio *clone;
	unsigned size, remaining_size, nr_iovecs, order;
	struct bvec_iter iter = bio->bi_iter;

	if (unlikely(bio->bi_iter.bi_size > UIO_MAXIOV << PAGE_SHIFT))
		dm_accept_partial_bio(bio, UIO_MAXIOV << PAGE_SHIFT >> SECTOR_SHIFT);

	size = bio->bi_iter.bi_size;
	nr_iovecs = (size + PAGE_SIZE - 1) >> PAGE_SHIFT;

	clone = bio_kmalloc(nr_iovecs, GFP_NOIO | __GFP_NORETRY | __GFP_NOWARN);
	if (!clone)
		return NULL;

	bio_init(clone, fc->dev->bdev, bio->bi_inline_vecs, nr_iovecs, bio->bi_opf);

	clone->bi_iter.bi_sector = flakey_map_sector(ti, bio->bi_iter.bi_sector);
	clone->bi_private = bio;
	clone->bi_end_io = clone_endio;

	remaining_size = size;

<<<<<<< HEAD
	order = MAX_ORDER;
=======
	order = MAX_PAGE_ORDER;
>>>>>>> de927f6c
	while (remaining_size) {
		struct page *pages;
		unsigned size_to_add, to_copy;
		unsigned char *virt;
		unsigned remaining_order = __fls((remaining_size + PAGE_SIZE - 1) >> PAGE_SHIFT);
		order = min(order, remaining_order);

retry_alloc_pages:
		pages = alloc_pages(GFP_NOIO | __GFP_NORETRY | __GFP_NOWARN | __GFP_COMP, order);
		if (unlikely(!pages)) {
			if (order) {
				order--;
				goto retry_alloc_pages;
			}
			clone_free(clone);
			return NULL;
		}
		size_to_add = min((unsigned)PAGE_SIZE << order, remaining_size);

		virt = page_to_virt(pages);
		to_copy = size_to_add;
		do {
			struct bio_vec bvec = bvec_iter_bvec(bio->bi_io_vec, iter);
			unsigned this_step = min(bvec.bv_len, to_copy);
			void *map = bvec_kmap_local(&bvec);
			memcpy(virt, map, this_step);
			kunmap_local(map);

			bvec_iter_advance(bio->bi_io_vec, &iter, this_step);
			to_copy -= this_step;
			virt += this_step;
		} while (to_copy);

		__bio_add_page(clone, pages, size_to_add, 0);
		remaining_size -= size_to_add;
	}

	return clone;
}

static int flakey_map(struct dm_target *ti, struct bio *bio)
{
	struct flakey_c *fc = ti->private;
	unsigned int elapsed;
	struct per_bio_data *pb = dm_per_bio_data(bio, sizeof(struct per_bio_data));

	pb->bio_submitted = false;

	if (op_is_zone_mgmt(bio_op(bio)))
		goto map_bio;

	/* Are we alive ? */
	elapsed = (jiffies - fc->start_time) / HZ;
	if (elapsed % (fc->up_interval + fc->down_interval) >= fc->up_interval) {
		bool corrupt_fixed, corrupt_random;
		/*
		 * Flag this bio as submitted while down.
		 */
		pb->bio_submitted = true;

		/*
		 * Error reads if neither corrupt_bio_byte or drop_writes or error_writes are set.
		 * Otherwise, flakey_end_io() will decide if the reads should be modified.
		 */
		if (bio_data_dir(bio) == READ) {
			if (test_bit(ERROR_READS, &fc->flags))
				return DM_MAPIO_KILL;
			goto map_bio;
		}

		/*
		 * Drop or error writes?
		 */
		if (test_bit(DROP_WRITES, &fc->flags)) {
			bio_endio(bio);
			return DM_MAPIO_SUBMITTED;
		} else if (test_bit(ERROR_WRITES, &fc->flags)) {
			bio_io_error(bio);
			return DM_MAPIO_SUBMITTED;
		}

		/*
		 * Corrupt matching writes.
		 */
		corrupt_fixed = false;
		corrupt_random = false;
		if (fc->corrupt_bio_byte && fc->corrupt_bio_rw == WRITE) {
			if (all_corrupt_bio_flags_match(bio, fc))
				corrupt_fixed = true;
		}
		if (fc->random_write_corrupt) {
			u64 rnd = get_random_u64();
			u32 rem = do_div(rnd, PROBABILITY_BASE);
			if (rem < fc->random_write_corrupt)
				corrupt_random = true;
		}
		if (corrupt_fixed || corrupt_random) {
			struct bio *clone = clone_bio(ti, fc, bio);
			if (clone) {
				if (corrupt_fixed)
					corrupt_bio_data(clone, fc);
				if (corrupt_random)
					corrupt_bio_random(clone);
				submit_bio(clone);
				return DM_MAPIO_SUBMITTED;
			}
		}
	}

map_bio:
	flakey_map_bio(ti, bio);

	return DM_MAPIO_REMAPPED;
}

static int flakey_end_io(struct dm_target *ti, struct bio *bio,
			 blk_status_t *error)
{
	struct flakey_c *fc = ti->private;
	struct per_bio_data *pb = dm_per_bio_data(bio, sizeof(struct per_bio_data));

	if (op_is_zone_mgmt(bio_op(bio)))
		return DM_ENDIO_DONE;

	if (!*error && pb->bio_submitted && (bio_data_dir(bio) == READ)) {
		if (fc->corrupt_bio_byte) {
			if ((fc->corrupt_bio_rw == READ) &&
			    all_corrupt_bio_flags_match(bio, fc)) {
				/*
				 * Corrupt successful matching READs while in down state.
				 */
				corrupt_bio_data(bio, fc);
			}
		}
		if (fc->random_read_corrupt) {
			u64 rnd = get_random_u64();
			u32 rem = do_div(rnd, PROBABILITY_BASE);
			if (rem < fc->random_read_corrupt)
				corrupt_bio_random(bio);
		}
		if (test_bit(ERROR_READS, &fc->flags)) {
			/*
			 * Error read during the down_interval if drop_writes
			 * and error_writes were not configured.
			 */
			*error = BLK_STS_IOERR;
		}
	}

	return DM_ENDIO_DONE;
}

static void flakey_status(struct dm_target *ti, status_type_t type,
			  unsigned int status_flags, char *result, unsigned int maxlen)
{
	unsigned int sz = 0;
	struct flakey_c *fc = ti->private;
	unsigned int error_reads, drop_writes, error_writes;

	switch (type) {
	case STATUSTYPE_INFO:
		result[0] = '\0';
		break;

	case STATUSTYPE_TABLE:
		DMEMIT("%s %llu %u %u", fc->dev->name,
		       (unsigned long long)fc->start, fc->up_interval,
		       fc->down_interval);

		error_reads = test_bit(ERROR_READS, &fc->flags);
		drop_writes = test_bit(DROP_WRITES, &fc->flags);
		error_writes = test_bit(ERROR_WRITES, &fc->flags);
		DMEMIT(" %u", error_reads + drop_writes + error_writes +
			(fc->corrupt_bio_byte > 0) * 5 +
			(fc->random_read_corrupt > 0) * 2 +
			(fc->random_write_corrupt > 0) * 2);

		if (error_reads)
			DMEMIT(" error_reads");
		if (drop_writes)
			DMEMIT(" drop_writes");
		else if (error_writes)
			DMEMIT(" error_writes");

		if (fc->corrupt_bio_byte)
			DMEMIT(" corrupt_bio_byte %u %c %u %u",
			       fc->corrupt_bio_byte,
			       (fc->corrupt_bio_rw == WRITE) ? 'w' : 'r',
			       fc->corrupt_bio_value, fc->corrupt_bio_flags);

		if (fc->random_read_corrupt > 0)
			DMEMIT(" random_read_corrupt %u", fc->random_read_corrupt);
		if (fc->random_write_corrupt > 0)
			DMEMIT(" random_write_corrupt %u", fc->random_write_corrupt);

		break;

	case STATUSTYPE_IMA:
		result[0] = '\0';
		break;
	}
}

static int flakey_prepare_ioctl(struct dm_target *ti, struct block_device **bdev)
{
	struct flakey_c *fc = ti->private;

	*bdev = fc->dev->bdev;

	/*
	 * Only pass ioctls through if the device sizes match exactly.
	 */
	if (fc->start || ti->len != bdev_nr_sectors((*bdev)))
		return 1;
	return 0;
}

#ifdef CONFIG_BLK_DEV_ZONED
static int flakey_report_zones(struct dm_target *ti,
		struct dm_report_zones_args *args, unsigned int nr_zones)
{
	struct flakey_c *fc = ti->private;

	return dm_report_zones(fc->dev->bdev, fc->start,
			       flakey_map_sector(ti, args->next_sector),
			       args, nr_zones);
}
#else
#define flakey_report_zones NULL
#endif

static int flakey_iterate_devices(struct dm_target *ti, iterate_devices_callout_fn fn, void *data)
{
	struct flakey_c *fc = ti->private;

	return fn(ti, fc->dev, fc->start, ti->len, data);
}

static struct target_type flakey_target = {
	.name   = "flakey",
	.version = {1, 5, 0},
	.features = DM_TARGET_ZONED_HM | DM_TARGET_PASSES_CRYPTO,
	.report_zones = flakey_report_zones,
	.module = THIS_MODULE,
	.ctr    = flakey_ctr,
	.dtr    = flakey_dtr,
	.map    = flakey_map,
	.end_io = flakey_end_io,
	.status = flakey_status,
	.prepare_ioctl = flakey_prepare_ioctl,
	.iterate_devices = flakey_iterate_devices,
};
module_dm(flakey);

MODULE_DESCRIPTION(DM_NAME " flakey target");
MODULE_AUTHOR("Joe Thornber <dm-devel@redhat.com>");
MODULE_LICENSE("GPL");<|MERGE_RESOLUTION|>--- conflicted
+++ resolved
@@ -434,11 +434,7 @@
 
 	remaining_size = size;
 
-<<<<<<< HEAD
-	order = MAX_ORDER;
-=======
 	order = MAX_PAGE_ORDER;
->>>>>>> de927f6c
 	while (remaining_size) {
 		struct page *pages;
 		unsigned size_to_add, to_copy;
