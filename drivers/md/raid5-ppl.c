// SPDX-License-Identifier: GPL-2.0-only
/*
 * Partial Parity Log for closing the RAID5 write hole
 * Copyright (c) 2017, Intel Corporation.
 */

#include <linux/kernel.h>
#include <linux/blkdev.h>
#include <linux/slab.h>
#include <linux/crc32c.h>
#include <linux/async_tx.h>
#include <linux/raid/md_p.h>
#include "md.h"
#include "raid5.h"
#include "raid5-log.h"

/*
 * PPL consists of a 4KB header (struct ppl_header) and at least 128KB for
 * partial parity data. The header contains an array of entries
 * (struct ppl_header_entry) which describe the logged write requests.
 * Partial parity for the entries comes after the header, written in the same
 * sequence as the entries:
 *
 * Header
 *   entry0
 *   ...
 *   entryN
 * PP data
 *   PP for entry0
 *   ...
 *   PP for entryN
 *
 * An entry describes one or more consecutive stripe_heads, up to a full
 * stripe. The modifed raid data chunks form an m-by-n matrix, where m is the
 * number of stripe_heads in the entry and n is the number of modified data
 * disks. Every stripe_head in the entry must write to the same data disks.
 * An example of a valid case described by a single entry (writes to the first
 * stripe of a 4 disk array, 16k chunk size):
 *
 * sh->sector   dd0   dd1   dd2    ppl
 *            +-----+-----+-----+
 * 0          | --- | --- | --- | +----+
 * 8          | -W- | -W- | --- | | pp |   data_sector = 8
 * 16         | -W- | -W- | --- | | pp |   data_size = 3 * 2 * 4k
 * 24         | -W- | -W- | --- | | pp |   pp_size = 3 * 4k
 *            +-----+-----+-----+ +----+
 *
 * data_sector is the first raid sector of the modified data, data_size is the
 * total size of modified data and pp_size is the size of partial parity for
 * this entry. Entries for full stripe writes contain no partial parity
 * (pp_size = 0), they only mark the stripes for which parity should be
 * recalculated after an unclean shutdown. Every entry holds a checksum of its
 * partial parity, the header also has a checksum of the header itself.
 *
 * A write request is always logged to the PPL instance stored on the parity
 * disk of the corresponding stripe. For each member disk there is one ppl_log
 * used to handle logging for this disk, independently from others. They are
 * grouped in child_logs array in struct ppl_conf, which is assigned to
 * r5conf->log_private.
 *
 * ppl_io_unit represents a full PPL write, header_page contains the ppl_header.
 * PPL entries for logged stripes are added in ppl_log_stripe(). A stripe_head
 * can be appended to the last entry if it meets the conditions for a valid
 * entry described above, otherwise a new entry is added. Checksums of entries
 * are calculated incrementally as stripes containing partial parity are being
 * added. ppl_submit_iounit() calculates the checksum of the header and submits
 * a bio containing the header page and partial parity pages (sh->ppl_page) for
 * all stripes of the io_unit. When the PPL write completes, the stripes
 * associated with the io_unit are released and raid5d starts writing their data
 * and parity. When all stripes are written, the io_unit is freed and the next
 * can be submitted.
 *
 * An io_unit is used to gather stripes until it is submitted or becomes full
 * (if the maximum number of entries or size of PPL is reached). Another io_unit
 * can't be submitted until the previous has completed (PPL and stripe
 * data+parity is written). The log->io_list tracks all io_units of a log
 * (for a single member disk). New io_units are added to the end of the list
 * and the first io_unit is submitted, if it is not submitted already.
 * The current io_unit accepting new stripes is always at the end of the list.
 *
 * If write-back cache is enabled for any of the disks in the array, its data
 * must be flushed before next io_unit is submitted.
 */

#define PPL_SPACE_SIZE (128 * 1024)

struct ppl_conf {
	struct mddev *mddev;

	/* array of child logs, one for each raid disk */
	struct ppl_log *child_logs;
	int count;

	int block_size;		/* the logical block size used for data_sector
				 * in ppl_header_entry */
	u32 signature;		/* raid array identifier */
	atomic64_t seq;		/* current log write sequence number */

	struct kmem_cache *io_kc;
	mempool_t io_pool;
	struct bio_set bs;
	struct bio_set flush_bs;

	/* used only for recovery */
	int recovered_entries;
	int mismatch_count;

	/* stripes to retry if failed to allocate io_unit */
	struct list_head no_mem_stripes;
	spinlock_t no_mem_stripes_lock;

	unsigned short write_hint;
};

struct ppl_log {
	struct ppl_conf *ppl_conf;	/* shared between all log instances */

	struct md_rdev *rdev;		/* array member disk associated with
					 * this log instance */
	struct mutex io_mutex;
	struct ppl_io_unit *current_io;	/* current io_unit accepting new data
					 * always at the end of io_list */
	spinlock_t io_list_lock;
	struct list_head io_list;	/* all io_units of this log */

	sector_t next_io_sector;
	unsigned int entry_space;
	bool use_multippl;
	bool wb_cache_on;
	unsigned long disk_flush_bitmap;
};

#define PPL_IO_INLINE_BVECS 32

struct ppl_io_unit {
	struct ppl_log *log;

	struct page *header_page;	/* for ppl_header */

	unsigned int entries_count;	/* number of entries in ppl_header */
	unsigned int pp_size;		/* total size current of partial parity */

	u64 seq;			/* sequence number of this log write */
	struct list_head log_sibling;	/* log->io_list */

	struct list_head stripe_list;	/* stripes added to the io_unit */
	atomic_t pending_stripes;	/* how many stripes not written to raid */
	atomic_t pending_flushes;	/* how many disk flushes are in progress */

	bool submitted;			/* true if write to log started */

	/* inline bio and its biovec for submitting the iounit */
	struct bio bio;
	struct bio_vec biovec[PPL_IO_INLINE_BVECS];
};

struct dma_async_tx_descriptor *
ops_run_partial_parity(struct stripe_head *sh, struct raid5_percpu *percpu,
		       struct dma_async_tx_descriptor *tx)
{
	int disks = sh->disks;
	struct page **srcs = percpu->scribble;
	int count = 0, pd_idx = sh->pd_idx, i;
	struct async_submit_ctl submit;

	pr_debug("%s: stripe %llu\n", __func__, (unsigned long long)sh->sector);

	/*
	 * Partial parity is the XOR of stripe data chunks that are not changed
	 * during the write request. Depending on available data
	 * (read-modify-write vs. reconstruct-write case) we calculate it
	 * differently.
	 */
	if (sh->reconstruct_state == reconstruct_state_prexor_drain_run) {
		/*
		 * rmw: xor old data and parity from updated disks
		 * This is calculated earlier by ops_run_prexor5() so just copy
		 * the parity dev page.
		 */
		srcs[count++] = sh->dev[pd_idx].page;
	} else if (sh->reconstruct_state == reconstruct_state_drain_run) {
		/* rcw: xor data from all not updated disks */
		for (i = disks; i--;) {
			struct r5dev *dev = &sh->dev[i];
			if (test_bit(R5_UPTODATE, &dev->flags))
				srcs[count++] = dev->page;
		}
	} else {
		return tx;
	}

	init_async_submit(&submit, ASYNC_TX_FENCE|ASYNC_TX_XOR_ZERO_DST, tx,
			  NULL, sh, (void *) (srcs + sh->disks + 2));

	if (count == 1)
		tx = async_memcpy(sh->ppl_page, srcs[0], 0, 0, PAGE_SIZE,
				  &submit);
	else
		tx = async_xor(sh->ppl_page, srcs, 0, count, PAGE_SIZE,
			       &submit);

	return tx;
}

static void *ppl_io_pool_alloc(gfp_t gfp_mask, void *pool_data)
{
	struct kmem_cache *kc = pool_data;
	struct ppl_io_unit *io;

	io = kmem_cache_alloc(kc, gfp_mask);
	if (!io)
		return NULL;

	io->header_page = alloc_page(gfp_mask);
	if (!io->header_page) {
		kmem_cache_free(kc, io);
		return NULL;
	}

	return io;
}

static void ppl_io_pool_free(void *element, void *pool_data)
{
	struct kmem_cache *kc = pool_data;
	struct ppl_io_unit *io = element;

	__free_page(io->header_page);
	kmem_cache_free(kc, io);
}

static struct ppl_io_unit *ppl_new_iounit(struct ppl_log *log,
					  struct stripe_head *sh)
{
	struct ppl_conf *ppl_conf = log->ppl_conf;
	struct ppl_io_unit *io;
	struct ppl_header *pplhdr;
	struct page *header_page;

	io = mempool_alloc(&ppl_conf->io_pool, GFP_NOWAIT);
	if (!io)
		return NULL;

	header_page = io->header_page;
	memset(io, 0, sizeof(*io));
	io->header_page = header_page;

	io->log = log;
	INIT_LIST_HEAD(&io->log_sibling);
	INIT_LIST_HEAD(&io->stripe_list);
	atomic_set(&io->pending_stripes, 0);
	atomic_set(&io->pending_flushes, 0);
	bio_init(&io->bio, log->rdev->bdev, io->biovec, PPL_IO_INLINE_BVECS,
		 REQ_OP_WRITE | REQ_FUA);

	pplhdr = page_address(io->header_page);
	clear_page(pplhdr);
	memset(pplhdr->reserved, 0xff, PPL_HDR_RESERVED);
	pplhdr->signature = cpu_to_le32(ppl_conf->signature);

	io->seq = atomic64_add_return(1, &ppl_conf->seq);
	pplhdr->generation = cpu_to_le64(io->seq);

	return io;
}

static int ppl_log_stripe(struct ppl_log *log, struct stripe_head *sh)
{
	struct ppl_io_unit *io = log->current_io;
	struct ppl_header_entry *e = NULL;
	struct ppl_header *pplhdr;
	int i;
	sector_t data_sector = 0;
	int data_disks = 0;
	struct r5conf *conf = sh->raid_conf;

	pr_debug("%s: stripe: %llu\n", __func__, (unsigned long long)sh->sector);

	/* check if current io_unit is full */
	if (io && (io->pp_size == log->entry_space ||
		   io->entries_count == PPL_HDR_MAX_ENTRIES)) {
		pr_debug("%s: add io_unit blocked by seq: %llu\n",
			 __func__, io->seq);
		io = NULL;
	}

	/* add a new unit if there is none or the current is full */
	if (!io) {
		io = ppl_new_iounit(log, sh);
		if (!io)
			return -ENOMEM;
		spin_lock_irq(&log->io_list_lock);
		list_add_tail(&io->log_sibling, &log->io_list);
		spin_unlock_irq(&log->io_list_lock);

		log->current_io = io;
	}

	for (i = 0; i < sh->disks; i++) {
		struct r5dev *dev = &sh->dev[i];

		if (i != sh->pd_idx && test_bit(R5_Wantwrite, &dev->flags)) {
			if (!data_disks || dev->sector < data_sector)
				data_sector = dev->sector;
			data_disks++;
		}
	}
	BUG_ON(!data_disks);

	pr_debug("%s: seq: %llu data_sector: %llu data_disks: %d\n", __func__,
		 io->seq, (unsigned long long)data_sector, data_disks);

	pplhdr = page_address(io->header_page);

	if (io->entries_count > 0) {
		struct ppl_header_entry *last =
				&pplhdr->entries[io->entries_count - 1];
		struct stripe_head *sh_last = list_last_entry(
				&io->stripe_list, struct stripe_head, log_list);
		u64 data_sector_last = le64_to_cpu(last->data_sector);
		u32 data_size_last = le32_to_cpu(last->data_size);

		/*
		 * Check if we can append the stripe to the last entry. It must
		 * be just after the last logged stripe and write to the same
		 * disks. Use bit shift and logarithm to avoid 64-bit division.
		 */
		if ((sh->sector == sh_last->sector + RAID5_STRIPE_SECTORS(conf)) &&
		    (data_sector >> ilog2(conf->chunk_sectors) ==
		     data_sector_last >> ilog2(conf->chunk_sectors)) &&
		    ((data_sector - data_sector_last) * data_disks ==
		     data_size_last >> 9))
			e = last;
	}

	if (!e) {
		e = &pplhdr->entries[io->entries_count++];
		e->data_sector = cpu_to_le64(data_sector);
		e->parity_disk = cpu_to_le32(sh->pd_idx);
		e->checksum = cpu_to_le32(~0);
	}

	le32_add_cpu(&e->data_size, data_disks << PAGE_SHIFT);

	/* don't write any PP if full stripe write */
	if (!test_bit(STRIPE_FULL_WRITE, &sh->state)) {
		le32_add_cpu(&e->pp_size, PAGE_SIZE);
		io->pp_size += PAGE_SIZE;
		e->checksum = cpu_to_le32(crc32c_le(le32_to_cpu(e->checksum),
						    page_address(sh->ppl_page),
						    PAGE_SIZE));
	}

	list_add_tail(&sh->log_list, &io->stripe_list);
	atomic_inc(&io->pending_stripes);
	sh->ppl_io = io;

	return 0;
}

int ppl_write_stripe(struct r5conf *conf, struct stripe_head *sh)
{
	struct ppl_conf *ppl_conf = conf->log_private;
	struct ppl_io_unit *io = sh->ppl_io;
	struct ppl_log *log;

	if (io || test_bit(STRIPE_SYNCING, &sh->state) || !sh->ppl_page ||
	    !test_bit(R5_Wantwrite, &sh->dev[sh->pd_idx].flags) ||
	    !test_bit(R5_Insync, &sh->dev[sh->pd_idx].flags)) {
		clear_bit(STRIPE_LOG_TRAPPED, &sh->state);
		return -EAGAIN;
	}

	log = &ppl_conf->child_logs[sh->pd_idx];

	mutex_lock(&log->io_mutex);

	if (!log->rdev || test_bit(Faulty, &log->rdev->flags)) {
		mutex_unlock(&log->io_mutex);
		return -EAGAIN;
	}

	set_bit(STRIPE_LOG_TRAPPED, &sh->state);
	clear_bit(STRIPE_DELAYED, &sh->state);
	atomic_inc(&sh->count);

	if (ppl_log_stripe(log, sh)) {
		spin_lock_irq(&ppl_conf->no_mem_stripes_lock);
		list_add_tail(&sh->log_list, &ppl_conf->no_mem_stripes);
		spin_unlock_irq(&ppl_conf->no_mem_stripes_lock);
	}

	mutex_unlock(&log->io_mutex);

	return 0;
}

static void ppl_log_endio(struct bio *bio)
{
	struct ppl_io_unit *io = bio->bi_private;
	struct ppl_log *log = io->log;
	struct ppl_conf *ppl_conf = log->ppl_conf;
	struct stripe_head *sh, *next;

	pr_debug("%s: seq: %llu\n", __func__, io->seq);

	if (bio->bi_status)
		md_error(ppl_conf->mddev, log->rdev);

	list_for_each_entry_safe(sh, next, &io->stripe_list, log_list) {
		list_del_init(&sh->log_list);

		set_bit(STRIPE_HANDLE, &sh->state);
		raid5_release_stripe(sh);
	}
}

static void ppl_submit_iounit_bio(struct ppl_io_unit *io, struct bio *bio)
{
	pr_debug("%s: seq: %llu size: %u sector: %llu dev: %pg\n",
		 __func__, io->seq, bio->bi_iter.bi_size,
		 (unsigned long long)bio->bi_iter.bi_sector,
		 bio->bi_bdev);

	submit_bio(bio);
}

static void ppl_submit_iounit(struct ppl_io_unit *io)
{
	struct ppl_log *log = io->log;
	struct ppl_conf *ppl_conf = log->ppl_conf;
	struct ppl_header *pplhdr = page_address(io->header_page);
	struct bio *bio = &io->bio;
	struct stripe_head *sh;
	int i;

	bio->bi_private = io;

	if (!log->rdev || test_bit(Faulty, &log->rdev->flags)) {
		ppl_log_endio(bio);
		return;
	}

	for (i = 0; i < io->entries_count; i++) {
		struct ppl_header_entry *e = &pplhdr->entries[i];

		pr_debug("%s: seq: %llu entry: %d data_sector: %llu pp_size: %u data_size: %u\n",
			 __func__, io->seq, i, le64_to_cpu(e->data_sector),
			 le32_to_cpu(e->pp_size), le32_to_cpu(e->data_size));

		e->data_sector = cpu_to_le64(le64_to_cpu(e->data_sector) >>
					     ilog2(ppl_conf->block_size >> 9));
		e->checksum = cpu_to_le32(~le32_to_cpu(e->checksum));
	}

	pplhdr->entries_count = cpu_to_le32(io->entries_count);
	pplhdr->checksum = cpu_to_le32(~crc32c_le(~0, pplhdr, PPL_HEADER_SIZE));

	/* Rewind the buffer if current PPL is larger then remaining space */
	if (log->use_multippl &&
	    log->rdev->ppl.sector + log->rdev->ppl.size - log->next_io_sector <
	    (PPL_HEADER_SIZE + io->pp_size) >> 9)
		log->next_io_sector = log->rdev->ppl.sector;


	bio->bi_end_io = ppl_log_endio;
	bio->bi_iter.bi_sector = log->next_io_sector;
	bio_add_page(bio, io->header_page, PAGE_SIZE, 0);

	pr_debug("%s: log->current_io_sector: %llu\n", __func__,
	    (unsigned long long)log->next_io_sector);

	if (log->use_multippl)
		log->next_io_sector += (PPL_HEADER_SIZE + io->pp_size) >> 9;

	WARN_ON(log->disk_flush_bitmap != 0);

	list_for_each_entry(sh, &io->stripe_list, log_list) {
		for (i = 0; i < sh->disks; i++) {
			struct r5dev *dev = &sh->dev[i];

			if ((ppl_conf->child_logs[i].wb_cache_on) &&
			    (test_bit(R5_Wantwrite, &dev->flags))) {
				set_bit(i, &log->disk_flush_bitmap);
			}
		}

		/* entries for full stripe writes have no partial parity */
		if (test_bit(STRIPE_FULL_WRITE, &sh->state))
			continue;

		if (!bio_add_page(bio, sh->ppl_page, PAGE_SIZE, 0)) {
			struct bio *prev = bio;

			bio = bio_alloc_bioset(prev->bi_bdev, BIO_MAX_VECS,
					       prev->bi_opf, GFP_NOIO,
					       &ppl_conf->bs);
<<<<<<< HEAD
			bio->bi_write_hint = prev->bi_write_hint;
=======
>>>>>>> 7f813daa
			bio->bi_iter.bi_sector = bio_end_sector(prev);
			bio_add_page(bio, sh->ppl_page, PAGE_SIZE, 0);

			bio_chain(bio, prev);
			ppl_submit_iounit_bio(io, prev);
		}
	}

	ppl_submit_iounit_bio(io, bio);
}

static void ppl_submit_current_io(struct ppl_log *log)
{
	struct ppl_io_unit *io;

	spin_lock_irq(&log->io_list_lock);

	io = list_first_entry_or_null(&log->io_list, struct ppl_io_unit,
				      log_sibling);
	if (io && io->submitted)
		io = NULL;

	spin_unlock_irq(&log->io_list_lock);

	if (io) {
		io->submitted = true;

		if (io == log->current_io)
			log->current_io = NULL;

		ppl_submit_iounit(io);
	}
}

void ppl_write_stripe_run(struct r5conf *conf)
{
	struct ppl_conf *ppl_conf = conf->log_private;
	struct ppl_log *log;
	int i;

	for (i = 0; i < ppl_conf->count; i++) {
		log = &ppl_conf->child_logs[i];

		mutex_lock(&log->io_mutex);
		ppl_submit_current_io(log);
		mutex_unlock(&log->io_mutex);
	}
}

static void ppl_io_unit_finished(struct ppl_io_unit *io)
{
	struct ppl_log *log = io->log;
	struct ppl_conf *ppl_conf = log->ppl_conf;
	struct r5conf *conf = ppl_conf->mddev->private;
	unsigned long flags;

	pr_debug("%s: seq: %llu\n", __func__, io->seq);

	local_irq_save(flags);

	spin_lock(&log->io_list_lock);
	list_del(&io->log_sibling);
	spin_unlock(&log->io_list_lock);

	mempool_free(io, &ppl_conf->io_pool);

	spin_lock(&ppl_conf->no_mem_stripes_lock);
	if (!list_empty(&ppl_conf->no_mem_stripes)) {
		struct stripe_head *sh;

		sh = list_first_entry(&ppl_conf->no_mem_stripes,
				      struct stripe_head, log_list);
		list_del_init(&sh->log_list);
		set_bit(STRIPE_HANDLE, &sh->state);
		raid5_release_stripe(sh);
	}
	spin_unlock(&ppl_conf->no_mem_stripes_lock);

	local_irq_restore(flags);

	wake_up(&conf->wait_for_quiescent);
}

static void ppl_flush_endio(struct bio *bio)
{
	struct ppl_io_unit *io = bio->bi_private;
	struct ppl_log *log = io->log;
	struct ppl_conf *ppl_conf = log->ppl_conf;
	struct r5conf *conf = ppl_conf->mddev->private;

	pr_debug("%s: dev: %pg\n", __func__, bio->bi_bdev);

	if (bio->bi_status) {
		struct md_rdev *rdev;

		rcu_read_lock();
		rdev = md_find_rdev_rcu(conf->mddev, bio_dev(bio));
		if (rdev)
			md_error(rdev->mddev, rdev);
		rcu_read_unlock();
	}

	bio_put(bio);

	if (atomic_dec_and_test(&io->pending_flushes)) {
		ppl_io_unit_finished(io);
		md_wakeup_thread(conf->mddev->thread);
	}
}

static void ppl_do_flush(struct ppl_io_unit *io)
{
	struct ppl_log *log = io->log;
	struct ppl_conf *ppl_conf = log->ppl_conf;
	struct r5conf *conf = ppl_conf->mddev->private;
	int raid_disks = conf->raid_disks;
	int flushed_disks = 0;
	int i;

	atomic_set(&io->pending_flushes, raid_disks);

	for_each_set_bit(i, &log->disk_flush_bitmap, raid_disks) {
		struct md_rdev *rdev;
		struct block_device *bdev = NULL;

		rcu_read_lock();
		rdev = rcu_dereference(conf->disks[i].rdev);
		if (rdev && !test_bit(Faulty, &rdev->flags))
			bdev = rdev->bdev;
		rcu_read_unlock();

		if (bdev) {
			struct bio *bio;

			bio = bio_alloc_bioset(bdev, 0, GFP_NOIO,
					       REQ_OP_WRITE | REQ_PREFLUSH,
					       &ppl_conf->flush_bs);
			bio->bi_private = io;
			bio->bi_end_io = ppl_flush_endio;

			pr_debug("%s: dev: %ps\n", __func__, bio->bi_bdev);

			submit_bio(bio);
			flushed_disks++;
		}
	}

	log->disk_flush_bitmap = 0;

	for (i = flushed_disks ; i < raid_disks; i++) {
		if (atomic_dec_and_test(&io->pending_flushes))
			ppl_io_unit_finished(io);
	}
}

static inline bool ppl_no_io_unit_submitted(struct r5conf *conf,
					    struct ppl_log *log)
{
	struct ppl_io_unit *io;

	io = list_first_entry_or_null(&log->io_list, struct ppl_io_unit,
				      log_sibling);

	return !io || !io->submitted;
}

void ppl_quiesce(struct r5conf *conf, int quiesce)
{
	struct ppl_conf *ppl_conf = conf->log_private;
	int i;

	if (quiesce) {
		for (i = 0; i < ppl_conf->count; i++) {
			struct ppl_log *log = &ppl_conf->child_logs[i];

			spin_lock_irq(&log->io_list_lock);
			wait_event_lock_irq(conf->wait_for_quiescent,
					    ppl_no_io_unit_submitted(conf, log),
					    log->io_list_lock);
			spin_unlock_irq(&log->io_list_lock);
		}
	}
}

int ppl_handle_flush_request(struct r5l_log *log, struct bio *bio)
{
	if (bio->bi_iter.bi_size == 0) {
		bio_endio(bio);
		return 0;
	}
	bio->bi_opf &= ~REQ_PREFLUSH;
	return -EAGAIN;
}

void ppl_stripe_write_finished(struct stripe_head *sh)
{
	struct ppl_io_unit *io;

	io = sh->ppl_io;
	sh->ppl_io = NULL;

	if (io && atomic_dec_and_test(&io->pending_stripes)) {
		if (io->log->disk_flush_bitmap)
			ppl_do_flush(io);
		else
			ppl_io_unit_finished(io);
	}
}

static void ppl_xor(int size, struct page *page1, struct page *page2)
{
	struct async_submit_ctl submit;
	struct dma_async_tx_descriptor *tx;
	struct page *xor_srcs[] = { page1, page2 };

	init_async_submit(&submit, ASYNC_TX_ACK|ASYNC_TX_XOR_DROP_DST,
			  NULL, NULL, NULL, NULL);
	tx = async_xor(page1, xor_srcs, 0, 2, size, &submit);

	async_tx_quiesce(&tx);
}

/*
 * PPL recovery strategy: xor partial parity and data from all modified data
 * disks within a stripe and write the result as the new stripe parity. If all
 * stripe data disks are modified (full stripe write), no partial parity is
 * available, so just xor the data disks.
 *
 * Recovery of a PPL entry shall occur only if all modified data disks are
 * available and read from all of them succeeds.
 *
 * A PPL entry applies to a stripe, partial parity size for an entry is at most
 * the size of the chunk. Examples of possible cases for a single entry:
 *
 * case 0: single data disk write:
 *   data0    data1    data2     ppl        parity
 * +--------+--------+--------+           +--------------------+
 * | ------ | ------ | ------ | +----+    | (no change)        |
 * | ------ | -data- | ------ | | pp | -> | data1 ^ pp         |
 * | ------ | -data- | ------ | | pp | -> | data1 ^ pp         |
 * | ------ | ------ | ------ | +----+    | (no change)        |
 * +--------+--------+--------+           +--------------------+
 * pp_size = data_size
 *
 * case 1: more than one data disk write:
 *   data0    data1    data2     ppl        parity
 * +--------+--------+--------+           +--------------------+
 * | ------ | ------ | ------ | +----+    | (no change)        |
 * | -data- | -data- | ------ | | pp | -> | data0 ^ data1 ^ pp |
 * | -data- | -data- | ------ | | pp | -> | data0 ^ data1 ^ pp |
 * | ------ | ------ | ------ | +----+    | (no change)        |
 * +--------+--------+--------+           +--------------------+
 * pp_size = data_size / modified_data_disks
 *
 * case 2: write to all data disks (also full stripe write):
 *   data0    data1    data2                parity
 * +--------+--------+--------+           +--------------------+
 * | ------ | ------ | ------ |           | (no change)        |
 * | -data- | -data- | -data- | --------> | xor all data       |
 * | ------ | ------ | ------ | --------> | (no change)        |
 * | ------ | ------ | ------ |           | (no change)        |
 * +--------+--------+--------+           +--------------------+
 * pp_size = 0
 *
 * The following cases are possible only in other implementations. The recovery
 * code can handle them, but they are not generated at runtime because they can
 * be reduced to cases 0, 1 and 2:
 *
 * case 3:
 *   data0    data1    data2     ppl        parity
 * +--------+--------+--------+ +----+    +--------------------+
 * | ------ | -data- | -data- | | pp |    | data1 ^ data2 ^ pp |
 * | ------ | -data- | -data- | | pp | -> | data1 ^ data2 ^ pp |
 * | -data- | -data- | -data- | | -- | -> | xor all data       |
 * | -data- | -data- | ------ | | pp |    | data0 ^ data1 ^ pp |
 * +--------+--------+--------+ +----+    +--------------------+
 * pp_size = chunk_size
 *
 * case 4:
 *   data0    data1    data2     ppl        parity
 * +--------+--------+--------+ +----+    +--------------------+
 * | ------ | -data- | ------ | | pp |    | data1 ^ pp         |
 * | ------ | ------ | ------ | | -- | -> | (no change)        |
 * | ------ | ------ | ------ | | -- | -> | (no change)        |
 * | -data- | ------ | ------ | | pp |    | data0 ^ pp         |
 * +--------+--------+--------+ +----+    +--------------------+
 * pp_size = chunk_size
 */
static int ppl_recover_entry(struct ppl_log *log, struct ppl_header_entry *e,
			     sector_t ppl_sector)
{
	struct ppl_conf *ppl_conf = log->ppl_conf;
	struct mddev *mddev = ppl_conf->mddev;
	struct r5conf *conf = mddev->private;
	int block_size = ppl_conf->block_size;
	struct page *page1;
	struct page *page2;
	sector_t r_sector_first;
	sector_t r_sector_last;
	int strip_sectors;
	int data_disks;
	int i;
	int ret = 0;
	char b[BDEVNAME_SIZE];
	unsigned int pp_size = le32_to_cpu(e->pp_size);
	unsigned int data_size = le32_to_cpu(e->data_size);

	page1 = alloc_page(GFP_KERNEL);
	page2 = alloc_page(GFP_KERNEL);

	if (!page1 || !page2) {
		ret = -ENOMEM;
		goto out;
	}

	r_sector_first = le64_to_cpu(e->data_sector) * (block_size >> 9);

	if ((pp_size >> 9) < conf->chunk_sectors) {
		if (pp_size > 0) {
			data_disks = data_size / pp_size;
			strip_sectors = pp_size >> 9;
		} else {
			data_disks = conf->raid_disks - conf->max_degraded;
			strip_sectors = (data_size >> 9) / data_disks;
		}
		r_sector_last = r_sector_first +
				(data_disks - 1) * conf->chunk_sectors +
				strip_sectors;
	} else {
		data_disks = conf->raid_disks - conf->max_degraded;
		strip_sectors = conf->chunk_sectors;
		r_sector_last = r_sector_first + (data_size >> 9);
	}

	pr_debug("%s: array sector first: %llu last: %llu\n", __func__,
		 (unsigned long long)r_sector_first,
		 (unsigned long long)r_sector_last);

	/* if start and end is 4k aligned, use a 4k block */
	if (block_size == 512 &&
	    (r_sector_first & (RAID5_STRIPE_SECTORS(conf) - 1)) == 0 &&
	    (r_sector_last & (RAID5_STRIPE_SECTORS(conf) - 1)) == 0)
		block_size = RAID5_STRIPE_SIZE(conf);

	/* iterate through blocks in strip */
	for (i = 0; i < strip_sectors; i += (block_size >> 9)) {
		bool update_parity = false;
		sector_t parity_sector;
		struct md_rdev *parity_rdev;
		struct stripe_head sh;
		int disk;
		int indent = 0;

		pr_debug("%s:%*s iter %d start\n", __func__, indent, "", i);
		indent += 2;

		memset(page_address(page1), 0, PAGE_SIZE);

		/* iterate through data member disks */
		for (disk = 0; disk < data_disks; disk++) {
			int dd_idx;
			struct md_rdev *rdev;
			sector_t sector;
			sector_t r_sector = r_sector_first + i +
					    (disk * conf->chunk_sectors);

			pr_debug("%s:%*s data member disk %d start\n",
				 __func__, indent, "", disk);
			indent += 2;

			if (r_sector >= r_sector_last) {
				pr_debug("%s:%*s array sector %llu doesn't need parity update\n",
					 __func__, indent, "",
					 (unsigned long long)r_sector);
				indent -= 2;
				continue;
			}

			update_parity = true;

			/* map raid sector to member disk */
			sector = raid5_compute_sector(conf, r_sector, 0,
						      &dd_idx, NULL);
			pr_debug("%s:%*s processing array sector %llu => data member disk %d, sector %llu\n",
				 __func__, indent, "",
				 (unsigned long long)r_sector, dd_idx,
				 (unsigned long long)sector);

			rdev = conf->disks[dd_idx].rdev;
			if (!rdev || (!test_bit(In_sync, &rdev->flags) &&
				      sector >= rdev->recovery_offset)) {
				pr_debug("%s:%*s data member disk %d missing\n",
					 __func__, indent, "", dd_idx);
				update_parity = false;
				break;
			}

			pr_debug("%s:%*s reading data member disk %s sector %llu\n",
				 __func__, indent, "", bdevname(rdev->bdev, b),
				 (unsigned long long)sector);
			if (!sync_page_io(rdev, sector, block_size, page2,
					REQ_OP_READ, 0, false)) {
				md_error(mddev, rdev);
				pr_debug("%s:%*s read failed!\n", __func__,
					 indent, "");
				ret = -EIO;
				goto out;
			}

			ppl_xor(block_size, page1, page2);

			indent -= 2;
		}

		if (!update_parity)
			continue;

		if (pp_size > 0) {
			pr_debug("%s:%*s reading pp disk sector %llu\n",
				 __func__, indent, "",
				 (unsigned long long)(ppl_sector + i));
			if (!sync_page_io(log->rdev,
					ppl_sector - log->rdev->data_offset + i,
					block_size, page2, REQ_OP_READ, 0,
					false)) {
				pr_debug("%s:%*s read failed!\n", __func__,
					 indent, "");
				md_error(mddev, log->rdev);
				ret = -EIO;
				goto out;
			}

			ppl_xor(block_size, page1, page2);
		}

		/* map raid sector to parity disk */
		parity_sector = raid5_compute_sector(conf, r_sector_first + i,
				0, &disk, &sh);
		BUG_ON(sh.pd_idx != le32_to_cpu(e->parity_disk));
		parity_rdev = conf->disks[sh.pd_idx].rdev;

		BUG_ON(parity_rdev->bdev->bd_dev != log->rdev->bdev->bd_dev);
		pr_debug("%s:%*s write parity at sector %llu, disk %s\n",
			 __func__, indent, "",
			 (unsigned long long)parity_sector,
			 bdevname(parity_rdev->bdev, b));
		if (!sync_page_io(parity_rdev, parity_sector, block_size,
				page1, REQ_OP_WRITE, 0, false)) {
			pr_debug("%s:%*s parity write error!\n", __func__,
				 indent, "");
			md_error(mddev, parity_rdev);
			ret = -EIO;
			goto out;
		}
	}
out:
	if (page1)
		__free_page(page1);
	if (page2)
		__free_page(page2);
	return ret;
}

static int ppl_recover(struct ppl_log *log, struct ppl_header *pplhdr,
		       sector_t offset)
{
	struct ppl_conf *ppl_conf = log->ppl_conf;
	struct md_rdev *rdev = log->rdev;
	struct mddev *mddev = rdev->mddev;
	sector_t ppl_sector = rdev->ppl.sector + offset +
			      (PPL_HEADER_SIZE >> 9);
	struct page *page;
	int i;
	int ret = 0;

	page = alloc_page(GFP_KERNEL);
	if (!page)
		return -ENOMEM;

	/* iterate through all PPL entries saved */
	for (i = 0; i < le32_to_cpu(pplhdr->entries_count); i++) {
		struct ppl_header_entry *e = &pplhdr->entries[i];
		u32 pp_size = le32_to_cpu(e->pp_size);
		sector_t sector = ppl_sector;
		int ppl_entry_sectors = pp_size >> 9;
		u32 crc, crc_stored;

		pr_debug("%s: disk: %d entry: %d ppl_sector: %llu pp_size: %u\n",
			 __func__, rdev->raid_disk, i,
			 (unsigned long long)ppl_sector, pp_size);

		crc = ~0;
		crc_stored = le32_to_cpu(e->checksum);

		/* read parial parity for this entry and calculate its checksum */
		while (pp_size) {
			int s = pp_size > PAGE_SIZE ? PAGE_SIZE : pp_size;

			if (!sync_page_io(rdev, sector - rdev->data_offset,
					s, page, REQ_OP_READ, 0, false)) {
				md_error(mddev, rdev);
				ret = -EIO;
				goto out;
			}

			crc = crc32c_le(crc, page_address(page), s);

			pp_size -= s;
			sector += s >> 9;
		}

		crc = ~crc;

		if (crc != crc_stored) {
			/*
			 * Don't recover this entry if the checksum does not
			 * match, but keep going and try to recover other
			 * entries.
			 */
			pr_debug("%s: ppl entry crc does not match: stored: 0x%x calculated: 0x%x\n",
				 __func__, crc_stored, crc);
			ppl_conf->mismatch_count++;
		} else {
			ret = ppl_recover_entry(log, e, ppl_sector);
			if (ret)
				goto out;
			ppl_conf->recovered_entries++;
		}

		ppl_sector += ppl_entry_sectors;
	}

	/* flush the disk cache after recovery if necessary */
	ret = blkdev_issue_flush(rdev->bdev);
out:
	__free_page(page);
	return ret;
}

static int ppl_write_empty_header(struct ppl_log *log)
{
	struct page *page;
	struct ppl_header *pplhdr;
	struct md_rdev *rdev = log->rdev;
	int ret = 0;

	pr_debug("%s: disk: %d ppl_sector: %llu\n", __func__,
		 rdev->raid_disk, (unsigned long long)rdev->ppl.sector);

	page = alloc_page(GFP_NOIO | __GFP_ZERO);
	if (!page)
		return -ENOMEM;

	pplhdr = page_address(page);
	/* zero out PPL space to avoid collision with old PPLs */
	blkdev_issue_zeroout(rdev->bdev, rdev->ppl.sector,
			    log->rdev->ppl.size, GFP_NOIO, 0);
	memset(pplhdr->reserved, 0xff, PPL_HDR_RESERVED);
	pplhdr->signature = cpu_to_le32(log->ppl_conf->signature);
	pplhdr->checksum = cpu_to_le32(~crc32c_le(~0, pplhdr, PAGE_SIZE));

	if (!sync_page_io(rdev, rdev->ppl.sector - rdev->data_offset,
			  PPL_HEADER_SIZE, page, REQ_OP_WRITE | REQ_SYNC |
			  REQ_FUA, 0, false)) {
		md_error(rdev->mddev, rdev);
		ret = -EIO;
	}

	__free_page(page);
	return ret;
}

static int ppl_load_distributed(struct ppl_log *log)
{
	struct ppl_conf *ppl_conf = log->ppl_conf;
	struct md_rdev *rdev = log->rdev;
	struct mddev *mddev = rdev->mddev;
	struct page *page, *page2;
	struct ppl_header *pplhdr = NULL, *prev_pplhdr = NULL;
	u32 crc, crc_stored;
	u32 signature;
	int ret = 0, i;
	sector_t pplhdr_offset = 0, prev_pplhdr_offset = 0;

	pr_debug("%s: disk: %d\n", __func__, rdev->raid_disk);
	/* read PPL headers, find the recent one */
	page = alloc_page(GFP_KERNEL);
	if (!page)
		return -ENOMEM;

	page2 = alloc_page(GFP_KERNEL);
	if (!page2) {
		__free_page(page);
		return -ENOMEM;
	}

	/* searching ppl area for latest ppl */
	while (pplhdr_offset < rdev->ppl.size - (PPL_HEADER_SIZE >> 9)) {
		if (!sync_page_io(rdev,
				  rdev->ppl.sector - rdev->data_offset +
				  pplhdr_offset, PAGE_SIZE, page, REQ_OP_READ,
				  0, false)) {
			md_error(mddev, rdev);
			ret = -EIO;
			/* if not able to read - don't recover any PPL */
			pplhdr = NULL;
			break;
		}
		pplhdr = page_address(page);

		/* check header validity */
		crc_stored = le32_to_cpu(pplhdr->checksum);
		pplhdr->checksum = 0;
		crc = ~crc32c_le(~0, pplhdr, PAGE_SIZE);

		if (crc_stored != crc) {
			pr_debug("%s: ppl header crc does not match: stored: 0x%x calculated: 0x%x (offset: %llu)\n",
				 __func__, crc_stored, crc,
				 (unsigned long long)pplhdr_offset);
			pplhdr = prev_pplhdr;
			pplhdr_offset = prev_pplhdr_offset;
			break;
		}

		signature = le32_to_cpu(pplhdr->signature);

		if (mddev->external) {
			/*
			 * For external metadata the header signature is set and
			 * validated in userspace.
			 */
			ppl_conf->signature = signature;
		} else if (ppl_conf->signature != signature) {
			pr_debug("%s: ppl header signature does not match: stored: 0x%x configured: 0x%x (offset: %llu)\n",
				 __func__, signature, ppl_conf->signature,
				 (unsigned long long)pplhdr_offset);
			pplhdr = prev_pplhdr;
			pplhdr_offset = prev_pplhdr_offset;
			break;
		}

		if (prev_pplhdr && le64_to_cpu(prev_pplhdr->generation) >
		    le64_to_cpu(pplhdr->generation)) {
			/* previous was newest */
			pplhdr = prev_pplhdr;
			pplhdr_offset = prev_pplhdr_offset;
			break;
		}

		prev_pplhdr_offset = pplhdr_offset;
		prev_pplhdr = pplhdr;

		swap(page, page2);

		/* calculate next potential ppl offset */
		for (i = 0; i < le32_to_cpu(pplhdr->entries_count); i++)
			pplhdr_offset +=
			    le32_to_cpu(pplhdr->entries[i].pp_size) >> 9;
		pplhdr_offset += PPL_HEADER_SIZE >> 9;
	}

	/* no valid ppl found */
	if (!pplhdr)
		ppl_conf->mismatch_count++;
	else
		pr_debug("%s: latest PPL found at offset: %llu, with generation: %llu\n",
		    __func__, (unsigned long long)pplhdr_offset,
		    le64_to_cpu(pplhdr->generation));

	/* attempt to recover from log if we are starting a dirty array */
	if (pplhdr && !mddev->pers && mddev->recovery_cp != MaxSector)
		ret = ppl_recover(log, pplhdr, pplhdr_offset);

	/* write empty header if we are starting the array */
	if (!ret && !mddev->pers)
		ret = ppl_write_empty_header(log);

	__free_page(page);
	__free_page(page2);

	pr_debug("%s: return: %d mismatch_count: %d recovered_entries: %d\n",
		 __func__, ret, ppl_conf->mismatch_count,
		 ppl_conf->recovered_entries);
	return ret;
}

static int ppl_load(struct ppl_conf *ppl_conf)
{
	int ret = 0;
	u32 signature = 0;
	bool signature_set = false;
	int i;

	for (i = 0; i < ppl_conf->count; i++) {
		struct ppl_log *log = &ppl_conf->child_logs[i];

		/* skip missing drive */
		if (!log->rdev)
			continue;

		ret = ppl_load_distributed(log);
		if (ret)
			break;

		/*
		 * For external metadata we can't check if the signature is
		 * correct on a single drive, but we can check if it is the same
		 * on all drives.
		 */
		if (ppl_conf->mddev->external) {
			if (!signature_set) {
				signature = ppl_conf->signature;
				signature_set = true;
			} else if (signature != ppl_conf->signature) {
				pr_warn("md/raid:%s: PPL header signature does not match on all member drives\n",
					mdname(ppl_conf->mddev));
				ret = -EINVAL;
				break;
			}
		}
	}

	pr_debug("%s: return: %d mismatch_count: %d recovered_entries: %d\n",
		 __func__, ret, ppl_conf->mismatch_count,
		 ppl_conf->recovered_entries);
	return ret;
}

static void __ppl_exit_log(struct ppl_conf *ppl_conf)
{
	clear_bit(MD_HAS_PPL, &ppl_conf->mddev->flags);
	clear_bit(MD_HAS_MULTIPLE_PPLS, &ppl_conf->mddev->flags);

	kfree(ppl_conf->child_logs);

	bioset_exit(&ppl_conf->bs);
	bioset_exit(&ppl_conf->flush_bs);
	mempool_exit(&ppl_conf->io_pool);
	kmem_cache_destroy(ppl_conf->io_kc);

	kfree(ppl_conf);
}

void ppl_exit_log(struct r5conf *conf)
{
	struct ppl_conf *ppl_conf = conf->log_private;

	if (ppl_conf) {
		__ppl_exit_log(ppl_conf);
		conf->log_private = NULL;
	}
}

static int ppl_validate_rdev(struct md_rdev *rdev)
{
	char b[BDEVNAME_SIZE];
	int ppl_data_sectors;
	int ppl_size_new;

	/*
	 * The configured PPL size must be enough to store
	 * the header and (at the very least) partial parity
	 * for one stripe. Round it down to ensure the data
	 * space is cleanly divisible by stripe size.
	 */
	ppl_data_sectors = rdev->ppl.size - (PPL_HEADER_SIZE >> 9);

	if (ppl_data_sectors > 0)
		ppl_data_sectors = rounddown(ppl_data_sectors,
				RAID5_STRIPE_SECTORS((struct r5conf *)rdev->mddev->private));

	if (ppl_data_sectors <= 0) {
		pr_warn("md/raid:%s: PPL space too small on %s\n",
			mdname(rdev->mddev), bdevname(rdev->bdev, b));
		return -ENOSPC;
	}

	ppl_size_new = ppl_data_sectors + (PPL_HEADER_SIZE >> 9);

	if ((rdev->ppl.sector < rdev->data_offset &&
	     rdev->ppl.sector + ppl_size_new > rdev->data_offset) ||
	    (rdev->ppl.sector >= rdev->data_offset &&
	     rdev->data_offset + rdev->sectors > rdev->ppl.sector)) {
		pr_warn("md/raid:%s: PPL space overlaps with data on %s\n",
			mdname(rdev->mddev), bdevname(rdev->bdev, b));
		return -EINVAL;
	}

	if (!rdev->mddev->external &&
	    ((rdev->ppl.offset > 0 && rdev->ppl.offset < (rdev->sb_size >> 9)) ||
	     (rdev->ppl.offset <= 0 && rdev->ppl.offset + ppl_size_new > 0))) {
		pr_warn("md/raid:%s: PPL space overlaps with superblock on %s\n",
			mdname(rdev->mddev), bdevname(rdev->bdev, b));
		return -EINVAL;
	}

	rdev->ppl.size = ppl_size_new;

	return 0;
}

static void ppl_init_child_log(struct ppl_log *log, struct md_rdev *rdev)
{
	struct request_queue *q;

	if ((rdev->ppl.size << 9) >= (PPL_SPACE_SIZE +
				      PPL_HEADER_SIZE) * 2) {
		log->use_multippl = true;
		set_bit(MD_HAS_MULTIPLE_PPLS,
			&log->ppl_conf->mddev->flags);
		log->entry_space = PPL_SPACE_SIZE;
	} else {
		log->use_multippl = false;
		log->entry_space = (log->rdev->ppl.size << 9) -
				   PPL_HEADER_SIZE;
	}
	log->next_io_sector = rdev->ppl.sector;

	q = bdev_get_queue(rdev->bdev);
	if (test_bit(QUEUE_FLAG_WC, &q->queue_flags))
		log->wb_cache_on = true;
}

int ppl_init_log(struct r5conf *conf)
{
	struct ppl_conf *ppl_conf;
	struct mddev *mddev = conf->mddev;
	int ret = 0;
	int max_disks;
	int i;

	pr_debug("md/raid:%s: enabling distributed Partial Parity Log\n",
		 mdname(conf->mddev));

	if (PAGE_SIZE != 4096)
		return -EINVAL;

	if (mddev->level != 5) {
		pr_warn("md/raid:%s PPL is not compatible with raid level %d\n",
			mdname(mddev), mddev->level);
		return -EINVAL;
	}

	if (mddev->bitmap_info.file || mddev->bitmap_info.offset) {
		pr_warn("md/raid:%s PPL is not compatible with bitmap\n",
			mdname(mddev));
		return -EINVAL;
	}

	if (test_bit(MD_HAS_JOURNAL, &mddev->flags)) {
		pr_warn("md/raid:%s PPL is not compatible with journal\n",
			mdname(mddev));
		return -EINVAL;
	}

	max_disks = sizeof_field(struct ppl_log, disk_flush_bitmap) *
		BITS_PER_BYTE;
	if (conf->raid_disks > max_disks) {
		pr_warn("md/raid:%s PPL doesn't support over %d disks in the array\n",
			mdname(mddev), max_disks);
		return -EINVAL;
	}

	ppl_conf = kzalloc(sizeof(struct ppl_conf), GFP_KERNEL);
	if (!ppl_conf)
		return -ENOMEM;

	ppl_conf->mddev = mddev;

	ppl_conf->io_kc = KMEM_CACHE(ppl_io_unit, 0);
	if (!ppl_conf->io_kc) {
		ret = -ENOMEM;
		goto err;
	}

	ret = mempool_init(&ppl_conf->io_pool, conf->raid_disks, ppl_io_pool_alloc,
			   ppl_io_pool_free, ppl_conf->io_kc);
	if (ret)
		goto err;

	ret = bioset_init(&ppl_conf->bs, conf->raid_disks, 0, BIOSET_NEED_BVECS);
	if (ret)
		goto err;

	ret = bioset_init(&ppl_conf->flush_bs, conf->raid_disks, 0, 0);
	if (ret)
		goto err;

	ppl_conf->count = conf->raid_disks;
	ppl_conf->child_logs = kcalloc(ppl_conf->count, sizeof(struct ppl_log),
				       GFP_KERNEL);
	if (!ppl_conf->child_logs) {
		ret = -ENOMEM;
		goto err;
	}

	atomic64_set(&ppl_conf->seq, 0);
	INIT_LIST_HEAD(&ppl_conf->no_mem_stripes);
	spin_lock_init(&ppl_conf->no_mem_stripes_lock);

	if (!mddev->external) {
		ppl_conf->signature = ~crc32c_le(~0, mddev->uuid, sizeof(mddev->uuid));
		ppl_conf->block_size = 512;
	} else {
		ppl_conf->block_size = queue_logical_block_size(mddev->queue);
	}

	for (i = 0; i < ppl_conf->count; i++) {
		struct ppl_log *log = &ppl_conf->child_logs[i];
		struct md_rdev *rdev = conf->disks[i].rdev;

		mutex_init(&log->io_mutex);
		spin_lock_init(&log->io_list_lock);
		INIT_LIST_HEAD(&log->io_list);

		log->ppl_conf = ppl_conf;
		log->rdev = rdev;

		if (rdev) {
			ret = ppl_validate_rdev(rdev);
			if (ret)
				goto err;

			ppl_init_child_log(log, rdev);
		}
	}

	/* load and possibly recover the logs from the member disks */
	ret = ppl_load(ppl_conf);

	if (ret) {
		goto err;
	} else if (!mddev->pers && mddev->recovery_cp == 0 &&
		   ppl_conf->recovered_entries > 0 &&
		   ppl_conf->mismatch_count == 0) {
		/*
		 * If we are starting a dirty array and the recovery succeeds
		 * without any issues, set the array as clean.
		 */
		mddev->recovery_cp = MaxSector;
		set_bit(MD_SB_CHANGE_CLEAN, &mddev->sb_flags);
	} else if (mddev->pers && ppl_conf->mismatch_count > 0) {
		/* no mismatch allowed when enabling PPL for a running array */
		ret = -EINVAL;
		goto err;
	}

	conf->log_private = ppl_conf;
	set_bit(MD_HAS_PPL, &ppl_conf->mddev->flags);

	return 0;
err:
	__ppl_exit_log(ppl_conf);
	return ret;
}

int ppl_modify_log(struct r5conf *conf, struct md_rdev *rdev, bool add)
{
	struct ppl_conf *ppl_conf = conf->log_private;
	struct ppl_log *log;
	int ret = 0;
	char b[BDEVNAME_SIZE];

	if (!rdev)
		return -EINVAL;

	pr_debug("%s: disk: %d operation: %s dev: %s\n",
		 __func__, rdev->raid_disk, add ? "add" : "remove",
		 bdevname(rdev->bdev, b));

	if (rdev->raid_disk < 0)
		return 0;

	if (rdev->raid_disk >= ppl_conf->count)
		return -ENODEV;

	log = &ppl_conf->child_logs[rdev->raid_disk];

	mutex_lock(&log->io_mutex);
	if (add) {
		ret = ppl_validate_rdev(rdev);
		if (!ret) {
			log->rdev = rdev;
			ret = ppl_write_empty_header(log);
			ppl_init_child_log(log, rdev);
		}
	} else {
		log->rdev = NULL;
	}
	mutex_unlock(&log->io_mutex);

	return ret;
}

static ssize_t
ppl_write_hint_show(struct mddev *mddev, char *buf)
{
	return sprintf(buf, "%d\n", 0);
}

static ssize_t
ppl_write_hint_store(struct mddev *mddev, const char *page, size_t len)
{
	struct r5conf *conf;
	int err = 0;
	unsigned short new;

	if (len >= PAGE_SIZE)
		return -EINVAL;
	if (kstrtou16(page, 10, &new))
		return -EINVAL;

	err = mddev_lock(mddev);
	if (err)
		return err;

	conf = mddev->private;
	if (!conf)
		err = -ENODEV;
	else if (!raid5_has_ppl(conf) || !conf->log_private)
		err = -EINVAL;

	mddev_unlock(mddev);

	return err ?: len;
}

struct md_sysfs_entry
ppl_write_hint = __ATTR(ppl_write_hint, S_IRUGO | S_IWUSR,
			ppl_write_hint_show,
			ppl_write_hint_store);<|MERGE_RESOLUTION|>--- conflicted
+++ resolved
@@ -495,10 +495,6 @@
 			bio = bio_alloc_bioset(prev->bi_bdev, BIO_MAX_VECS,
 					       prev->bi_opf, GFP_NOIO,
 					       &ppl_conf->bs);
-<<<<<<< HEAD
-			bio->bi_write_hint = prev->bi_write_hint;
-=======
->>>>>>> 7f813daa
 			bio->bi_iter.bi_sector = bio_end_sector(prev);
 			bio_add_page(bio, sh->ppl_page, PAGE_SIZE, 0);
 
