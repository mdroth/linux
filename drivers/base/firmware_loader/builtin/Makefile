--- conflicted
+++ resolved
@@ -6,11 +6,7 @@
 fwdir := $(CONFIG_EXTRA_FIRMWARE_DIR)
 fwdir := $(addprefix $(srctree)/,$(filter-out /%,$(fwdir)))$(filter /%,$(fwdir))
 
-<<<<<<< HEAD
-firmware  := $(addsuffix .gen.o, $(subst $(quote),,$(CONFIG_EXTRA_FIRMWARE)))
-=======
 firmware  := $(addsuffix .gen.o, $(CONFIG_EXTRA_FIRMWARE))
->>>>>>> 754e0b0e
 obj-y += $(firmware)
 
 FWNAME    = $(patsubst $(obj)/%.gen.S,%,$@)
