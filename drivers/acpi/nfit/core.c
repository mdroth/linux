--- conflicted
+++ resolved
@@ -2835,10 +2835,6 @@
 	if (event != NFIT_NOTIFY_UPDATE)
 		return;
 
-<<<<<<< HEAD
-	device_lock(dev);
-=======
->>>>>>> 88afbd16
 	if (!dev->driver) {
 		/* dev->driver may be null if we're being removed */
 		dev_dbg(dev, "%s: no driver found for dev\n", __func__);
