/*
 * Copyright (C) 2010 - 2015 UNISYS CORPORATION
 * All rights reserved.
 *
 * This program is free software; you can redistribute it and/or modify it
 * under the terms and conditions of the GNU General Public License,
 * version 2, as published by the Free Software Foundation.
 *
 * This program is distributed in the hope that it will be useful, but
 * WITHOUT ANY WARRANTY; without even the implied warranty of
 * MERCHANTABILITY OR FITNESS FOR A PARTICULAR PURPOSE, GOOD TITLE or
 * NON INFRINGEMENT.  See the GNU General Public License for more
 * details.
 */

#ifndef __SPAR_ULTRAINPUTREPORT_H__
#define __SPAR_ULTRAINPUTREPORT_H__

#include <linux/types.h>

/* These defines identify mouse and keyboard activity which is specified by the
 * firmware to the host using the cmsimpleinput protocol.  @ingroup coretypes
 */
<<<<<<< HEAD
#define INPUTACTION_XY_MOTION 1		/* only motion; arg1=x, arg2=y */
#define INPUTACTION_MOUSE_BUTTON_DOWN 2 /* arg1: 1=left,2=center,3=right */
#define INPUTACTION_MOUSE_BUTTON_UP 3	/* arg1: 1=left,2=center,3=right */
#define INPUTACTION_MOUSE_BUTTON_CLICK 4 /* arg1: 1=left,2=center,3=right */
#define INPUTACTION_MOUSE_BUTTON_DCLICK 5 /* arg1: 1=left,2=center,
					   * 3=right
					   */
#define INPUTACTION_WHEEL_ROTATE_AWAY 6  /* arg1: wheel rotation away from
					  * user
					  */
#define INPUTACTION_WHEEL_ROTATE_TOWARD 7 /* arg1: wheel rotation toward
					   * user
					   */
#define INPUTACTION_KEY_DOWN 64		/* arg1: scancode, as follows:
					 * If arg1 <= 0xff, it's a 1-byte
					 * scancode and arg1 is that scancode.
					 * If arg1 > 0xff, it's a 2-byte
					 * scanecode, with the 1st byte in the
					 * low 8 bits, and the 2nd byte in the
					 * high 8 bits.  E.g., the right ALT key
					 * would appear as x'38e0'.
					 */
#define INPUTACTION_KEY_UP 65		/* arg1: scancode (in same format as
					 * inputaction_keyDown)
					 */
#define INPUTACTION_SET_LOCKING_KEY_STATE 66
					/* arg1: scancode (in same format
					 *	 as inputaction_keyDown);
					 *	 MUST refer to one of the
					 *	 locking keys, like capslock,
					 *	 numlock, or scrolllock
					 * arg2: 1 iff locking key should be
					 *	 in the LOCKED position
					 *	 (e.g., light is ON)
					 */
#define INPUTACTION_KEY_DOWN_UP 67	/* arg1: scancode (in same format
					 *	 as inputaction_keyDown)
					 */
=======
	/* only motion; arg1=x, arg2=y */
#define INPUTACTION_XY_MOTION 1
/* arg1: 1=left,2=center,3=right */
#define INPUTACTION_MOUSE_BUTTON_DOWN 2
/* arg1: 1=left,2=center,3=right */
#define INPUTACTION_MOUSE_BUTTON_UP 3
/* arg1: 1=left,2=center,3=right */
#define INPUTACTION_MOUSE_BUTTON_CLICK 4
/* arg1: 1=left,2=center 3=right */
#define INPUTACTION_MOUSE_BUTTON_DCLICK 5
/* arg1: wheel rotation away from user */
#define INPUTACTION_WHEEL_ROTATE_AWAY 6
/* arg1: wheel rotation toward user */
#define INPUTACTION_WHEEL_ROTATE_TOWARD 7
/* arg1: scancode, as follows: If arg1 <= 0xff, it's a 1-byte scancode and arg1
 *	 is that scancode. If arg1 > 0xff, it's a 2-byte scanecode, with the 1st
 *	 byte in the low 8 bits, and the 2nd byte in the high 8 bits.
 *	 E.g., the right ALT key would appear as x'38e0'.
 */
#define INPUTACTION_KEY_DOWN 64
/* arg1: scancode (in same format as inputaction_keyDown) */
#define INPUTACTION_KEY_UP 65
/* arg1: scancode (in same format as inputaction_keyDown); MUST refer to one of
 *	 the locking keys, like capslock, numlock, or scrolllock.
 * arg2: 1 iff locking key should be in the LOCKED position (e.g., light is ON)
 */
#define INPUTACTION_SET_LOCKING_KEY_STATE 66
/* arg1: scancode (in same format as inputaction_keyDown */
#define INPUTACTION_KEY_DOWN_UP 67
>>>>>>> bb176f67

struct visor_inputactivity {
	u16 action;
	u16 arg1;
	u16 arg2;
	u16 arg3;
} __packed;

struct visor_inputreport {
	u64 seq_no;
	struct visor_inputactivity activity;
} __packed;

#endif<|MERGE_RESOLUTION|>--- conflicted
+++ resolved
@@ -21,46 +21,6 @@
 /* These defines identify mouse and keyboard activity which is specified by the
  * firmware to the host using the cmsimpleinput protocol.  @ingroup coretypes
  */
-<<<<<<< HEAD
-#define INPUTACTION_XY_MOTION 1		/* only motion; arg1=x, arg2=y */
-#define INPUTACTION_MOUSE_BUTTON_DOWN 2 /* arg1: 1=left,2=center,3=right */
-#define INPUTACTION_MOUSE_BUTTON_UP 3	/* arg1: 1=left,2=center,3=right */
-#define INPUTACTION_MOUSE_BUTTON_CLICK 4 /* arg1: 1=left,2=center,3=right */
-#define INPUTACTION_MOUSE_BUTTON_DCLICK 5 /* arg1: 1=left,2=center,
-					   * 3=right
-					   */
-#define INPUTACTION_WHEEL_ROTATE_AWAY 6  /* arg1: wheel rotation away from
-					  * user
-					  */
-#define INPUTACTION_WHEEL_ROTATE_TOWARD 7 /* arg1: wheel rotation toward
-					   * user
-					   */
-#define INPUTACTION_KEY_DOWN 64		/* arg1: scancode, as follows:
-					 * If arg1 <= 0xff, it's a 1-byte
-					 * scancode and arg1 is that scancode.
-					 * If arg1 > 0xff, it's a 2-byte
-					 * scanecode, with the 1st byte in the
-					 * low 8 bits, and the 2nd byte in the
-					 * high 8 bits.  E.g., the right ALT key
-					 * would appear as x'38e0'.
-					 */
-#define INPUTACTION_KEY_UP 65		/* arg1: scancode (in same format as
-					 * inputaction_keyDown)
-					 */
-#define INPUTACTION_SET_LOCKING_KEY_STATE 66
-					/* arg1: scancode (in same format
-					 *	 as inputaction_keyDown);
-					 *	 MUST refer to one of the
-					 *	 locking keys, like capslock,
-					 *	 numlock, or scrolllock
-					 * arg2: 1 iff locking key should be
-					 *	 in the LOCKED position
-					 *	 (e.g., light is ON)
-					 */
-#define INPUTACTION_KEY_DOWN_UP 67	/* arg1: scancode (in same format
-					 *	 as inputaction_keyDown)
-					 */
-=======
 	/* only motion; arg1=x, arg2=y */
 #define INPUTACTION_XY_MOTION 1
 /* arg1: 1=left,2=center,3=right */
@@ -90,7 +50,6 @@
 #define INPUTACTION_SET_LOCKING_KEY_STATE 66
 /* arg1: scancode (in same format as inputaction_keyDown */
 #define INPUTACTION_KEY_DOWN_UP 67
->>>>>>> bb176f67
 
 struct visor_inputactivity {
 	u16 action;
