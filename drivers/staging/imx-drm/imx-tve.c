--- conflicted
+++ resolved
@@ -166,11 +166,6 @@
 			     TVE_CD_SM_IEN |
 			     TVE_CD_LM_IEN |
 			     TVE_CD_MON_END_IEN);
-<<<<<<< HEAD
-
-	spin_unlock_irqrestore(&tve->enable_lock, flags);
-=======
->>>>>>> d8ec26d7
 }
 
 static void tve_disable(struct imx_tve *tve)
