// SPDX-License-Identifier: GPL-2.0

/*
 * Copyright 2016-2021 HabanaLabs, Ltd.
 * All Rights Reserved.
 */

#include <uapi/misc/habanalabs.h>
#include "habanalabs.h"

#include <linux/uaccess.h>
#include <linux/slab.h>

#define HL_CS_FLAGS_TYPE_MASK	(HL_CS_FLAGS_SIGNAL | HL_CS_FLAGS_WAIT | \
<<<<<<< HEAD
					HL_CS_FLAGS_COLLECTIVE_WAIT)
=======
			HL_CS_FLAGS_COLLECTIVE_WAIT | HL_CS_FLAGS_RESERVE_SIGNALS_ONLY | \
			HL_CS_FLAGS_UNRESERVE_SIGNALS_ONLY | HL_CS_FLAGS_ENGINE_CORE_COMMAND)

>>>>>>> 7365df19

#define MAX_TS_ITER_NUM 10

/**
 * enum hl_cs_wait_status - cs wait status
 * @CS_WAIT_STATUS_BUSY: cs was not completed yet
 * @CS_WAIT_STATUS_COMPLETED: cs completed
 * @CS_WAIT_STATUS_GONE: cs completed but fence is already gone
 */
enum hl_cs_wait_status {
	CS_WAIT_STATUS_BUSY,
	CS_WAIT_STATUS_COMPLETED,
	CS_WAIT_STATUS_GONE
};

static void job_wq_completion(struct work_struct *work);
static int _hl_cs_wait_ioctl(struct hl_device *hdev, struct hl_ctx *ctx, u64 timeout_us, u64 seq,
				enum hl_cs_wait_status *status, s64 *timestamp);
static void cs_do_release(struct kref *ref);

static void hl_push_cs_outcome(struct hl_device *hdev,
			       struct hl_cs_outcome_store *outcome_store,
			       u64 seq, ktime_t ts, int error)
{
	struct hl_cs_outcome *node;
	unsigned long flags;

	/*
	 * CS outcome store supports the following operations:
	 * push outcome - store a recent CS outcome in the store
	 * pop outcome - retrieve a SPECIFIC (by seq) CS outcome from the store
	 * It uses 2 lists: used list and free list.
	 * It has a pre-allocated amount of nodes, each node stores
	 * a single CS outcome.
	 * Initially, all the nodes are in the free list.
	 * On push outcome, a node (any) is taken from the free list, its
	 * information is filled in, and the node is moved to the used list.
	 * It is possible, that there are no nodes left in the free list.
	 * In this case, we will lose some information about old outcomes. We
	 * will pop the OLDEST node from the used list, and make it free.
	 * On pop, the node is searched for in the used list (using a search
	 * index).
	 * If found, the node is then removed from the used list, and moved
	 * back to the free list. The outcome data that the node contained is
	 * returned back to the user.
	 */

	spin_lock_irqsave(&outcome_store->db_lock, flags);

	if (list_empty(&outcome_store->free_list)) {
		node = list_last_entry(&outcome_store->used_list,
				       struct hl_cs_outcome, list_link);
		hash_del(&node->map_link);
		dev_dbg(hdev->dev, "CS %llu outcome was lost\n", node->seq);
	} else {
		node = list_last_entry(&outcome_store->free_list,
				       struct hl_cs_outcome, list_link);
	}

	list_del_init(&node->list_link);

	node->seq = seq;
	node->ts = ts;
	node->error = error;

	list_add(&node->list_link, &outcome_store->used_list);
	hash_add(outcome_store->outcome_map, &node->map_link, node->seq);

	spin_unlock_irqrestore(&outcome_store->db_lock, flags);
}

static bool hl_pop_cs_outcome(struct hl_cs_outcome_store *outcome_store,
			       u64 seq, ktime_t *ts, int *error)
{
	struct hl_cs_outcome *node;
	unsigned long flags;

	spin_lock_irqsave(&outcome_store->db_lock, flags);

	hash_for_each_possible(outcome_store->outcome_map, node, map_link, seq)
		if (node->seq == seq) {
			*ts = node->ts;
			*error = node->error;

			hash_del(&node->map_link);
			list_del_init(&node->list_link);
			list_add(&node->list_link, &outcome_store->free_list);

			spin_unlock_irqrestore(&outcome_store->db_lock, flags);

			return true;
		}

	spin_unlock_irqrestore(&outcome_store->db_lock, flags);

	return false;
}

static void hl_sob_reset(struct kref *ref)
{
	struct hl_hw_sob *hw_sob = container_of(ref, struct hl_hw_sob,
							kref);
	struct hl_device *hdev = hw_sob->hdev;

	dev_dbg(hdev->dev, "reset sob id %u\n", hw_sob->sob_id);

	hdev->asic_funcs->reset_sob(hdev, hw_sob);

	hw_sob->need_reset = false;
}

void hl_sob_reset_error(struct kref *ref)
{
	struct hl_hw_sob *hw_sob = container_of(ref, struct hl_hw_sob,
							kref);
	struct hl_device *hdev = hw_sob->hdev;

	dev_crit(hdev->dev,
		"SOB release shouldn't be called here, q_idx: %d, sob_id: %d\n",
		hw_sob->q_idx, hw_sob->sob_id);
}

void hw_sob_put(struct hl_hw_sob *hw_sob)
{
	if (hw_sob)
		kref_put(&hw_sob->kref, hl_sob_reset);
}

static void hw_sob_put_err(struct hl_hw_sob *hw_sob)
{
	if (hw_sob)
		kref_put(&hw_sob->kref, hl_sob_reset_error);
}

void hw_sob_get(struct hl_hw_sob *hw_sob)
{
	if (hw_sob)
		kref_get(&hw_sob->kref);
}

/**
 * hl_gen_sob_mask() - Generates a sob mask to be used in a monitor arm packet
 * @sob_base: sob base id
 * @sob_mask: sob user mask, each bit represents a sob offset from sob base
 * @mask: generated mask
 *
 * Return: 0 if given parameters are valid
 */
int hl_gen_sob_mask(u16 sob_base, u8 sob_mask, u8 *mask)
{
	int i;

	if (sob_mask == 0)
		return -EINVAL;

	if (sob_mask == 0x1) {
		*mask = ~(1 << (sob_base & 0x7));
	} else {
		/* find msb in order to verify sob range is valid */
		for (i = BITS_PER_BYTE - 1 ; i >= 0 ; i--)
			if (BIT(i) & sob_mask)
				break;

		if (i > (HL_MAX_SOBS_PER_MONITOR - (sob_base & 0x7) - 1))
			return -EINVAL;

		*mask = ~sob_mask;
	}

	return 0;
}

static void hl_fence_release(struct kref *kref)
{
	struct hl_fence *fence =
		container_of(kref, struct hl_fence, refcount);
	struct hl_cs_compl *hl_cs_cmpl =
		container_of(fence, struct hl_cs_compl, base_fence);

	kfree(hl_cs_cmpl);
}

void hl_fence_put(struct hl_fence *fence)
{
	if (IS_ERR_OR_NULL(fence))
		return;
	kref_put(&fence->refcount, hl_fence_release);
}

void hl_fences_put(struct hl_fence **fence, int len)
{
	int i;

	for (i = 0; i < len; i++, fence++)
		hl_fence_put(*fence);
}

void hl_fence_get(struct hl_fence *fence)
{
	if (fence)
		kref_get(&fence->refcount);
}

static void hl_fence_init(struct hl_fence *fence, u64 sequence)
{
	kref_init(&fence->refcount);
	fence->cs_sequence = sequence;
	fence->error = 0;
	fence->timestamp = ktime_set(0, 0);
	fence->mcs_handling_done = false;
	init_completion(&fence->completion);
}

void cs_get(struct hl_cs *cs)
{
	kref_get(&cs->refcount);
}

static int cs_get_unless_zero(struct hl_cs *cs)
{
	return kref_get_unless_zero(&cs->refcount);
}

static void cs_put(struct hl_cs *cs)
{
	kref_put(&cs->refcount, cs_do_release);
}

static void cs_job_do_release(struct kref *ref)
{
	struct hl_cs_job *job = container_of(ref, struct hl_cs_job, refcount);

	kfree(job);
}

static void hl_cs_job_put(struct hl_cs_job *job)
{
	kref_put(&job->refcount, cs_job_do_release);
}

bool cs_needs_completion(struct hl_cs *cs)
{
	/* In case this is a staged CS, only the last CS in sequence should
	 * get a completion, any non staged CS will always get a completion
	 */
	if (cs->staged_cs && !cs->staged_last)
		return false;

	return true;
}

bool cs_needs_timeout(struct hl_cs *cs)
{
	/* In case this is a staged CS, only the first CS in sequence should
	 * get a timeout, any non staged CS will always get a timeout
	 */
	if (cs->staged_cs && !cs->staged_first)
		return false;

	return true;
}

static bool is_cb_patched(struct hl_device *hdev, struct hl_cs_job *job)
{
	/*
	 * Patched CB is created for external queues jobs, and for H/W queues
	 * jobs if the user CB was allocated by driver and MMU is disabled.
	 */
	return (job->queue_type == QUEUE_TYPE_EXT ||
			(job->queue_type == QUEUE_TYPE_HW &&
					job->is_kernel_allocated_cb &&
					!hdev->mmu_enable));
}

/*
 * cs_parser - parse the user command submission
 *
 * @hpriv	: pointer to the private data of the fd
 * @job        : pointer to the job that holds the command submission info
 *
 * The function parses the command submission of the user. It calls the
 * ASIC specific parser, which returns a list of memory blocks to send
 * to the device as different command buffers
 *
 */
static int cs_parser(struct hl_fpriv *hpriv, struct hl_cs_job *job)
{
	struct hl_device *hdev = hpriv->hdev;
	struct hl_cs_parser parser;
	int rc;

	parser.ctx_id = job->cs->ctx->asid;
	parser.cs_sequence = job->cs->sequence;
	parser.job_id = job->id;

	parser.hw_queue_id = job->hw_queue_id;
	parser.job_userptr_list = &job->userptr_list;
	parser.patched_cb = NULL;
	parser.user_cb = job->user_cb;
	parser.user_cb_size = job->user_cb_size;
	parser.queue_type = job->queue_type;
	parser.is_kernel_allocated_cb = job->is_kernel_allocated_cb;
	job->patched_cb = NULL;
	parser.completion = cs_needs_completion(job->cs);

	rc = hdev->asic_funcs->cs_parser(hdev, &parser);

	if (is_cb_patched(hdev, job)) {
		if (!rc) {
			job->patched_cb = parser.patched_cb;
			job->job_cb_size = parser.patched_cb_size;
			job->contains_dma_pkt = parser.contains_dma_pkt;
			atomic_inc(&job->patched_cb->cs_cnt);
		}

		/*
		 * Whether the parsing worked or not, we don't need the
		 * original CB anymore because it was already parsed and
		 * won't be accessed again for this CS
		 */
		atomic_dec(&job->user_cb->cs_cnt);
		hl_cb_put(job->user_cb);
		job->user_cb = NULL;
	} else if (!rc) {
		job->job_cb_size = job->user_cb_size;
	}

	return rc;
}

static void hl_complete_job(struct hl_device *hdev, struct hl_cs_job *job)
{
	struct hl_cs *cs = job->cs;

	if (is_cb_patched(hdev, job)) {
		hl_userptr_delete_list(hdev, &job->userptr_list);

		/*
		 * We might arrive here from rollback and patched CB wasn't
		 * created, so we need to check it's not NULL
		 */
		if (job->patched_cb) {
			atomic_dec(&job->patched_cb->cs_cnt);
			hl_cb_put(job->patched_cb);
		}
	}

	/* For H/W queue jobs, if a user CB was allocated by driver and MMU is
	 * enabled, the user CB isn't released in cs_parser() and thus should be
	 * released here. This is also true for INT queues jobs which were
	 * allocated by driver.
	 */
	if ((job->is_kernel_allocated_cb &&
		((job->queue_type == QUEUE_TYPE_HW && hdev->mmu_enable) ||
				job->queue_type == QUEUE_TYPE_INT))) {
		atomic_dec(&job->user_cb->cs_cnt);
		hl_cb_put(job->user_cb);
	}

	/*
	 * This is the only place where there can be multiple threads
	 * modifying the list at the same time
	 */
	spin_lock(&cs->job_lock);
	list_del(&job->cs_node);
	spin_unlock(&cs->job_lock);

	hl_debugfs_remove_job(hdev, job);

	/* We decrement reference only for a CS that gets completion
	 * because the reference was incremented only for this kind of CS
	 * right before it was scheduled.
	 *
	 * In staged submission, only the last CS marked as 'staged_last'
	 * gets completion, hence its release function will be called from here.
	 * As for all the rest CS's in the staged submission which do not get
	 * completion, their CS reference will be decremented by the
	 * 'staged_last' CS during the CS release flow.
	 * All relevant PQ CI counters will be incremented during the CS release
	 * flow by calling 'hl_hw_queue_update_ci'.
	 */
	if (cs_needs_completion(cs) &&
		(job->queue_type == QUEUE_TYPE_EXT || job->queue_type == QUEUE_TYPE_HW))
		cs_put(cs);

	hl_cs_job_put(job);
}

/*
 * hl_staged_cs_find_first - locate the first CS in this staged submission
 *
 * @hdev: pointer to device structure
 * @cs_seq: staged submission sequence number
 *
 * @note: This function must be called under 'hdev->cs_mirror_lock'
 *
 * Find and return a CS pointer with the given sequence
 */
struct hl_cs *hl_staged_cs_find_first(struct hl_device *hdev, u64 cs_seq)
{
	struct hl_cs *cs;

	list_for_each_entry_reverse(cs, &hdev->cs_mirror_list, mirror_node)
		if (cs->staged_cs && cs->staged_first &&
				cs->sequence == cs_seq)
			return cs;

	return NULL;
}

/*
 * is_staged_cs_last_exists - returns true if the last CS in sequence exists
 *
 * @hdev: pointer to device structure
 * @cs: staged submission member
 *
 */
bool is_staged_cs_last_exists(struct hl_device *hdev, struct hl_cs *cs)
{
	struct hl_cs *last_entry;

	last_entry = list_last_entry(&cs->staged_cs_node, struct hl_cs,
								staged_cs_node);

	if (last_entry->staged_last)
		return true;

	return false;
}

/*
 * staged_cs_get - get CS reference if this CS is a part of a staged CS
 *
 * @hdev: pointer to device structure
 * @cs: current CS
 * @cs_seq: staged submission sequence number
 *
 * Increment CS reference for every CS in this staged submission except for
 * the CS which get completion.
 */
static void staged_cs_get(struct hl_device *hdev, struct hl_cs *cs)
{
	/* Only the last CS in this staged submission will get a completion.
	 * We must increment the reference for all other CS's in this
	 * staged submission.
	 * Once we get a completion we will release the whole staged submission.
	 */
	if (!cs->staged_last)
		cs_get(cs);
}

/*
 * staged_cs_put - put a CS in case it is part of staged submission
 *
 * @hdev: pointer to device structure
 * @cs: CS to put
 *
 * This function decrements a CS reference (for a non completion CS)
 */
static void staged_cs_put(struct hl_device *hdev, struct hl_cs *cs)
{
	/* We release all CS's in a staged submission except the last
	 * CS which we have never incremented its reference.
	 */
	if (!cs_needs_completion(cs))
		cs_put(cs);
}

static void cs_handle_tdr(struct hl_device *hdev, struct hl_cs *cs)
{
	struct hl_cs *next = NULL, *iter, *first_cs;

	if (!cs_needs_timeout(cs))
		return;

	spin_lock(&hdev->cs_mirror_lock);

	/* We need to handle tdr only once for the complete staged submission.
	 * Hence, we choose the CS that reaches this function first which is
	 * the CS marked as 'staged_last'.
	 * In case single staged cs was submitted which has both first and last
	 * indications, then "cs_find_first" below will return NULL, since we
	 * removed the cs node from the list before getting here,
	 * in such cases just continue with the cs to cancel it's TDR work.
	 */
	if (cs->staged_cs && cs->staged_last) {
		first_cs = hl_staged_cs_find_first(hdev, cs->staged_sequence);
		if (first_cs)
			cs = first_cs;
	}

	spin_unlock(&hdev->cs_mirror_lock);

	/* Don't cancel TDR in case this CS was timedout because we might be
	 * running from the TDR context
	 */
	if (cs->timedout || hdev->timeout_jiffies == MAX_SCHEDULE_TIMEOUT)
		return;

	if (cs->tdr_active)
		cancel_delayed_work_sync(&cs->work_tdr);

	spin_lock(&hdev->cs_mirror_lock);

	/* queue TDR for next CS */
	list_for_each_entry(iter, &hdev->cs_mirror_list, mirror_node)
		if (cs_needs_timeout(iter)) {
			next = iter;
			break;
		}

	if (next && !next->tdr_active) {
		next->tdr_active = true;
		schedule_delayed_work(&next->work_tdr, next->timeout_jiffies);
	}

	spin_unlock(&hdev->cs_mirror_lock);
}

/*
 * force_complete_multi_cs - complete all contexts that wait on multi-CS
 *
 * @hdev: pointer to habanalabs device structure
 */
static void force_complete_multi_cs(struct hl_device *hdev)
{
	int i;

	for (i = 0; i < MULTI_CS_MAX_USER_CTX; i++) {
		struct multi_cs_completion *mcs_compl;

		mcs_compl = &hdev->multi_cs_completion[i];

		spin_lock(&mcs_compl->lock);

		if (!mcs_compl->used) {
			spin_unlock(&mcs_compl->lock);
			continue;
		}

		/* when calling force complete no context should be waiting on
		 * multi-cS.
		 * We are calling the function as a protection for such case
		 * to free any pending context and print error message
		 */
		dev_err(hdev->dev,
				"multi-CS completion context %d still waiting when calling force completion\n",
				i);
		complete_all(&mcs_compl->completion);
		spin_unlock(&mcs_compl->lock);
	}
}

/*
 * complete_multi_cs - complete all waiting entities on multi-CS
 *
 * @hdev: pointer to habanalabs device structure
 * @cs: CS structure
 * The function signals a waiting entity that has an overlapping stream masters
 * with the completed CS.
 * For example:
 * - a completed CS worked on stream master QID 4, multi CS completion
 *   is actively waiting on stream master QIDs 3, 5. don't send signal as no
 *   common stream master QID
 * - a completed CS worked on stream master QID 4, multi CS completion
 *   is actively waiting on stream master QIDs 3, 4. send signal as stream
 *   master QID 4 is common
 */
static void complete_multi_cs(struct hl_device *hdev, struct hl_cs *cs)
{
	struct hl_fence *fence = cs->fence;
	int i;

	/* in case of multi CS check for completion only for the first CS */
	if (cs->staged_cs && !cs->staged_first)
		return;

	for (i = 0; i < MULTI_CS_MAX_USER_CTX; i++) {
		struct multi_cs_completion *mcs_compl;

		mcs_compl = &hdev->multi_cs_completion[i];
		if (!mcs_compl->used)
			continue;

		spin_lock(&mcs_compl->lock);

		/*
		 * complete if:
		 * 1. still waiting for completion
		 * 2. the completed CS has at least one overlapping stream
		 *    master with the stream masters in the completion
		 */
		if (mcs_compl->used &&
				(fence->stream_master_qid_map &
					mcs_compl->stream_master_qid_map)) {
			/* extract the timestamp only of first completed CS */
			if (!mcs_compl->timestamp)
				mcs_compl->timestamp = ktime_to_ns(fence->timestamp);

			complete_all(&mcs_compl->completion);

			/*
			 * Setting mcs_handling_done inside the lock ensures
			 * at least one fence have mcs_handling_done set to
			 * true before wait for mcs finish. This ensures at
			 * least one CS will be set as completed when polling
			 * mcs fences.
			 */
			fence->mcs_handling_done = true;
		}

		spin_unlock(&mcs_compl->lock);
	}
	/* In case CS completed without mcs completion initialized */
	fence->mcs_handling_done = true;
}

static inline void cs_release_sob_reset_handler(struct hl_device *hdev,
					struct hl_cs *cs,
					struct hl_cs_compl *hl_cs_cmpl)
{
	/* Skip this handler if the cs wasn't submitted, to avoid putting
	 * the hw_sob twice, since this case already handled at this point,
	 * also skip if the hw_sob pointer wasn't set.
	 */
	if (!hl_cs_cmpl->hw_sob || !cs->submitted)
		return;

	spin_lock(&hl_cs_cmpl->lock);

	/*
	 * we get refcount upon reservation of signals or signal/wait cs for the
	 * hw_sob object, and need to put it when the first staged cs
	 * (which cotains the encaps signals) or cs signal/wait is completed.
	 */
	if ((hl_cs_cmpl->type == CS_TYPE_SIGNAL) ||
			(hl_cs_cmpl->type == CS_TYPE_WAIT) ||
			(hl_cs_cmpl->type == CS_TYPE_COLLECTIVE_WAIT) ||
			(!!hl_cs_cmpl->encaps_signals)) {
		dev_dbg(hdev->dev,
				"CS 0x%llx type %d finished, sob_id: %d, sob_val: %u\n",
				hl_cs_cmpl->cs_seq,
				hl_cs_cmpl->type,
				hl_cs_cmpl->hw_sob->sob_id,
				hl_cs_cmpl->sob_val);

		hw_sob_put(hl_cs_cmpl->hw_sob);

		if (hl_cs_cmpl->type == CS_TYPE_COLLECTIVE_WAIT)
			hdev->asic_funcs->reset_sob_group(hdev,
					hl_cs_cmpl->sob_group);
	}

	spin_unlock(&hl_cs_cmpl->lock);
}

static void cs_do_release(struct kref *ref)
{
	struct hl_cs *cs = container_of(ref, struct hl_cs, refcount);
	struct hl_device *hdev = cs->ctx->hdev;
	struct hl_cs_job *job, *tmp;
	struct hl_cs_compl *hl_cs_cmpl =
			container_of(cs->fence, struct hl_cs_compl, base_fence);

	cs->completed = true;

	/*
	 * Although if we reached here it means that all external jobs have
	 * finished, because each one of them took refcnt to CS, we still
	 * need to go over the internal jobs and complete them. Otherwise, we
	 * will have leaked memory and what's worse, the CS object (and
	 * potentially the CTX object) could be released, while the JOB
	 * still holds a pointer to them (but no reference).
	 */
	list_for_each_entry_safe(job, tmp, &cs->job_list, cs_node)
		hl_complete_job(hdev, job);

	if (!cs->submitted) {
		/*
		 * In case the wait for signal CS was submitted, the fence put
		 * occurs in init_signal_wait_cs() or collective_wait_init_cs()
		 * right before hanging on the PQ.
		 */
		if (cs->type == CS_TYPE_WAIT ||
				cs->type == CS_TYPE_COLLECTIVE_WAIT)
			hl_fence_put(cs->signal_fence);

		goto out;
	}

	/* Need to update CI for all queue jobs that does not get completion */
	hl_hw_queue_update_ci(cs);

	/* remove CS from CS mirror list */
	spin_lock(&hdev->cs_mirror_lock);
	list_del_init(&cs->mirror_node);
	spin_unlock(&hdev->cs_mirror_lock);

	cs_handle_tdr(hdev, cs);

	if (cs->staged_cs) {
		/* the completion CS decrements reference for the entire
		 * staged submission
		 */
		if (cs->staged_last) {
			struct hl_cs *staged_cs, *tmp_cs;

			list_for_each_entry_safe(staged_cs, tmp_cs,
					&cs->staged_cs_node, staged_cs_node)
				staged_cs_put(hdev, staged_cs);
		}

		/* A staged CS will be a member in the list only after it
		 * was submitted. We used 'cs_mirror_lock' when inserting
		 * it to list so we will use it again when removing it
		 */
		if (cs->submitted) {
			spin_lock(&hdev->cs_mirror_lock);
			list_del(&cs->staged_cs_node);
			spin_unlock(&hdev->cs_mirror_lock);
		}

		/* decrement refcount to handle when first staged cs
		 * with encaps signals is completed.
		 */
		if (hl_cs_cmpl->encaps_signals)
			kref_put(&hl_cs_cmpl->encaps_sig_hdl->refcount,
						hl_encaps_handle_do_release);
	}

	if ((cs->type == CS_TYPE_WAIT || cs->type == CS_TYPE_COLLECTIVE_WAIT)
			&& cs->encaps_signals)
		kref_put(&cs->encaps_sig_hdl->refcount,
					hl_encaps_handle_do_release);

out:
	/* Must be called before hl_ctx_put because inside we use ctx to get
	 * the device
	 */
	hl_debugfs_remove_cs(cs);

	hdev->shadow_cs_queue[cs->sequence & (hdev->asic_prop.max_pending_cs - 1)] = NULL;

	/* We need to mark an error for not submitted because in that case
	 * the hl fence release flow is different. Mainly, we don't need
	 * to handle hw_sob for signal/wait
	 */
	if (cs->timedout)
		cs->fence->error = -ETIMEDOUT;
	else if (cs->aborted)
		cs->fence->error = -EIO;
	else if (!cs->submitted)
		cs->fence->error = -EBUSY;

	if (unlikely(cs->skip_reset_on_timeout)) {
		dev_err(hdev->dev,
			"Command submission %llu completed after %llu (s)\n",
			cs->sequence,
			div_u64(jiffies - cs->submission_time_jiffies, HZ));
	}

	if (cs->timestamp) {
		cs->fence->timestamp = ktime_get();
		hl_push_cs_outcome(hdev, &cs->ctx->outcome_store, cs->sequence,
				   cs->fence->timestamp, cs->fence->error);
	}

	hl_ctx_put(cs->ctx);

	complete_all(&cs->fence->completion);
	complete_multi_cs(hdev, cs);

	cs_release_sob_reset_handler(hdev, cs, hl_cs_cmpl);

	hl_fence_put(cs->fence);

	kfree(cs->jobs_in_queue_cnt);
	kfree(cs);
}

static void cs_timedout(struct work_struct *work)
{
	struct hl_device *hdev;
	u64 event_mask;
	int rc;
	struct hl_cs *cs = container_of(work, struct hl_cs,
						 work_tdr.work);
	bool skip_reset_on_timeout = cs->skip_reset_on_timeout, device_reset = false;

	rc = cs_get_unless_zero(cs);
	if (!rc)
		return;

	if ((!cs->submitted) || (cs->completed)) {
		cs_put(cs);
		return;
	}

	hdev = cs->ctx->hdev;

	if (likely(!skip_reset_on_timeout)) {
		if (hdev->reset_on_lockup)
			device_reset = true;
		else
			hdev->reset_info.needs_reset = true;

		/* Mark the CS is timed out so we won't try to cancel its TDR */
		cs->timedout = true;
	}

	/* Save only the first CS timeout parameters */
<<<<<<< HEAD
	rc = atomic_cmpxchg(&hdev->last_error.cs_timeout.write_enable, 1, 0);
	if (rc) {
		hdev->last_error.cs_timeout.timestamp = ktime_get();
		hdev->last_error.cs_timeout.seq = cs->sequence;
=======
	rc = atomic_cmpxchg(&hdev->captured_err_info.cs_timeout.write_enable, 1, 0);
	if (rc) {
		hdev->captured_err_info.cs_timeout.timestamp = ktime_get();
		hdev->captured_err_info.cs_timeout.seq = cs->sequence;
>>>>>>> 7365df19

		event_mask = device_reset ? (HL_NOTIFIER_EVENT_CS_TIMEOUT |
				HL_NOTIFIER_EVENT_DEVICE_RESET) : HL_NOTIFIER_EVENT_CS_TIMEOUT;

		hl_notifier_event_send_all(hdev, event_mask);
	}

	switch (cs->type) {
	case CS_TYPE_SIGNAL:
		dev_err(hdev->dev,
			"Signal command submission %llu has not finished in time!\n",
			cs->sequence);
		break;

	case CS_TYPE_WAIT:
		dev_err(hdev->dev,
			"Wait command submission %llu has not finished in time!\n",
			cs->sequence);
		break;

	case CS_TYPE_COLLECTIVE_WAIT:
		dev_err(hdev->dev,
			"Collective Wait command submission %llu has not finished in time!\n",
			cs->sequence);
		break;

	default:
		dev_err(hdev->dev,
			"Command submission %llu has not finished in time!\n",
			cs->sequence);
		break;
	}

	rc = hl_state_dump(hdev);
	if (rc)
		dev_err(hdev->dev, "Error during system state dump %d\n", rc);

	cs_put(cs);

	if (device_reset)
		hl_device_reset(hdev, HL_DRV_RESET_TDR);
}

static int allocate_cs(struct hl_device *hdev, struct hl_ctx *ctx,
			enum hl_cs_type cs_type, u64 user_sequence,
			struct hl_cs **cs_new, u32 flags, u32 timeout)
{
	struct hl_cs_counters_atomic *cntr;
	struct hl_fence *other = NULL;
	struct hl_cs_compl *cs_cmpl;
	struct hl_cs *cs;
	int rc;

	cntr = &hdev->aggregated_cs_counters;

	cs = kzalloc(sizeof(*cs), GFP_ATOMIC);
	if (!cs)
		cs = kzalloc(sizeof(*cs), GFP_KERNEL);

	if (!cs) {
		atomic64_inc(&ctx->cs_counters.out_of_mem_drop_cnt);
		atomic64_inc(&cntr->out_of_mem_drop_cnt);
		return -ENOMEM;
	}

	/* increment refcnt for context */
	hl_ctx_get(ctx);

	cs->ctx = ctx;
	cs->submitted = false;
	cs->completed = false;
	cs->type = cs_type;
	cs->timestamp = !!(flags & HL_CS_FLAGS_TIMESTAMP);
	cs->encaps_signals = !!(flags & HL_CS_FLAGS_ENCAP_SIGNALS);
	cs->timeout_jiffies = timeout;
	cs->skip_reset_on_timeout =
		hdev->reset_info.skip_reset_on_timeout ||
		!!(flags & HL_CS_FLAGS_SKIP_RESET_ON_TIMEOUT);
	cs->submission_time_jiffies = jiffies;
	INIT_LIST_HEAD(&cs->job_list);
	INIT_DELAYED_WORK(&cs->work_tdr, cs_timedout);
	kref_init(&cs->refcount);
	spin_lock_init(&cs->job_lock);

	cs_cmpl = kzalloc(sizeof(*cs_cmpl), GFP_ATOMIC);
	if (!cs_cmpl)
		cs_cmpl = kzalloc(sizeof(*cs_cmpl), GFP_KERNEL);

	if (!cs_cmpl) {
		atomic64_inc(&ctx->cs_counters.out_of_mem_drop_cnt);
		atomic64_inc(&cntr->out_of_mem_drop_cnt);
		rc = -ENOMEM;
		goto free_cs;
	}

	cs->jobs_in_queue_cnt = kcalloc(hdev->asic_prop.max_queues,
			sizeof(*cs->jobs_in_queue_cnt), GFP_ATOMIC);
	if (!cs->jobs_in_queue_cnt)
		cs->jobs_in_queue_cnt = kcalloc(hdev->asic_prop.max_queues,
				sizeof(*cs->jobs_in_queue_cnt), GFP_KERNEL);

	if (!cs->jobs_in_queue_cnt) {
		atomic64_inc(&ctx->cs_counters.out_of_mem_drop_cnt);
		atomic64_inc(&cntr->out_of_mem_drop_cnt);
		rc = -ENOMEM;
		goto free_cs_cmpl;
	}

	cs_cmpl->hdev = hdev;
	cs_cmpl->type = cs->type;
	spin_lock_init(&cs_cmpl->lock);
	cs->fence = &cs_cmpl->base_fence;

	spin_lock(&ctx->cs_lock);

	cs_cmpl->cs_seq = ctx->cs_sequence;
	other = ctx->cs_pending[cs_cmpl->cs_seq &
				(hdev->asic_prop.max_pending_cs - 1)];

	if (other && !completion_done(&other->completion)) {
		/* If the following statement is true, it means we have reached
		 * a point in which only part of the staged submission was
		 * submitted and we don't have enough room in the 'cs_pending'
		 * array for the rest of the submission.
		 * This causes a deadlock because this CS will never be
		 * completed as it depends on future CS's for completion.
		 */
		if (other->cs_sequence == user_sequence)
			dev_crit_ratelimited(hdev->dev,
				"Staged CS %llu deadlock due to lack of resources",
				user_sequence);

		dev_dbg_ratelimited(hdev->dev,
			"Rejecting CS because of too many in-flights CS\n");
		atomic64_inc(&ctx->cs_counters.max_cs_in_flight_drop_cnt);
		atomic64_inc(&cntr->max_cs_in_flight_drop_cnt);
		rc = -EAGAIN;
		goto free_fence;
	}

	/* init hl_fence */
	hl_fence_init(&cs_cmpl->base_fence, cs_cmpl->cs_seq);

	cs->sequence = cs_cmpl->cs_seq;

	ctx->cs_pending[cs_cmpl->cs_seq &
			(hdev->asic_prop.max_pending_cs - 1)] =
							&cs_cmpl->base_fence;
	ctx->cs_sequence++;

	hl_fence_get(&cs_cmpl->base_fence);

	hl_fence_put(other);

	spin_unlock(&ctx->cs_lock);

	*cs_new = cs;

	return 0;

free_fence:
	spin_unlock(&ctx->cs_lock);
	kfree(cs->jobs_in_queue_cnt);
free_cs_cmpl:
	kfree(cs_cmpl);
free_cs:
	kfree(cs);
	hl_ctx_put(ctx);
	return rc;
}

static void cs_rollback(struct hl_device *hdev, struct hl_cs *cs)
{
	struct hl_cs_job *job, *tmp;

	staged_cs_put(hdev, cs);

	list_for_each_entry_safe(job, tmp, &cs->job_list, cs_node)
		hl_complete_job(hdev, job);
}

void hl_cs_rollback_all(struct hl_device *hdev, bool skip_wq_flush)
{
	int i;
	struct hl_cs *cs, *tmp;

	if (!skip_wq_flush) {
		flush_workqueue(hdev->ts_free_obj_wq);

		/* flush all completions before iterating over the CS mirror list in
		 * order to avoid a race with the release functions
		 */
		for (i = 0 ; i < hdev->asic_prop.completion_queues_count ; i++)
			flush_workqueue(hdev->cq_wq[i]);

		flush_workqueue(hdev->cs_cmplt_wq);
	}

	/* Make sure we don't have leftovers in the CS mirror list */
	list_for_each_entry_safe(cs, tmp, &hdev->cs_mirror_list, mirror_node) {
		cs_get(cs);
		cs->aborted = true;
		dev_warn_ratelimited(hdev->dev, "Killing CS %d.%llu\n",
					cs->ctx->asid, cs->sequence);
		cs_rollback(hdev, cs);
		cs_put(cs);
	}

	force_complete_multi_cs(hdev);
}

static void
wake_pending_user_interrupt_threads(struct hl_user_interrupt *interrupt)
{
	struct hl_user_pending_interrupt *pend, *temp;
	unsigned long flags;

	spin_lock_irqsave(&interrupt->wait_list_lock, flags);
	list_for_each_entry_safe(pend, temp, &interrupt->wait_list_head, wait_list_node) {
		if (pend->ts_reg_info.buf) {
			list_del(&pend->wait_list_node);
			hl_mmap_mem_buf_put(pend->ts_reg_info.buf);
			hl_cb_put(pend->ts_reg_info.cq_cb);
		} else {
			pend->fence.error = -EIO;
			complete_all(&pend->fence.completion);
		}
	}
	spin_unlock_irqrestore(&interrupt->wait_list_lock, flags);
}

void hl_release_pending_user_interrupts(struct hl_device *hdev)
{
	struct asic_fixed_properties *prop = &hdev->asic_prop;
	struct hl_user_interrupt *interrupt;
	int i;

	if (!prop->user_interrupt_count)
		return;

	/* We iterate through the user interrupt requests and waking up all
	 * user threads waiting for interrupt completion. We iterate the
	 * list under a lock, this is why all user threads, once awake,
	 * will wait on the same lock and will release the waiting object upon
	 * unlock.
	 */

	for (i = 0 ; i < prop->user_interrupt_count ; i++) {
		interrupt = &hdev->user_interrupt[i];
		wake_pending_user_interrupt_threads(interrupt);
	}

	interrupt = &hdev->common_user_cq_interrupt;
	wake_pending_user_interrupt_threads(interrupt);

	interrupt = &hdev->common_decoder_interrupt;
	wake_pending_user_interrupt_threads(interrupt);
}

static void job_wq_completion(struct work_struct *work)
{
	struct hl_cs_job *job = container_of(work, struct hl_cs_job,
						finish_work);
	struct hl_cs *cs = job->cs;
	struct hl_device *hdev = cs->ctx->hdev;

	/* job is no longer needed */
	hl_complete_job(hdev, job);
}

static void cs_completion(struct work_struct *work)
{
	struct hl_cs *cs = container_of(work, struct hl_cs, finish_work);
	struct hl_device *hdev = cs->ctx->hdev;
	struct hl_cs_job *job, *tmp;

	list_for_each_entry_safe(job, tmp, &cs->job_list, cs_node)
		hl_complete_job(hdev, job);
}

static int validate_queue_index(struct hl_device *hdev,
				struct hl_cs_chunk *chunk,
				enum hl_queue_type *queue_type,
				bool *is_kernel_allocated_cb)
{
	struct asic_fixed_properties *asic = &hdev->asic_prop;
	struct hw_queue_properties *hw_queue_prop;

	/* This must be checked here to prevent out-of-bounds access to
	 * hw_queues_props array
	 */
	if (chunk->queue_index >= asic->max_queues) {
		dev_err(hdev->dev, "Queue index %d is invalid\n",
			chunk->queue_index);
		return -EINVAL;
	}

	hw_queue_prop = &asic->hw_queues_props[chunk->queue_index];

	if (hw_queue_prop->type == QUEUE_TYPE_NA) {
		dev_err(hdev->dev, "Queue index %d is not applicable\n",
			chunk->queue_index);
		return -EINVAL;
	}

	if (hw_queue_prop->binned) {
		dev_err(hdev->dev, "Queue index %d is binned out\n",
			chunk->queue_index);
		return -EINVAL;
	}

	if (hw_queue_prop->driver_only) {
		dev_err(hdev->dev,
			"Queue index %d is restricted for the kernel driver\n",
			chunk->queue_index);
		return -EINVAL;
	}

	/* When hw queue type isn't QUEUE_TYPE_HW,
	 * USER_ALLOC_CB flag shall be referred as "don't care".
	 */
	if (hw_queue_prop->type == QUEUE_TYPE_HW) {
		if (chunk->cs_chunk_flags & HL_CS_CHUNK_FLAGS_USER_ALLOC_CB) {
			if (!(hw_queue_prop->cb_alloc_flags & CB_ALLOC_USER)) {
				dev_err(hdev->dev,
					"Queue index %d doesn't support user CB\n",
					chunk->queue_index);
				return -EINVAL;
			}

			*is_kernel_allocated_cb = false;
		} else {
			if (!(hw_queue_prop->cb_alloc_flags &
					CB_ALLOC_KERNEL)) {
				dev_err(hdev->dev,
					"Queue index %d doesn't support kernel CB\n",
					chunk->queue_index);
				return -EINVAL;
			}

			*is_kernel_allocated_cb = true;
		}
	} else {
		*is_kernel_allocated_cb = !!(hw_queue_prop->cb_alloc_flags
						& CB_ALLOC_KERNEL);
	}

	*queue_type = hw_queue_prop->type;
	return 0;
}

static struct hl_cb *get_cb_from_cs_chunk(struct hl_device *hdev,
					struct hl_mem_mgr *mmg,
					struct hl_cs_chunk *chunk)
{
	struct hl_cb *cb;

	cb = hl_cb_get(mmg, chunk->cb_handle);
	if (!cb) {
		dev_err(hdev->dev, "CB handle 0x%llx invalid\n", chunk->cb_handle);
		return NULL;
	}

	if ((chunk->cb_size < 8) || (chunk->cb_size > cb->size)) {
		dev_err(hdev->dev, "CB size %u invalid\n", chunk->cb_size);
		goto release_cb;
	}

	atomic_inc(&cb->cs_cnt);

	return cb;

release_cb:
	hl_cb_put(cb);
	return NULL;
}

struct hl_cs_job *hl_cs_allocate_job(struct hl_device *hdev,
		enum hl_queue_type queue_type, bool is_kernel_allocated_cb)
{
	struct hl_cs_job *job;

	job = kzalloc(sizeof(*job), GFP_ATOMIC);
	if (!job)
		job = kzalloc(sizeof(*job), GFP_KERNEL);

	if (!job)
		return NULL;

	kref_init(&job->refcount);
	job->queue_type = queue_type;
	job->is_kernel_allocated_cb = is_kernel_allocated_cb;

	if (is_cb_patched(hdev, job))
		INIT_LIST_HEAD(&job->userptr_list);

	if (job->queue_type == QUEUE_TYPE_EXT)
		INIT_WORK(&job->finish_work, job_wq_completion);

	return job;
}

static enum hl_cs_type hl_cs_get_cs_type(u32 cs_type_flags)
{
	if (cs_type_flags & HL_CS_FLAGS_SIGNAL)
		return CS_TYPE_SIGNAL;
	else if (cs_type_flags & HL_CS_FLAGS_WAIT)
		return CS_TYPE_WAIT;
	else if (cs_type_flags & HL_CS_FLAGS_COLLECTIVE_WAIT)
		return CS_TYPE_COLLECTIVE_WAIT;
	else if (cs_type_flags & HL_CS_FLAGS_RESERVE_SIGNALS_ONLY)
		return CS_RESERVE_SIGNALS;
	else if (cs_type_flags & HL_CS_FLAGS_UNRESERVE_SIGNALS_ONLY)
		return CS_UNRESERVE_SIGNALS;
	else if (cs_type_flags & HL_CS_FLAGS_ENGINE_CORE_COMMAND)
		return CS_TYPE_ENGINE_CORE;
	else
		return CS_TYPE_DEFAULT;
}

static int hl_cs_sanity_checks(struct hl_fpriv *hpriv, union hl_cs_args *args)
{
	struct hl_device *hdev = hpriv->hdev;
	struct hl_ctx *ctx = hpriv->ctx;
	u32 cs_type_flags, num_chunks;
	enum hl_device_status status;
	enum hl_cs_type cs_type;
	bool is_sync_stream;

	if (!hl_device_operational(hdev, &status)) {
		return -EBUSY;
	}

	if ((args->in.cs_flags & HL_CS_FLAGS_STAGED_SUBMISSION) &&
			!hdev->supports_staged_submission) {
		dev_err(hdev->dev, "staged submission not supported");
		return -EPERM;
	}

	cs_type_flags = args->in.cs_flags & HL_CS_FLAGS_TYPE_MASK;

	if (unlikely(cs_type_flags && !is_power_of_2(cs_type_flags))) {
		dev_err(hdev->dev,
			"CS type flags are mutually exclusive, context %d\n",
			ctx->asid);
		return -EINVAL;
	}

	cs_type = hl_cs_get_cs_type(cs_type_flags);
	num_chunks = args->in.num_chunks_execute;

<<<<<<< HEAD
	if (unlikely((cs_type == CS_TYPE_SIGNAL || cs_type == CS_TYPE_WAIT ||
			cs_type == CS_TYPE_COLLECTIVE_WAIT) &&
			!hdev->supports_sync_stream)) {
=======
	is_sync_stream = (cs_type == CS_TYPE_SIGNAL || cs_type == CS_TYPE_WAIT ||
			cs_type == CS_TYPE_COLLECTIVE_WAIT);

	if (unlikely(is_sync_stream && !hdev->supports_sync_stream)) {
>>>>>>> 7365df19
		dev_err(hdev->dev, "Sync stream CS is not supported\n");
		return -EINVAL;
	}

	if (cs_type == CS_TYPE_DEFAULT) {
		if (!num_chunks) {
			dev_err(hdev->dev, "Got execute CS with 0 chunks, context %d\n", ctx->asid);
			return -EINVAL;
		}
	} else if (is_sync_stream && num_chunks != 1) {
		dev_err(hdev->dev,
			"Sync stream CS mandates one chunk only, context %d\n",
			ctx->asid);
		return -EINVAL;
	}

	return 0;
}

static int hl_cs_copy_chunk_array(struct hl_device *hdev,
					struct hl_cs_chunk **cs_chunk_array,
					void __user *chunks, u32 num_chunks,
					struct hl_ctx *ctx)
{
	u32 size_to_copy;

	if (num_chunks > HL_MAX_JOBS_PER_CS) {
		atomic64_inc(&ctx->cs_counters.validation_drop_cnt);
		atomic64_inc(&hdev->aggregated_cs_counters.validation_drop_cnt);
		dev_err(hdev->dev,
			"Number of chunks can NOT be larger than %d\n",
			HL_MAX_JOBS_PER_CS);
		return -EINVAL;
	}

	*cs_chunk_array = kmalloc_array(num_chunks, sizeof(**cs_chunk_array),
					GFP_ATOMIC);
	if (!*cs_chunk_array)
		*cs_chunk_array = kmalloc_array(num_chunks,
					sizeof(**cs_chunk_array), GFP_KERNEL);
	if (!*cs_chunk_array) {
		atomic64_inc(&ctx->cs_counters.out_of_mem_drop_cnt);
		atomic64_inc(&hdev->aggregated_cs_counters.out_of_mem_drop_cnt);
		return -ENOMEM;
	}

	size_to_copy = num_chunks * sizeof(struct hl_cs_chunk);
	if (copy_from_user(*cs_chunk_array, chunks, size_to_copy)) {
		atomic64_inc(&ctx->cs_counters.validation_drop_cnt);
		atomic64_inc(&hdev->aggregated_cs_counters.validation_drop_cnt);
		dev_err(hdev->dev, "Failed to copy cs chunk array from user\n");
		kfree(*cs_chunk_array);
		return -EFAULT;
	}

	return 0;
}

static int cs_staged_submission(struct hl_device *hdev, struct hl_cs *cs,
				u64 sequence, u32 flags,
				u32 encaps_signal_handle)
{
	if (!(flags & HL_CS_FLAGS_STAGED_SUBMISSION))
		return 0;

	cs->staged_last = !!(flags & HL_CS_FLAGS_STAGED_SUBMISSION_LAST);
	cs->staged_first = !!(flags & HL_CS_FLAGS_STAGED_SUBMISSION_FIRST);

	if (cs->staged_first) {
		/* Staged CS sequence is the first CS sequence */
		INIT_LIST_HEAD(&cs->staged_cs_node);
		cs->staged_sequence = cs->sequence;

		if (cs->encaps_signals)
			cs->encaps_sig_hdl_id = encaps_signal_handle;
	} else {
		/* User sequence will be validated in 'hl_hw_queue_schedule_cs'
		 * under the cs_mirror_lock
		 */
		cs->staged_sequence = sequence;
	}

	/* Increment CS reference if needed */
	staged_cs_get(hdev, cs);

	cs->staged_cs = true;

	return 0;
}

static u32 get_stream_master_qid_mask(struct hl_device *hdev, u32 qid)
{
	int i;

	for (i = 0; i < hdev->stream_master_qid_arr_size; i++)
		if (qid == hdev->stream_master_qid_arr[i])
			return BIT(i);

	return 0;
}

static int cs_ioctl_default(struct hl_fpriv *hpriv, void __user *chunks,
				u32 num_chunks, u64 *cs_seq, u32 flags,
				u32 encaps_signals_handle, u32 timeout,
				u16 *signal_initial_sob_count)
{
	bool staged_mid, int_queues_only = true, using_hw_queues = false;
	struct hl_device *hdev = hpriv->hdev;
	struct hl_cs_chunk *cs_chunk_array;
	struct hl_cs_counters_atomic *cntr;
	struct hl_ctx *ctx = hpriv->ctx;
	struct hl_cs_job *job;
	struct hl_cs *cs;
	struct hl_cb *cb;
	u64 user_sequence;
	u8 stream_master_qid_map = 0;
	int rc, i;

	cntr = &hdev->aggregated_cs_counters;
	user_sequence = *cs_seq;
	*cs_seq = ULLONG_MAX;

	rc = hl_cs_copy_chunk_array(hdev, &cs_chunk_array, chunks, num_chunks,
			hpriv->ctx);
	if (rc)
		goto out;

	if ((flags & HL_CS_FLAGS_STAGED_SUBMISSION) &&
			!(flags & HL_CS_FLAGS_STAGED_SUBMISSION_FIRST))
		staged_mid = true;
	else
		staged_mid = false;

	rc = allocate_cs(hdev, hpriv->ctx, CS_TYPE_DEFAULT,
			staged_mid ? user_sequence : ULLONG_MAX, &cs, flags,
			timeout);
	if (rc)
		goto free_cs_chunk_array;

	*cs_seq = cs->sequence;

	hl_debugfs_add_cs(cs);

	rc = cs_staged_submission(hdev, cs, user_sequence, flags,
						encaps_signals_handle);
	if (rc)
		goto free_cs_object;

	/* If this is a staged submission we must return the staged sequence
	 * rather than the internal CS sequence
	 */
	if (cs->staged_cs)
		*cs_seq = cs->staged_sequence;

	/* Validate ALL the CS chunks before submitting the CS */
	for (i = 0 ; i < num_chunks ; i++) {
		struct hl_cs_chunk *chunk = &cs_chunk_array[i];
		enum hl_queue_type queue_type;
		bool is_kernel_allocated_cb;

		rc = validate_queue_index(hdev, chunk, &queue_type,
						&is_kernel_allocated_cb);
		if (rc) {
			atomic64_inc(&ctx->cs_counters.validation_drop_cnt);
			atomic64_inc(&cntr->validation_drop_cnt);
			goto free_cs_object;
		}

		if (is_kernel_allocated_cb) {
			cb = get_cb_from_cs_chunk(hdev, &hpriv->mem_mgr, chunk);
			if (!cb) {
				atomic64_inc(
					&ctx->cs_counters.validation_drop_cnt);
				atomic64_inc(&cntr->validation_drop_cnt);
				rc = -EINVAL;
				goto free_cs_object;
			}
		} else {
			cb = (struct hl_cb *) (uintptr_t) chunk->cb_handle;
		}

		if (queue_type == QUEUE_TYPE_EXT ||
						queue_type == QUEUE_TYPE_HW) {
			int_queues_only = false;

			/*
			 * store which stream are being used for external/HW
			 * queues of this CS
			 */
			if (hdev->supports_wait_for_multi_cs)
				stream_master_qid_map |=
					get_stream_master_qid_mask(hdev,
							chunk->queue_index);
		}

		if (queue_type == QUEUE_TYPE_HW)
			using_hw_queues = true;

		job = hl_cs_allocate_job(hdev, queue_type,
						is_kernel_allocated_cb);
		if (!job) {
			atomic64_inc(&ctx->cs_counters.out_of_mem_drop_cnt);
			atomic64_inc(&cntr->out_of_mem_drop_cnt);
			dev_err(hdev->dev, "Failed to allocate a new job\n");
			rc = -ENOMEM;
			if (is_kernel_allocated_cb)
				goto release_cb;

			goto free_cs_object;
		}

		job->id = i + 1;
		job->cs = cs;
		job->user_cb = cb;
		job->user_cb_size = chunk->cb_size;
		job->hw_queue_id = chunk->queue_index;

		cs->jobs_in_queue_cnt[job->hw_queue_id]++;
		cs->jobs_cnt++;

		list_add_tail(&job->cs_node, &cs->job_list);

		/*
		 * Increment CS reference. When CS reference is 0, CS is
		 * done and can be signaled to user and free all its resources
		 * Only increment for JOB on external or H/W queues, because
		 * only for those JOBs we get completion
		 */
		if (cs_needs_completion(cs) &&
			(job->queue_type == QUEUE_TYPE_EXT ||
				job->queue_type == QUEUE_TYPE_HW))
			cs_get(cs);

		hl_debugfs_add_job(hdev, job);

		rc = cs_parser(hpriv, job);
		if (rc) {
			atomic64_inc(&ctx->cs_counters.parsing_drop_cnt);
			atomic64_inc(&cntr->parsing_drop_cnt);
			dev_err(hdev->dev,
				"Failed to parse JOB %d.%llu.%d, err %d, rejecting the CS\n",
				cs->ctx->asid, cs->sequence, job->id, rc);
			goto free_cs_object;
		}
	}

	/* We allow a CS with any queue type combination as long as it does
	 * not get a completion
	 */
	if (int_queues_only && cs_needs_completion(cs)) {
		atomic64_inc(&ctx->cs_counters.validation_drop_cnt);
		atomic64_inc(&cntr->validation_drop_cnt);
		dev_err(hdev->dev,
			"Reject CS %d.%llu since it contains only internal queues jobs and needs completion\n",
			cs->ctx->asid, cs->sequence);
		rc = -EINVAL;
		goto free_cs_object;
	}

	if (using_hw_queues)
		INIT_WORK(&cs->finish_work, cs_completion);

	/*
	 * store the (external/HW queues) streams used by the CS in the
	 * fence object for multi-CS completion
	 */
	if (hdev->supports_wait_for_multi_cs)
		cs->fence->stream_master_qid_map = stream_master_qid_map;

	rc = hl_hw_queue_schedule_cs(cs);
	if (rc) {
		if (rc != -EAGAIN)
			dev_err(hdev->dev,
				"Failed to submit CS %d.%llu to H/W queues, error %d\n",
				cs->ctx->asid, cs->sequence, rc);
		goto free_cs_object;
	}

	*signal_initial_sob_count = cs->initial_sob_count;

	rc = HL_CS_STATUS_SUCCESS;
	goto put_cs;

release_cb:
	atomic_dec(&cb->cs_cnt);
	hl_cb_put(cb);
free_cs_object:
	cs_rollback(hdev, cs);
	*cs_seq = ULLONG_MAX;
	/* The path below is both for good and erroneous exits */
put_cs:
	/* We finished with the CS in this function, so put the ref */
	cs_put(cs);
free_cs_chunk_array:
	kfree(cs_chunk_array);
out:
	return rc;
}

static int hl_cs_ctx_switch(struct hl_fpriv *hpriv, union hl_cs_args *args,
				u64 *cs_seq)
{
	struct hl_device *hdev = hpriv->hdev;
	struct hl_ctx *ctx = hpriv->ctx;
	bool need_soft_reset = false;
	int rc = 0, do_ctx_switch = 0;
	void __user *chunks;
	u32 num_chunks, tmp;
	u16 sob_count;
	int ret;

	if (hdev->supports_ctx_switch)
		do_ctx_switch = atomic_cmpxchg(&ctx->thread_ctx_switch_token, 1, 0);

	if (do_ctx_switch || (args->in.cs_flags & HL_CS_FLAGS_FORCE_RESTORE)) {
		mutex_lock(&hpriv->restore_phase_mutex);

		if (do_ctx_switch) {
			rc = hdev->asic_funcs->context_switch(hdev, ctx->asid);
			if (rc) {
				dev_err_ratelimited(hdev->dev,
					"Failed to switch to context %d, rejecting CS! %d\n",
					ctx->asid, rc);
				/*
				 * If we timedout, or if the device is not IDLE
				 * while we want to do context-switch (-EBUSY),
				 * we need to soft-reset because QMAN is
				 * probably stuck. However, we can't call to
				 * reset here directly because of deadlock, so
				 * need to do it at the very end of this
				 * function
				 */
				if ((rc == -ETIMEDOUT) || (rc == -EBUSY))
					need_soft_reset = true;
				mutex_unlock(&hpriv->restore_phase_mutex);
				goto out;
			}
		}

		hdev->asic_funcs->restore_phase_topology(hdev);

		chunks = (void __user *) (uintptr_t) args->in.chunks_restore;
		num_chunks = args->in.num_chunks_restore;

		if (!num_chunks) {
			dev_dbg(hdev->dev,
				"Need to run restore phase but restore CS is empty\n");
			rc = 0;
		} else {
			rc = cs_ioctl_default(hpriv, chunks, num_chunks,
					cs_seq, 0, 0, hdev->timeout_jiffies, &sob_count);
		}

		mutex_unlock(&hpriv->restore_phase_mutex);

		if (rc) {
			dev_err(hdev->dev,
				"Failed to submit restore CS for context %d (%d)\n",
				ctx->asid, rc);
			goto out;
		}

		/* Need to wait for restore completion before execution phase */
		if (num_chunks) {
			enum hl_cs_wait_status status;
wait_again:
			ret = _hl_cs_wait_ioctl(hdev, ctx,
					jiffies_to_usecs(hdev->timeout_jiffies),
					*cs_seq, &status, NULL);
			if (ret) {
				if (ret == -ERESTARTSYS) {
					usleep_range(100, 200);
					goto wait_again;
				}

				dev_err(hdev->dev,
					"Restore CS for context %d failed to complete %d\n",
					ctx->asid, ret);
				rc = -ENOEXEC;
				goto out;
			}
		}

		if (hdev->supports_ctx_switch)
			ctx->thread_ctx_switch_wait_token = 1;

	} else if (hdev->supports_ctx_switch && !ctx->thread_ctx_switch_wait_token) {
		rc = hl_poll_timeout_memory(hdev,
			&ctx->thread_ctx_switch_wait_token, tmp, (tmp == 1),
			100, jiffies_to_usecs(hdev->timeout_jiffies), false);

		if (rc == -ETIMEDOUT) {
			dev_err(hdev->dev,
				"context switch phase timeout (%d)\n", tmp);
			goto out;
		}
	}

out:
	if ((rc == -ETIMEDOUT || rc == -EBUSY) && (need_soft_reset))
		hl_device_reset(hdev, 0);

	return rc;
}

/*
 * hl_cs_signal_sob_wraparound_handler: handle SOB value wrapaound case.
 * if the SOB value reaches the max value move to the other SOB reserved
 * to the queue.
 * @hdev: pointer to device structure
 * @q_idx: stream queue index
 * @hw_sob: the H/W SOB used in this signal CS.
 * @count: signals count
 * @encaps_sig: tells whether it's reservation for encaps signals or not.
 *
 * Note that this function must be called while hw_queues_lock is taken.
 */
int hl_cs_signal_sob_wraparound_handler(struct hl_device *hdev, u32 q_idx,
			struct hl_hw_sob **hw_sob, u32 count, bool encaps_sig)

{
	struct hl_sync_stream_properties *prop;
	struct hl_hw_sob *sob = *hw_sob, *other_sob;
	u8 other_sob_offset;

	prop = &hdev->kernel_queues[q_idx].sync_stream_prop;

	hw_sob_get(sob);

	/* check for wraparound */
	if (prop->next_sob_val + count >= HL_MAX_SOB_VAL) {
		/*
		 * Decrement as we reached the max value.
		 * The release function won't be called here as we've
		 * just incremented the refcount right before calling this
		 * function.
		 */
		hw_sob_put_err(sob);

		/*
		 * check the other sob value, if it still in use then fail
		 * otherwise make the switch
		 */
		other_sob_offset = (prop->curr_sob_offset + 1) % HL_RSVD_SOBS;
		other_sob = &prop->hw_sob[other_sob_offset];

		if (kref_read(&other_sob->kref) != 1) {
			dev_err(hdev->dev, "error: Cannot switch SOBs q_idx: %d\n",
								q_idx);
			return -EINVAL;
		}

		/*
		 * next_sob_val always points to the next available signal
		 * in the sob, so in encaps signals it will be the next one
		 * after reserving the required amount.
		 */
		if (encaps_sig)
			prop->next_sob_val = count + 1;
		else
			prop->next_sob_val = count;

		/* only two SOBs are currently in use */
		prop->curr_sob_offset = other_sob_offset;
		*hw_sob = other_sob;

		/*
		 * check if other_sob needs reset, then do it before using it
		 * for the reservation or the next signal cs.
		 * we do it here, and for both encaps and regular signal cs
		 * cases in order to avoid possible races of two kref_put
		 * of the sob which can occur at the same time if we move the
		 * sob reset(kref_put) to cs_do_release function.
		 * in addition, if we have combination of cs signal and
		 * encaps, and at the point we need to reset the sob there was
		 * no more reservations and only signal cs keep coming,
		 * in such case we need signal_cs to put the refcount and
		 * reset the sob.
		 */
		if (other_sob->need_reset)
			hw_sob_put(other_sob);

		if (encaps_sig) {
			/* set reset indication for the sob */
			sob->need_reset = true;
			hw_sob_get(other_sob);
		}

		dev_dbg(hdev->dev, "switched to SOB %d, q_idx: %d\n",
				prop->curr_sob_offset, q_idx);
	} else {
		prop->next_sob_val += count;
	}

	return 0;
}

static int cs_ioctl_extract_signal_seq(struct hl_device *hdev,
		struct hl_cs_chunk *chunk, u64 *signal_seq, struct hl_ctx *ctx,
		bool encaps_signals)
{
	u64 *signal_seq_arr = NULL;
	u32 size_to_copy, signal_seq_arr_len;
	int rc = 0;

	if (encaps_signals) {
		*signal_seq = chunk->encaps_signal_seq;
		return 0;
	}

	signal_seq_arr_len = chunk->num_signal_seq_arr;

	/* currently only one signal seq is supported */
	if (signal_seq_arr_len != 1) {
		atomic64_inc(&ctx->cs_counters.validation_drop_cnt);
		atomic64_inc(&hdev->aggregated_cs_counters.validation_drop_cnt);
		dev_err(hdev->dev,
			"Wait for signal CS supports only one signal CS seq\n");
		return -EINVAL;
	}

	signal_seq_arr = kmalloc_array(signal_seq_arr_len,
					sizeof(*signal_seq_arr),
					GFP_ATOMIC);
	if (!signal_seq_arr)
		signal_seq_arr = kmalloc_array(signal_seq_arr_len,
					sizeof(*signal_seq_arr),
					GFP_KERNEL);
	if (!signal_seq_arr) {
		atomic64_inc(&ctx->cs_counters.out_of_mem_drop_cnt);
		atomic64_inc(&hdev->aggregated_cs_counters.out_of_mem_drop_cnt);
		return -ENOMEM;
	}

	size_to_copy = signal_seq_arr_len * sizeof(*signal_seq_arr);
	if (copy_from_user(signal_seq_arr,
				u64_to_user_ptr(chunk->signal_seq_arr),
				size_to_copy)) {
		atomic64_inc(&ctx->cs_counters.validation_drop_cnt);
		atomic64_inc(&hdev->aggregated_cs_counters.validation_drop_cnt);
		dev_err(hdev->dev,
			"Failed to copy signal seq array from user\n");
		rc = -EFAULT;
		goto out;
	}

	/* currently it is guaranteed to have only one signal seq */
	*signal_seq = signal_seq_arr[0];

out:
	kfree(signal_seq_arr);

	return rc;
}

static int cs_ioctl_signal_wait_create_jobs(struct hl_device *hdev,
		struct hl_ctx *ctx, struct hl_cs *cs,
		enum hl_queue_type q_type, u32 q_idx, u32 encaps_signal_offset)
{
	struct hl_cs_counters_atomic *cntr;
	struct hl_cs_job *job;
	struct hl_cb *cb;
	u32 cb_size;

	cntr = &hdev->aggregated_cs_counters;

	job = hl_cs_allocate_job(hdev, q_type, true);
	if (!job) {
		atomic64_inc(&ctx->cs_counters.out_of_mem_drop_cnt);
		atomic64_inc(&cntr->out_of_mem_drop_cnt);
		dev_err(hdev->dev, "Failed to allocate a new job\n");
		return -ENOMEM;
	}

	if (cs->type == CS_TYPE_WAIT)
		cb_size = hdev->asic_funcs->get_wait_cb_size(hdev);
	else
		cb_size = hdev->asic_funcs->get_signal_cb_size(hdev);

	cb = hl_cb_kernel_create(hdev, cb_size,
				q_type == QUEUE_TYPE_HW && hdev->mmu_enable);
	if (!cb) {
		atomic64_inc(&ctx->cs_counters.out_of_mem_drop_cnt);
		atomic64_inc(&cntr->out_of_mem_drop_cnt);
		kfree(job);
		return -EFAULT;
	}

	job->id = 0;
	job->cs = cs;
	job->user_cb = cb;
	atomic_inc(&job->user_cb->cs_cnt);
	job->user_cb_size = cb_size;
	job->hw_queue_id = q_idx;

	if ((cs->type == CS_TYPE_WAIT || cs->type == CS_TYPE_COLLECTIVE_WAIT)
			&& cs->encaps_signals)
		job->encaps_sig_wait_offset = encaps_signal_offset;
	/*
	 * No need in parsing, user CB is the patched CB.
	 * We call hl_cb_destroy() out of two reasons - we don't need the CB in
	 * the CB idr anymore and to decrement its refcount as it was
	 * incremented inside hl_cb_kernel_create().
	 */
	job->patched_cb = job->user_cb;
	job->job_cb_size = job->user_cb_size;
	hl_cb_destroy(&hdev->kernel_mem_mgr, cb->buf->handle);

	/* increment refcount as for external queues we get completion */
	cs_get(cs);

	cs->jobs_in_queue_cnt[job->hw_queue_id]++;
	cs->jobs_cnt++;

	list_add_tail(&job->cs_node, &cs->job_list);

	hl_debugfs_add_job(hdev, job);

	return 0;
}

static int cs_ioctl_reserve_signals(struct hl_fpriv *hpriv,
				u32 q_idx, u32 count,
				u32 *handle_id, u32 *sob_addr,
				u32 *signals_count)
{
	struct hw_queue_properties *hw_queue_prop;
	struct hl_sync_stream_properties *prop;
	struct hl_device *hdev = hpriv->hdev;
	struct hl_cs_encaps_sig_handle *handle;
	struct hl_encaps_signals_mgr *mgr;
	struct hl_hw_sob *hw_sob;
	int hdl_id;
	int rc = 0;

	if (count >= HL_MAX_SOB_VAL) {
		dev_err(hdev->dev, "signals count(%u) exceeds the max SOB value\n",
						count);
		rc = -EINVAL;
		goto out;
	}

	if (q_idx >= hdev->asic_prop.max_queues) {
		dev_err(hdev->dev, "Queue index %d is invalid\n",
			q_idx);
		rc = -EINVAL;
		goto out;
	}

	hw_queue_prop = &hdev->asic_prop.hw_queues_props[q_idx];

	if (!hw_queue_prop->supports_sync_stream) {
		dev_err(hdev->dev,
			"Queue index %d does not support sync stream operations\n",
									q_idx);
		rc = -EINVAL;
		goto out;
	}

	prop = &hdev->kernel_queues[q_idx].sync_stream_prop;

	handle = kzalloc(sizeof(*handle), GFP_KERNEL);
	if (!handle) {
		rc = -ENOMEM;
		goto out;
	}

	handle->count = count;

	hl_ctx_get(hpriv->ctx);
	handle->ctx = hpriv->ctx;
	mgr = &hpriv->ctx->sig_mgr;

	spin_lock(&mgr->lock);
	hdl_id = idr_alloc(&mgr->handles, handle, 1, 0, GFP_ATOMIC);
	spin_unlock(&mgr->lock);

	if (hdl_id < 0) {
		dev_err(hdev->dev, "Failed to allocate IDR for a new signal reservation\n");
		rc = -EINVAL;
		goto put_ctx;
	}

	handle->id = hdl_id;
	handle->q_idx = q_idx;
	handle->hdev = hdev;
	kref_init(&handle->refcount);

	hdev->asic_funcs->hw_queues_lock(hdev);

	hw_sob = &prop->hw_sob[prop->curr_sob_offset];

	/*
	 * Increment the SOB value by count by user request
	 * to reserve those signals
	 * check if the signals amount to reserve is not exceeding the max sob
	 * value, if yes then switch sob.
	 */
	rc = hl_cs_signal_sob_wraparound_handler(hdev, q_idx, &hw_sob, count,
								true);
	if (rc) {
		dev_err(hdev->dev, "Failed to switch SOB\n");
		hdev->asic_funcs->hw_queues_unlock(hdev);
		rc = -EINVAL;
		goto remove_idr;
	}
	/* set the hw_sob to the handle after calling the sob wraparound handler
	 * since sob could have changed.
	 */
	handle->hw_sob = hw_sob;

	/* store the current sob value for unreserve validity check, and
	 * signal offset support
	 */
	handle->pre_sob_val = prop->next_sob_val - handle->count;

	*signals_count = prop->next_sob_val;
	hdev->asic_funcs->hw_queues_unlock(hdev);

	*sob_addr = handle->hw_sob->sob_addr;
	*handle_id = hdl_id;

	dev_dbg(hdev->dev,
		"Signals reserved, sob_id: %d, sob addr: 0x%x, last sob_val: %u, q_idx: %d, hdl_id: %d\n",
			hw_sob->sob_id, handle->hw_sob->sob_addr,
			prop->next_sob_val - 1, q_idx, hdl_id);
	goto out;

remove_idr:
	spin_lock(&mgr->lock);
	idr_remove(&mgr->handles, hdl_id);
	spin_unlock(&mgr->lock);

put_ctx:
	hl_ctx_put(handle->ctx);
	kfree(handle);

out:
	return rc;
}

static int cs_ioctl_unreserve_signals(struct hl_fpriv *hpriv, u32 handle_id)
{
	struct hl_cs_encaps_sig_handle *encaps_sig_hdl;
	struct hl_sync_stream_properties *prop;
	struct hl_device *hdev = hpriv->hdev;
	struct hl_encaps_signals_mgr *mgr;
	struct hl_hw_sob *hw_sob;
	u32 q_idx, sob_addr;
	int rc = 0;

	mgr = &hpriv->ctx->sig_mgr;

	spin_lock(&mgr->lock);
	encaps_sig_hdl = idr_find(&mgr->handles, handle_id);
	if (encaps_sig_hdl) {
		dev_dbg(hdev->dev, "unreserve signals, handle: %u, SOB:0x%x, count: %u\n",
				handle_id, encaps_sig_hdl->hw_sob->sob_addr,
					encaps_sig_hdl->count);

		hdev->asic_funcs->hw_queues_lock(hdev);

		q_idx = encaps_sig_hdl->q_idx;
		prop = &hdev->kernel_queues[q_idx].sync_stream_prop;
		hw_sob = &prop->hw_sob[prop->curr_sob_offset];
		sob_addr = hdev->asic_funcs->get_sob_addr(hdev, hw_sob->sob_id);

		/* Check if sob_val got out of sync due to other
		 * signal submission requests which were handled
		 * between the reserve-unreserve calls or SOB switch
		 * upon reaching SOB max value.
		 */
		if (encaps_sig_hdl->pre_sob_val + encaps_sig_hdl->count
				!= prop->next_sob_val ||
				sob_addr != encaps_sig_hdl->hw_sob->sob_addr) {
			dev_err(hdev->dev, "Cannot unreserve signals, SOB val ran out of sync, expected: %u, actual val: %u\n",
				encaps_sig_hdl->pre_sob_val,
				(prop->next_sob_val - encaps_sig_hdl->count));

			hdev->asic_funcs->hw_queues_unlock(hdev);
			rc = -EINVAL;
			goto out;
		}

		/*
		 * Decrement the SOB value by count by user request
		 * to unreserve those signals
		 */
		prop->next_sob_val -= encaps_sig_hdl->count;

		hdev->asic_funcs->hw_queues_unlock(hdev);

		hw_sob_put(hw_sob);

		/* Release the id and free allocated memory of the handle */
		idr_remove(&mgr->handles, handle_id);
		hl_ctx_put(encaps_sig_hdl->ctx);
		kfree(encaps_sig_hdl);
	} else {
		rc = -EINVAL;
		dev_err(hdev->dev, "failed to unreserve signals, cannot find handler\n");
	}
out:
	spin_unlock(&mgr->lock);

	return rc;
}

static int cs_ioctl_signal_wait(struct hl_fpriv *hpriv, enum hl_cs_type cs_type,
				void __user *chunks, u32 num_chunks,
				u64 *cs_seq, u32 flags, u32 timeout,
				u32 *signal_sob_addr_offset, u16 *signal_initial_sob_count)
{
	struct hl_cs_encaps_sig_handle *encaps_sig_hdl = NULL;
	bool handle_found = false, is_wait_cs = false,
			wait_cs_submitted = false,
			cs_encaps_signals = false;
	struct hl_cs_chunk *cs_chunk_array, *chunk;
	bool staged_cs_with_encaps_signals = false;
	struct hw_queue_properties *hw_queue_prop;
	struct hl_device *hdev = hpriv->hdev;
	struct hl_cs_compl *sig_waitcs_cmpl;
	u32 q_idx, collective_engine_id = 0;
	struct hl_cs_counters_atomic *cntr;
	struct hl_fence *sig_fence = NULL;
	struct hl_ctx *ctx = hpriv->ctx;
	enum hl_queue_type q_type;
	struct hl_cs *cs;
	u64 signal_seq;
	int rc;

	cntr = &hdev->aggregated_cs_counters;
	*cs_seq = ULLONG_MAX;

	rc = hl_cs_copy_chunk_array(hdev, &cs_chunk_array, chunks, num_chunks,
			ctx);
	if (rc)
		goto out;

	/* currently it is guaranteed to have only one chunk */
	chunk = &cs_chunk_array[0];

	if (chunk->queue_index >= hdev->asic_prop.max_queues) {
		atomic64_inc(&ctx->cs_counters.validation_drop_cnt);
		atomic64_inc(&cntr->validation_drop_cnt);
		dev_err(hdev->dev, "Queue index %d is invalid\n",
			chunk->queue_index);
		rc = -EINVAL;
		goto free_cs_chunk_array;
	}

	q_idx = chunk->queue_index;
	hw_queue_prop = &hdev->asic_prop.hw_queues_props[q_idx];
	q_type = hw_queue_prop->type;

	if (!hw_queue_prop->supports_sync_stream) {
		atomic64_inc(&ctx->cs_counters.validation_drop_cnt);
		atomic64_inc(&cntr->validation_drop_cnt);
		dev_err(hdev->dev,
			"Queue index %d does not support sync stream operations\n",
			q_idx);
		rc = -EINVAL;
		goto free_cs_chunk_array;
	}

	if (cs_type == CS_TYPE_COLLECTIVE_WAIT) {
		if (!(hw_queue_prop->collective_mode == HL_COLLECTIVE_MASTER)) {
			atomic64_inc(&ctx->cs_counters.validation_drop_cnt);
			atomic64_inc(&cntr->validation_drop_cnt);
			dev_err(hdev->dev,
				"Queue index %d is invalid\n", q_idx);
			rc = -EINVAL;
			goto free_cs_chunk_array;
		}

		if (!hdev->nic_ports_mask) {
			atomic64_inc(&ctx->cs_counters.validation_drop_cnt);
			atomic64_inc(&cntr->validation_drop_cnt);
			dev_err(hdev->dev,
				"Collective operations not supported when NIC ports are disabled");
			rc = -EINVAL;
			goto free_cs_chunk_array;
		}

		collective_engine_id = chunk->collective_engine_id;
	}

	is_wait_cs = !!(cs_type == CS_TYPE_WAIT ||
			cs_type == CS_TYPE_COLLECTIVE_WAIT);

	cs_encaps_signals = !!(flags & HL_CS_FLAGS_ENCAP_SIGNALS);

	if (is_wait_cs) {
		rc = cs_ioctl_extract_signal_seq(hdev, chunk, &signal_seq,
				ctx, cs_encaps_signals);
		if (rc)
			goto free_cs_chunk_array;

		if (cs_encaps_signals) {
			/* check if cs sequence has encapsulated
			 * signals handle
			 */
			struct idr *idp;
			u32 id;

			spin_lock(&ctx->sig_mgr.lock);
			idp = &ctx->sig_mgr.handles;
			idr_for_each_entry(idp, encaps_sig_hdl, id) {
				if (encaps_sig_hdl->cs_seq == signal_seq) {
					/* get refcount to protect removing this handle from idr,
					 * needed when multiple wait cs are used with offset
					 * to wait on reserved encaps signals.
					 * Since kref_put of this handle is executed outside the
					 * current lock, it is possible that the handle refcount
					 * is 0 but it yet to be removed from the list. In this
					 * case need to consider the handle as not valid.
					 */
					if (kref_get_unless_zero(&encaps_sig_hdl->refcount))
						handle_found = true;
					break;
				}
			}
			spin_unlock(&ctx->sig_mgr.lock);

			if (!handle_found) {
				/* treat as signal CS already finished */
				dev_dbg(hdev->dev, "Cannot find encapsulated signals handle for seq 0x%llx\n",
						signal_seq);
				rc = 0;
				goto free_cs_chunk_array;
			}

			/* validate also the signal offset value */
			if (chunk->encaps_signal_offset >
					encaps_sig_hdl->count) {
				dev_err(hdev->dev, "offset(%u) value exceed max reserved signals count(%u)!\n",
						chunk->encaps_signal_offset,
						encaps_sig_hdl->count);
				rc = -EINVAL;
				goto free_cs_chunk_array;
			}
		}

		sig_fence = hl_ctx_get_fence(ctx, signal_seq);
		if (IS_ERR(sig_fence)) {
			atomic64_inc(&ctx->cs_counters.validation_drop_cnt);
			atomic64_inc(&cntr->validation_drop_cnt);
			dev_err(hdev->dev,
				"Failed to get signal CS with seq 0x%llx\n",
				signal_seq);
			rc = PTR_ERR(sig_fence);
			goto free_cs_chunk_array;
		}

		if (!sig_fence) {
			/* signal CS already finished */
			rc = 0;
			goto free_cs_chunk_array;
		}

		sig_waitcs_cmpl =
			container_of(sig_fence, struct hl_cs_compl, base_fence);

		staged_cs_with_encaps_signals = !!
				(sig_waitcs_cmpl->type == CS_TYPE_DEFAULT &&
				(flags & HL_CS_FLAGS_ENCAP_SIGNALS));

		if (sig_waitcs_cmpl->type != CS_TYPE_SIGNAL &&
				!staged_cs_with_encaps_signals) {
			atomic64_inc(&ctx->cs_counters.validation_drop_cnt);
			atomic64_inc(&cntr->validation_drop_cnt);
			dev_err(hdev->dev,
				"CS seq 0x%llx is not of a signal/encaps-signal CS\n",
				signal_seq);
			hl_fence_put(sig_fence);
			rc = -EINVAL;
			goto free_cs_chunk_array;
		}

		if (completion_done(&sig_fence->completion)) {
			/* signal CS already finished */
			hl_fence_put(sig_fence);
			rc = 0;
			goto free_cs_chunk_array;
		}
	}

	rc = allocate_cs(hdev, ctx, cs_type, ULLONG_MAX, &cs, flags, timeout);
	if (rc) {
		if (is_wait_cs)
			hl_fence_put(sig_fence);

		goto free_cs_chunk_array;
	}

	/*
	 * Save the signal CS fence for later initialization right before
	 * hanging the wait CS on the queue.
	 * for encaps signals case, we save the cs sequence and handle pointer
	 * for later initialization.
	 */
	if (is_wait_cs) {
		cs->signal_fence = sig_fence;
		/* store the handle pointer, so we don't have to
		 * look for it again, later on the flow
		 * when we need to set SOB info in hw_queue.
		 */
		if (cs->encaps_signals)
			cs->encaps_sig_hdl = encaps_sig_hdl;
	}

	hl_debugfs_add_cs(cs);

	*cs_seq = cs->sequence;

	if (cs_type == CS_TYPE_WAIT || cs_type == CS_TYPE_SIGNAL)
		rc = cs_ioctl_signal_wait_create_jobs(hdev, ctx, cs, q_type,
				q_idx, chunk->encaps_signal_offset);
	else if (cs_type == CS_TYPE_COLLECTIVE_WAIT)
		rc = hdev->asic_funcs->collective_wait_create_jobs(hdev, ctx,
				cs, q_idx, collective_engine_id,
				chunk->encaps_signal_offset);
	else {
		atomic64_inc(&ctx->cs_counters.validation_drop_cnt);
		atomic64_inc(&cntr->validation_drop_cnt);
		rc = -EINVAL;
	}

	if (rc)
		goto free_cs_object;

	if (q_type == QUEUE_TYPE_HW)
		INIT_WORK(&cs->finish_work, cs_completion);

	rc = hl_hw_queue_schedule_cs(cs);
	if (rc) {
		/* In case wait cs failed here, it means the signal cs
		 * already completed. we want to free all it's related objects
		 * but we don't want to fail the ioctl.
		 */
		if (is_wait_cs)
			rc = 0;
		else if (rc != -EAGAIN)
			dev_err(hdev->dev,
				"Failed to submit CS %d.%llu to H/W queues, error %d\n",
				ctx->asid, cs->sequence, rc);
		goto free_cs_object;
	}

	*signal_sob_addr_offset = cs->sob_addr_offset;
	*signal_initial_sob_count = cs->initial_sob_count;

	rc = HL_CS_STATUS_SUCCESS;
	if (is_wait_cs)
		wait_cs_submitted = true;
	goto put_cs;

free_cs_object:
	cs_rollback(hdev, cs);
	*cs_seq = ULLONG_MAX;
	/* The path below is both for good and erroneous exits */
put_cs:
	/* We finished with the CS in this function, so put the ref */
	cs_put(cs);
free_cs_chunk_array:
	if (!wait_cs_submitted && cs_encaps_signals && handle_found &&
							is_wait_cs)
		kref_put(&encaps_sig_hdl->refcount,
				hl_encaps_handle_do_release);
	kfree(cs_chunk_array);
out:
	return rc;
}

static int cs_ioctl_engine_cores(struct hl_fpriv *hpriv, u64 engine_cores,
						u32 num_engine_cores, u32 core_command)
{
	int rc;
	struct hl_device *hdev = hpriv->hdev;
	void __user *engine_cores_arr;
	u32 *cores;

	if (!num_engine_cores || num_engine_cores > hdev->asic_prop.num_engine_cores) {
		dev_err(hdev->dev, "Number of engine cores %d is invalid\n", num_engine_cores);
		return -EINVAL;
	}

	if (core_command != HL_ENGINE_CORE_RUN && core_command != HL_ENGINE_CORE_HALT) {
		dev_err(hdev->dev, "Engine core command is invalid\n");
		return -EINVAL;
	}

	engine_cores_arr = (void __user *) (uintptr_t) engine_cores;
	cores = kmalloc_array(num_engine_cores, sizeof(u32), GFP_KERNEL);
	if (!cores)
		return -ENOMEM;

	if (copy_from_user(cores, engine_cores_arr, num_engine_cores * sizeof(u32))) {
		dev_err(hdev->dev, "Failed to copy core-ids array from user\n");
		kfree(cores);
		return -EFAULT;
	}

	rc = hdev->asic_funcs->set_engine_cores(hdev, cores, num_engine_cores, core_command);
	kfree(cores);

	return rc;
}

int hl_cs_ioctl(struct hl_fpriv *hpriv, void *data)
{
	union hl_cs_args *args = data;
	enum hl_cs_type cs_type = 0;
	u64 cs_seq = ULONG_MAX;
	void __user *chunks;
	u32 num_chunks, flags, timeout,
		signals_count = 0, sob_addr = 0, handle_id = 0;
	u16 sob_initial_count = 0;
	int rc;

	rc = hl_cs_sanity_checks(hpriv, args);
	if (rc)
		goto out;

	rc = hl_cs_ctx_switch(hpriv, args, &cs_seq);
	if (rc)
		goto out;

	cs_type = hl_cs_get_cs_type(args->in.cs_flags &
					~HL_CS_FLAGS_FORCE_RESTORE);
	chunks = (void __user *) (uintptr_t) args->in.chunks_execute;
	num_chunks = args->in.num_chunks_execute;
	flags = args->in.cs_flags;

	/* In case this is a staged CS, user should supply the CS sequence */
	if ((flags & HL_CS_FLAGS_STAGED_SUBMISSION) &&
			!(flags & HL_CS_FLAGS_STAGED_SUBMISSION_FIRST))
		cs_seq = args->in.seq;

	timeout = flags & HL_CS_FLAGS_CUSTOM_TIMEOUT
			? msecs_to_jiffies(args->in.timeout * 1000)
			: hpriv->hdev->timeout_jiffies;

	switch (cs_type) {
	case CS_TYPE_SIGNAL:
	case CS_TYPE_WAIT:
	case CS_TYPE_COLLECTIVE_WAIT:
		rc = cs_ioctl_signal_wait(hpriv, cs_type, chunks, num_chunks,
					&cs_seq, args->in.cs_flags, timeout,
					&sob_addr, &sob_initial_count);
		break;
	case CS_RESERVE_SIGNALS:
		rc = cs_ioctl_reserve_signals(hpriv,
					args->in.encaps_signals_q_idx,
					args->in.encaps_signals_count,
					&handle_id, &sob_addr, &signals_count);
		break;
	case CS_UNRESERVE_SIGNALS:
		rc = cs_ioctl_unreserve_signals(hpriv,
					args->in.encaps_sig_handle_id);
		break;
	case CS_TYPE_ENGINE_CORE:
		rc = cs_ioctl_engine_cores(hpriv, args->in.engine_cores,
				args->in.num_engine_cores, args->in.core_command);
		break;
	default:
		rc = cs_ioctl_default(hpriv, chunks, num_chunks, &cs_seq,
						args->in.cs_flags,
						args->in.encaps_sig_handle_id,
						timeout, &sob_initial_count);
		break;
	}
out:
	if (rc != -EAGAIN) {
		memset(args, 0, sizeof(*args));

		switch (cs_type) {
		case CS_RESERVE_SIGNALS:
			args->out.handle_id = handle_id;
			args->out.sob_base_addr_offset = sob_addr;
			args->out.count = signals_count;
			break;
		case CS_TYPE_SIGNAL:
			args->out.sob_base_addr_offset = sob_addr;
			args->out.sob_count_before_submission = sob_initial_count;
			args->out.seq = cs_seq;
			break;
		case CS_TYPE_DEFAULT:
			args->out.sob_count_before_submission = sob_initial_count;
			args->out.seq = cs_seq;
			break;
		default:
			args->out.seq = cs_seq;
			break;
		}

		args->out.status = rc;
	}

	return rc;
}

static int hl_wait_for_fence(struct hl_ctx *ctx, u64 seq, struct hl_fence *fence,
				enum hl_cs_wait_status *status, u64 timeout_us, s64 *timestamp)
{
	struct hl_device *hdev = ctx->hdev;
	ktime_t timestamp_kt;
	long completion_rc;
	int rc = 0, error;

	if (IS_ERR(fence)) {
		rc = PTR_ERR(fence);
		if (rc == -EINVAL)
			dev_notice_ratelimited(hdev->dev,
				"Can't wait on CS %llu because current CS is at seq %llu\n",
				seq, ctx->cs_sequence);
		return rc;
	}

	if (!fence) {
		if (!hl_pop_cs_outcome(&ctx->outcome_store, seq, &timestamp_kt, &error)) {
			dev_dbg(hdev->dev,
				"Can't wait on seq %llu because current CS is at seq %llu (Fence is gone)\n",
				seq, ctx->cs_sequence);
			*status = CS_WAIT_STATUS_GONE;
			return 0;
		}

		completion_rc = 1;
		goto report_results;
	}

	if (!timeout_us) {
		completion_rc = completion_done(&fence->completion);
	} else {
		unsigned long timeout;

		timeout = (timeout_us == MAX_SCHEDULE_TIMEOUT) ?
				timeout_us : usecs_to_jiffies(timeout_us);
		completion_rc =
			wait_for_completion_interruptible_timeout(
				&fence->completion, timeout);
	}

	error = fence->error;
	timestamp_kt = fence->timestamp;

report_results:
	if (completion_rc > 0) {
		*status = CS_WAIT_STATUS_COMPLETED;
		if (timestamp)
			*timestamp = ktime_to_ns(timestamp_kt);
	} else {
		*status = CS_WAIT_STATUS_BUSY;
	}

	if (error == -ETIMEDOUT || error == -EIO)
		rc = error;

	return rc;
}

/*
 * hl_cs_poll_fences - iterate CS fences to check for CS completion
 *
 * @mcs_data: multi-CS internal data
 * @mcs_compl: multi-CS completion structure
 *
 * @return 0 on success, otherwise non 0 error code
 *
 * The function iterates on all CS sequence in the list and set bit in
 * completion_bitmap for each completed CS.
 * While iterating, the function sets the stream map of each fence in the fence
 * array in the completion QID stream map to be used by CSs to perform
 * completion to the multi-CS context.
 * This function shall be called after taking context ref
 */
static int hl_cs_poll_fences(struct multi_cs_data *mcs_data, struct multi_cs_completion *mcs_compl)
{
	struct hl_fence **fence_ptr = mcs_data->fence_arr;
	struct hl_device *hdev = mcs_data->ctx->hdev;
	int i, rc, arr_len = mcs_data->arr_len;
	u64 *seq_arr = mcs_data->seq_arr;
	ktime_t max_ktime, first_cs_time;
	enum hl_cs_wait_status status;

	memset(fence_ptr, 0, arr_len * sizeof(struct hl_fence *));

	/* get all fences under the same lock */
	rc = hl_ctx_get_fences(mcs_data->ctx, seq_arr, fence_ptr, arr_len);
	if (rc)
		return rc;

	/*
	 * re-initialize the completion here to handle 2 possible cases:
	 * 1. CS will complete the multi-CS prior clearing the completion. in which
	 *    case the fence iteration is guaranteed to catch the CS completion.
	 * 2. the completion will occur after re-init of the completion.
	 *    in which case we will wake up immediately in wait_for_completion.
	 */
	reinit_completion(&mcs_compl->completion);

	/*
	 * set to maximum time to verify timestamp is valid: if at the end
	 * this value is maintained- no timestamp was updated
	 */
	max_ktime = ktime_set(KTIME_SEC_MAX, 0);
	first_cs_time = max_ktime;

	for (i = 0; i < arr_len; i++, fence_ptr++) {
		struct hl_fence *fence = *fence_ptr;

		/*
		 * In order to prevent case where we wait until timeout even though a CS associated
		 * with the multi-CS actually completed we do things in the below order:
		 * 1. for each fence set it's QID map in the multi-CS completion QID map. This way
		 *    any CS can, potentially, complete the multi CS for the specific QID (note
		 *    that once completion is initialized, calling complete* and then wait on the
		 *    completion will cause it to return at once)
		 * 2. only after allowing multi-CS completion for the specific QID we check whether
		 *    the specific CS already completed (and thus the wait for completion part will
		 *    be skipped). if the CS not completed it is guaranteed that completing CS will
		 *    wake up the completion.
		 */
		if (fence)
			mcs_compl->stream_master_qid_map |= fence->stream_master_qid_map;

		/*
		 * function won't sleep as it is called with timeout 0 (i.e.
		 * poll the fence)
		 */
		rc = hl_wait_for_fence(mcs_data->ctx, seq_arr[i], fence, &status, 0, NULL);
		if (rc) {
			dev_err(hdev->dev,
				"wait_for_fence error :%d for CS seq %llu\n",
								rc, seq_arr[i]);
			break;
		}

		switch (status) {
		case CS_WAIT_STATUS_BUSY:
			/* CS did not finished, QID to wait on already stored */
			break;
		case CS_WAIT_STATUS_COMPLETED:
			/*
			 * Using mcs_handling_done to avoid possibility of mcs_data
			 * returns to user indicating CS completed before it finished
			 * all of its mcs handling, to avoid race the next time the
			 * user waits for mcs.
			 * note: when reaching this case fence is definitely not NULL
			 *       but NULL check was added to overcome static analysis
			 */
			if (fence && !fence->mcs_handling_done) {
				/*
				 * in case multi CS is completed but MCS handling not done
				 * we "complete" the multi CS to prevent it from waiting
				 * until time-out and the "multi-CS handling done" will have
				 * another chance at the next iteration
				 */
				complete_all(&mcs_compl->completion);
				break;
			}

			mcs_data->completion_bitmap |= BIT(i);
			/*
			 * For all completed CSs we take the earliest timestamp.
			 * For this we have to validate that the timestamp is
			 * earliest of all timestamps so far.
			 */
			if (fence && mcs_data->update_ts &&
					(ktime_compare(fence->timestamp, first_cs_time) < 0))
				first_cs_time = fence->timestamp;
			break;
		case CS_WAIT_STATUS_GONE:
			mcs_data->update_ts = false;
			mcs_data->gone_cs = true;
			/*
			 * It is possible to get an old sequence numbers from user
			 * which related to already completed CSs and their fences
			 * already gone. In this case, CS set as completed but
			 * no need to consider its QID for mcs completion.
			 */
			mcs_data->completion_bitmap |= BIT(i);
			break;
		default:
			dev_err(hdev->dev, "Invalid fence status\n");
			return -EINVAL;
		}

	}

	hl_fences_put(mcs_data->fence_arr, arr_len);

	if (mcs_data->update_ts &&
			(ktime_compare(first_cs_time, max_ktime) != 0))
		mcs_data->timestamp = ktime_to_ns(first_cs_time);

	return rc;
}

static int _hl_cs_wait_ioctl(struct hl_device *hdev, struct hl_ctx *ctx, u64 timeout_us, u64 seq,
				enum hl_cs_wait_status *status, s64 *timestamp)
{
	struct hl_fence *fence;
	int rc = 0;

	if (timestamp)
		*timestamp = 0;

	hl_ctx_get(ctx);

	fence = hl_ctx_get_fence(ctx, seq);

	rc = hl_wait_for_fence(ctx, seq, fence, status, timeout_us, timestamp);
	hl_fence_put(fence);
	hl_ctx_put(ctx);

	return rc;
}

static inline unsigned long hl_usecs64_to_jiffies(const u64 usecs)
{
	if (usecs <= U32_MAX)
		return usecs_to_jiffies(usecs);

	/*
	 * If the value in nanoseconds is larger than 64 bit, use the largest
	 * 64 bit value.
	 */
	if (usecs >= ((u64)(U64_MAX / NSEC_PER_USEC)))
		return nsecs_to_jiffies(U64_MAX);

	return nsecs_to_jiffies(usecs * NSEC_PER_USEC);
}

/*
 * hl_wait_multi_cs_completion_init - init completion structure
 *
 * @hdev: pointer to habanalabs device structure
 * @stream_master_bitmap: stream master QIDs map, set bit indicates stream
 *                        master QID to wait on
 *
 * @return valid completion struct pointer on success, otherwise error pointer
 *
 * up to MULTI_CS_MAX_USER_CTX calls can be done concurrently to the driver.
 * the function gets the first available completion (by marking it "used")
 * and initialize its values.
 */
static struct multi_cs_completion *hl_wait_multi_cs_completion_init(struct hl_device *hdev)
{
	struct multi_cs_completion *mcs_compl;
	int i;

	/* find free multi_cs completion structure */
	for (i = 0; i < MULTI_CS_MAX_USER_CTX; i++) {
		mcs_compl = &hdev->multi_cs_completion[i];
		spin_lock(&mcs_compl->lock);
		if (!mcs_compl->used) {
			mcs_compl->used = 1;
			mcs_compl->timestamp = 0;
			/*
			 * init QID map to 0 to avoid completion by CSs. the actual QID map
			 * to multi-CS CSs will be set incrementally at a later stage
			 */
			mcs_compl->stream_master_qid_map = 0;
			spin_unlock(&mcs_compl->lock);
			break;
		}
		spin_unlock(&mcs_compl->lock);
	}

	if (i == MULTI_CS_MAX_USER_CTX) {
		dev_err(hdev->dev, "no available multi-CS completion structure\n");
		return ERR_PTR(-ENOMEM);
	}
	return mcs_compl;
}

/*
 * hl_wait_multi_cs_completion_fini - return completion structure and set as
 *                                    unused
 *
 * @mcs_compl: pointer to the completion structure
 */
static void hl_wait_multi_cs_completion_fini(
					struct multi_cs_completion *mcs_compl)
{
	/*
	 * free completion structure, do it under lock to be in-sync with the
	 * thread that signals completion
	 */
	spin_lock(&mcs_compl->lock);
	mcs_compl->used = 0;
	spin_unlock(&mcs_compl->lock);
}

/*
 * hl_wait_multi_cs_completion - wait for first CS to complete
 *
 * @mcs_data: multi-CS internal data
 *
 * @return 0 on success, otherwise non 0 error code
 */
static int hl_wait_multi_cs_completion(struct multi_cs_data *mcs_data,
						struct multi_cs_completion *mcs_compl)
{
	long completion_rc;

	completion_rc = wait_for_completion_interruptible_timeout(&mcs_compl->completion,
									mcs_data->timeout_jiffies);

	/* update timestamp */
	if (completion_rc > 0)
		mcs_data->timestamp = mcs_compl->timestamp;

	mcs_data->wait_status = completion_rc;

	return 0;
}

/*
 * hl_multi_cs_completion_init - init array of multi-CS completion structures
 *
 * @hdev: pointer to habanalabs device structure
 */
void hl_multi_cs_completion_init(struct hl_device *hdev)
{
	struct multi_cs_completion *mcs_cmpl;
	int i;

	for (i = 0; i < MULTI_CS_MAX_USER_CTX; i++) {
		mcs_cmpl = &hdev->multi_cs_completion[i];
		mcs_cmpl->used = 0;
		spin_lock_init(&mcs_cmpl->lock);
		init_completion(&mcs_cmpl->completion);
	}
}

/*
 * hl_multi_cs_wait_ioctl - implementation of the multi-CS wait ioctl
 *
 * @hpriv: pointer to the private data of the fd
 * @data: pointer to multi-CS wait ioctl in/out args
 *
 */
static int hl_multi_cs_wait_ioctl(struct hl_fpriv *hpriv, void *data)
{
	struct multi_cs_completion *mcs_compl;
	struct hl_device *hdev = hpriv->hdev;
	struct multi_cs_data mcs_data = {};
	union hl_wait_cs_args *args = data;
	struct hl_ctx *ctx = hpriv->ctx;
	struct hl_fence **fence_arr;
	void __user *seq_arr;
	u32 size_to_copy;
	u64 *cs_seq_arr;
	u8 seq_arr_len;
	int rc;

	if (!hdev->supports_wait_for_multi_cs) {
		dev_err(hdev->dev, "Wait for multi CS is not supported\n");
		return -EPERM;
	}

	seq_arr_len = args->in.seq_arr_len;

	if (seq_arr_len > HL_WAIT_MULTI_CS_LIST_MAX_LEN) {
		dev_err(hdev->dev, "Can wait only up to %d CSs, input sequence is of length %u\n",
				HL_WAIT_MULTI_CS_LIST_MAX_LEN, seq_arr_len);
		return -EINVAL;
	}

	/* allocate memory for sequence array */
	cs_seq_arr =
		kmalloc_array(seq_arr_len, sizeof(*cs_seq_arr), GFP_KERNEL);
	if (!cs_seq_arr)
		return -ENOMEM;

	/* copy CS sequence array from user */
	seq_arr = (void __user *) (uintptr_t) args->in.seq;
	size_to_copy = seq_arr_len * sizeof(*cs_seq_arr);
	if (copy_from_user(cs_seq_arr, seq_arr, size_to_copy)) {
		dev_err(hdev->dev, "Failed to copy multi-cs sequence array from user\n");
		rc = -EFAULT;
		goto free_seq_arr;
	}

	/* allocate array for the fences */
	fence_arr = kmalloc_array(seq_arr_len, sizeof(struct hl_fence *), GFP_KERNEL);
	if (!fence_arr) {
		rc = -ENOMEM;
		goto free_seq_arr;
	}

	/* initialize the multi-CS internal data */
	mcs_data.ctx = ctx;
	mcs_data.seq_arr = cs_seq_arr;
	mcs_data.fence_arr = fence_arr;
	mcs_data.arr_len = seq_arr_len;

	hl_ctx_get(ctx);

	/* wait (with timeout) for the first CS to be completed */
	mcs_data.timeout_jiffies = hl_usecs64_to_jiffies(args->in.timeout_us);
	mcs_compl = hl_wait_multi_cs_completion_init(hdev);
	if (IS_ERR(mcs_compl)) {
		rc = PTR_ERR(mcs_compl);
		goto put_ctx;
	}

	/* poll all CS fences, extract timestamp */
	mcs_data.update_ts = true;
	rc = hl_cs_poll_fences(&mcs_data, mcs_compl);
	/*
	 * skip wait for CS completion when one of the below is true:
	 * - an error on the poll function
	 * - one or more CS in the list completed
	 * - the user called ioctl with timeout 0
	 */
	if (rc || mcs_data.completion_bitmap || !args->in.timeout_us)
		goto completion_fini;

	while (true) {
		rc = hl_wait_multi_cs_completion(&mcs_data, mcs_compl);
		if (rc || (mcs_data.wait_status == 0))
			break;

		/*
		 * poll fences once again to update the CS map.
		 * no timestamp should be updated this time.
		 */
		mcs_data.update_ts = false;
		rc = hl_cs_poll_fences(&mcs_data, mcs_compl);

		if (rc || mcs_data.completion_bitmap)
			break;

		/*
		 * if hl_wait_multi_cs_completion returned before timeout (i.e.
		 * it got a completion) it either got completed by CS in the multi CS list
		 * (in which case the indication will be non empty completion_bitmap) or it
		 * got completed by CS submitted to one of the shared stream master but
		 * not in the multi CS list (in which case we should wait again but modify
		 * the timeout and set timestamp as zero to let a CS related to the current
		 * multi-CS set a new, relevant, timestamp)
		 */
		mcs_data.timeout_jiffies = mcs_data.wait_status;
		mcs_compl->timestamp = 0;
	}

completion_fini:
	hl_wait_multi_cs_completion_fini(mcs_compl);

put_ctx:
	hl_ctx_put(ctx);
	kfree(fence_arr);

free_seq_arr:
	kfree(cs_seq_arr);

	if (rc)
		return rc;

	if (mcs_data.wait_status == -ERESTARTSYS) {
		dev_err_ratelimited(hdev->dev,
				"user process got signal while waiting for Multi-CS\n");
		return -EINTR;
	}

	/* update output args */
	memset(args, 0, sizeof(*args));

	if (mcs_data.completion_bitmap) {
		args->out.status = HL_WAIT_CS_STATUS_COMPLETED;
		args->out.cs_completion_map = mcs_data.completion_bitmap;

		/* if timestamp not 0- it's valid */
		if (mcs_data.timestamp) {
			args->out.timestamp_nsec = mcs_data.timestamp;
			args->out.flags |= HL_WAIT_CS_STATUS_FLAG_TIMESTAMP_VLD;
		}

		/* update if some CS was gone */
		if (!mcs_data.timestamp)
			args->out.flags |= HL_WAIT_CS_STATUS_FLAG_GONE;
	} else {
		args->out.status = HL_WAIT_CS_STATUS_BUSY;
	}

	return 0;
}

static int hl_cs_wait_ioctl(struct hl_fpriv *hpriv, void *data)
{
	struct hl_device *hdev = hpriv->hdev;
	union hl_wait_cs_args *args = data;
	enum hl_cs_wait_status status;
	u64 seq = args->in.seq;
	s64 timestamp;
	int rc;

	rc = _hl_cs_wait_ioctl(hdev, hpriv->ctx, args->in.timeout_us, seq, &status, &timestamp);

	if (rc == -ERESTARTSYS) {
		dev_err_ratelimited(hdev->dev,
			"user process got signal while waiting for CS handle %llu\n",
			seq);
		return -EINTR;
	}

	memset(args, 0, sizeof(*args));

	if (rc) {
		if (rc == -ETIMEDOUT) {
			dev_err_ratelimited(hdev->dev,
				"CS %llu has timed-out while user process is waiting for it\n",
				seq);
			args->out.status = HL_WAIT_CS_STATUS_TIMEDOUT;
		} else if (rc == -EIO) {
			dev_err_ratelimited(hdev->dev,
				"CS %llu has been aborted while user process is waiting for it\n",
				seq);
			args->out.status = HL_WAIT_CS_STATUS_ABORTED;
		}
		return rc;
	}

	if (timestamp) {
		args->out.flags |= HL_WAIT_CS_STATUS_FLAG_TIMESTAMP_VLD;
		args->out.timestamp_nsec = timestamp;
	}

	switch (status) {
	case CS_WAIT_STATUS_GONE:
		args->out.flags |= HL_WAIT_CS_STATUS_FLAG_GONE;
		fallthrough;
	case CS_WAIT_STATUS_COMPLETED:
		args->out.status = HL_WAIT_CS_STATUS_COMPLETED;
		break;
	case CS_WAIT_STATUS_BUSY:
	default:
		args->out.status = HL_WAIT_CS_STATUS_BUSY;
		break;
	}

	return 0;
}

static int ts_buff_get_kernel_ts_record(struct hl_mmap_mem_buf *buf,
					struct hl_cb *cq_cb,
					u64 ts_offset, u64 cq_offset, u64 target_value,
					spinlock_t *wait_list_lock,
					struct hl_user_pending_interrupt **pend)
{
	struct hl_ts_buff *ts_buff = buf->private;
	struct hl_user_pending_interrupt *requested_offset_record =
				(struct hl_user_pending_interrupt *)ts_buff->kernel_buff_address +
				ts_offset;
	struct hl_user_pending_interrupt *cb_last =
			(struct hl_user_pending_interrupt *)ts_buff->kernel_buff_address +
			(ts_buff->kernel_buff_size / sizeof(struct hl_user_pending_interrupt));
	unsigned long flags, iter_counter = 0;
	u64 current_cq_counter;

	/* Validate ts_offset not exceeding last max */
	if (requested_offset_record >= cb_last) {
		dev_err(buf->mmg->dev, "Ts offset exceeds max CB offset(0x%llx)\n",
								(u64)(uintptr_t)cb_last);
		return -EINVAL;
	}

start_over:
	spin_lock_irqsave(wait_list_lock, flags);

	/* Unregister only if we didn't reach the target value
	 * since in this case there will be no handling in irq context
	 * and then it's safe to delete the node out of the interrupt list
	 * then re-use it on other interrupt
	 */
	if (requested_offset_record->ts_reg_info.in_use) {
		current_cq_counter = *requested_offset_record->cq_kernel_addr;
		if (current_cq_counter < requested_offset_record->cq_target_value) {
			list_del(&requested_offset_record->wait_list_node);
			spin_unlock_irqrestore(wait_list_lock, flags);

			hl_mmap_mem_buf_put(requested_offset_record->ts_reg_info.buf);
			hl_cb_put(requested_offset_record->ts_reg_info.cq_cb);

			dev_dbg(buf->mmg->dev,
				"ts node removed from interrupt list now can re-use\n");
		} else {
			dev_dbg(buf->mmg->dev,
				"ts node in middle of irq handling\n");

			/* irq handling in the middle give it time to finish */
			spin_unlock_irqrestore(wait_list_lock, flags);
			usleep_range(1, 10);
			if (++iter_counter == MAX_TS_ITER_NUM) {
				dev_err(buf->mmg->dev,
					"handling registration interrupt took too long!!\n");
				return -EINVAL;
			}

			goto start_over;
		}
	} else {
		spin_unlock_irqrestore(wait_list_lock, flags);
	}

	/* Fill up the new registration node info */
	requested_offset_record->ts_reg_info.in_use = 1;
	requested_offset_record->ts_reg_info.buf = buf;
	requested_offset_record->ts_reg_info.cq_cb = cq_cb;
	requested_offset_record->ts_reg_info.timestamp_kernel_addr =
			(u64 *) ts_buff->user_buff_address + ts_offset;
	requested_offset_record->cq_kernel_addr =
			(u64 *) cq_cb->kernel_address + cq_offset;
	requested_offset_record->cq_target_value = target_value;

	*pend = requested_offset_record;

	dev_dbg(buf->mmg->dev, "Found available node in TS kernel CB %p\n",
		requested_offset_record);
	return 0;
}

static int _hl_interrupt_wait_ioctl(struct hl_device *hdev, struct hl_ctx *ctx,
				struct hl_mem_mgr *cb_mmg, struct hl_mem_mgr *mmg,
				u64 timeout_us, u64 cq_counters_handle,	u64 cq_counters_offset,
				u64 target_value, struct hl_user_interrupt *interrupt,
				bool register_ts_record, u64 ts_handle, u64 ts_offset,
				u32 *status, u64 *timestamp)
{
	struct hl_user_pending_interrupt *pend;
	struct hl_mmap_mem_buf *buf;
	struct hl_cb *cq_cb;
	unsigned long timeout, flags;
	long completion_rc;
	int rc = 0;

	timeout = hl_usecs64_to_jiffies(timeout_us);

	hl_ctx_get(ctx);

	cq_cb = hl_cb_get(cb_mmg, cq_counters_handle);
	if (!cq_cb) {
		rc = -EINVAL;
		goto put_ctx;
	}

	/* Validate the cq offset */
	if (((u64 *) cq_cb->kernel_address + cq_counters_offset) >=
			((u64 *) cq_cb->kernel_address + (cq_cb->size / sizeof(u64)))) {
		rc = -EINVAL;
		goto put_cq_cb;
	}

	if (register_ts_record) {
		dev_dbg(hdev->dev, "Timestamp registration: interrupt id: %u, ts offset: %llu, cq_offset: %llu\n",
					interrupt->interrupt_id, ts_offset, cq_counters_offset);
		buf = hl_mmap_mem_buf_get(mmg, ts_handle);
		if (!buf) {
			rc = -EINVAL;
			goto put_cq_cb;
		}

		/* Find first available record */
		rc = ts_buff_get_kernel_ts_record(buf, cq_cb, ts_offset,
						cq_counters_offset, target_value,
						&interrupt->wait_list_lock, &pend);
		if (rc)
			goto put_ts_buff;
	} else {
		pend = kzalloc(sizeof(*pend), GFP_KERNEL);
		if (!pend) {
			rc = -ENOMEM;
			goto put_cq_cb;
		}
		hl_fence_init(&pend->fence, ULONG_MAX);
		pend->cq_kernel_addr = (u64 *) cq_cb->kernel_address + cq_counters_offset;
		pend->cq_target_value = target_value;
	}

	spin_lock_irqsave(&interrupt->wait_list_lock, flags);

	/* We check for completion value as interrupt could have been received
	 * before we added the node to the wait list
	 */
	if (*pend->cq_kernel_addr >= target_value) {
		if (register_ts_record)
			pend->ts_reg_info.in_use = 0;
		spin_unlock_irqrestore(&interrupt->wait_list_lock, flags);

		*status = HL_WAIT_CS_STATUS_COMPLETED;

		if (register_ts_record) {
			*pend->ts_reg_info.timestamp_kernel_addr = ktime_get_ns();
			goto put_ts_buff;
		} else {
			pend->fence.timestamp = ktime_get();
			goto set_timestamp;
		}
	} else if (!timeout_us) {
		spin_unlock_irqrestore(&interrupt->wait_list_lock, flags);
		*status = HL_WAIT_CS_STATUS_BUSY;
		pend->fence.timestamp = ktime_get();
		goto set_timestamp;
	}

	/* Add pending user interrupt to relevant list for the interrupt
	 * handler to monitor.
	 * Note that we cannot have sorted list by target value,
	 * in order to shorten the list pass loop, since
	 * same list could have nodes for different cq counter handle.
	 */
	list_add_tail(&pend->wait_list_node, &interrupt->wait_list_head);
	spin_unlock_irqrestore(&interrupt->wait_list_lock, flags);

	if (register_ts_record) {
		rc = *status = HL_WAIT_CS_STATUS_COMPLETED;
		goto ts_registration_exit;
	}

	/* Wait for interrupt handler to signal completion */
	completion_rc = wait_for_completion_interruptible_timeout(&pend->fence.completion,
								timeout);
	if (completion_rc > 0) {
		*status = HL_WAIT_CS_STATUS_COMPLETED;
	} else {
		if (completion_rc == -ERESTARTSYS) {
			dev_err_ratelimited(hdev->dev,
					"user process got signal while waiting for interrupt ID %d\n",
					interrupt->interrupt_id);
			rc = -EINTR;
			*status = HL_WAIT_CS_STATUS_ABORTED;
		} else {
			if (pend->fence.error == -EIO) {
				dev_err_ratelimited(hdev->dev,
						"interrupt based wait ioctl aborted(error:%d) due to a reset cycle initiated\n",
						pend->fence.error);
				rc = -EIO;
				*status = HL_WAIT_CS_STATUS_ABORTED;
			} else {
				/* The wait has timed-out. We don't know anything beyond that
				 * because the workload wasn't submitted through the driver.
				 * Therefore, from driver's perspective, the workload is still
				 * executing.
				 */
				rc = 0;
				*status = HL_WAIT_CS_STATUS_BUSY;
			}
		}
	}

	/*
	 * We keep removing the node from list here, and not at the irq handler
	 * for completion timeout case. and if it's a registration
	 * for ts record, the node will be deleted in the irq handler after
	 * we reach the target value.
	 */
	spin_lock_irqsave(&interrupt->wait_list_lock, flags);
	list_del(&pend->wait_list_node);
	spin_unlock_irqrestore(&interrupt->wait_list_lock, flags);

set_timestamp:
	*timestamp = ktime_to_ns(pend->fence.timestamp);
	kfree(pend);
	hl_cb_put(cq_cb);
ts_registration_exit:
	hl_ctx_put(ctx);

	return rc;

put_ts_buff:
	hl_mmap_mem_buf_put(buf);
put_cq_cb:
	hl_cb_put(cq_cb);
put_ctx:
	hl_ctx_put(ctx);

	return rc;
}

static int _hl_interrupt_wait_ioctl_user_addr(struct hl_device *hdev, struct hl_ctx *ctx,
				u64 timeout_us, u64 user_address,
				u64 target_value, struct hl_user_interrupt *interrupt,
				u32 *status,
				u64 *timestamp)
{
	struct hl_user_pending_interrupt *pend;
	unsigned long timeout, flags;
	u64 completion_value;
	long completion_rc;
	int rc = 0;

	timeout = hl_usecs64_to_jiffies(timeout_us);

	hl_ctx_get(ctx);

	pend = kzalloc(sizeof(*pend), GFP_KERNEL);
	if (!pend) {
		hl_ctx_put(ctx);
		return -ENOMEM;
	}

	hl_fence_init(&pend->fence, ULONG_MAX);

	/* Add pending user interrupt to relevant list for the interrupt
	 * handler to monitor
	 */
	spin_lock_irqsave(&interrupt->wait_list_lock, flags);
	list_add_tail(&pend->wait_list_node, &interrupt->wait_list_head);
	spin_unlock_irqrestore(&interrupt->wait_list_lock, flags);

	/* We check for completion value as interrupt could have been received
	 * before we added the node to the wait list
	 */
	if (copy_from_user(&completion_value, u64_to_user_ptr(user_address), 8)) {
		dev_err(hdev->dev, "Failed to copy completion value from user\n");
		rc = -EFAULT;
		goto remove_pending_user_interrupt;
	}

	if (completion_value >= target_value) {
		*status = HL_WAIT_CS_STATUS_COMPLETED;
		/* There was no interrupt, we assume the completion is now. */
		pend->fence.timestamp = ktime_get();
	} else {
		*status = HL_WAIT_CS_STATUS_BUSY;
	}

	if (!timeout_us || (*status == HL_WAIT_CS_STATUS_COMPLETED))
		goto remove_pending_user_interrupt;

wait_again:
	/* Wait for interrupt handler to signal completion */
	completion_rc = wait_for_completion_interruptible_timeout(&pend->fence.completion,
										timeout);

	/* If timeout did not expire we need to perform the comparison.
	 * If comparison fails, keep waiting until timeout expires
	 */
	if (completion_rc > 0) {
		spin_lock_irqsave(&interrupt->wait_list_lock, flags);
		/* reinit_completion must be called before we check for user
		 * completion value, otherwise, if interrupt is received after
		 * the comparison and before the next wait_for_completion,
		 * we will reach timeout and fail
		 */
		reinit_completion(&pend->fence.completion);
		spin_unlock_irqrestore(&interrupt->wait_list_lock, flags);

		if (copy_from_user(&completion_value, u64_to_user_ptr(user_address), 8)) {
			dev_err(hdev->dev, "Failed to copy completion value from user\n");
			rc = -EFAULT;

			goto remove_pending_user_interrupt;
		}

		if (completion_value >= target_value) {
			*status = HL_WAIT_CS_STATUS_COMPLETED;
		} else if (pend->fence.error) {
			dev_err_ratelimited(hdev->dev,
				"interrupt based wait ioctl aborted(error:%d) due to a reset cycle initiated\n",
				pend->fence.error);
			/* set the command completion status as ABORTED */
			*status = HL_WAIT_CS_STATUS_ABORTED;
		} else {
			timeout = completion_rc;
			goto wait_again;
		}
	} else if (completion_rc == -ERESTARTSYS) {
		dev_err_ratelimited(hdev->dev,
			"user process got signal while waiting for interrupt ID %d\n",
			interrupt->interrupt_id);
		rc = -EINTR;
	} else {
		/* The wait has timed-out. We don't know anything beyond that
		 * because the workload wasn't submitted through the driver.
		 * Therefore, from driver's perspective, the workload is still
		 * executing.
		 */
		rc = 0;
		*status = HL_WAIT_CS_STATUS_BUSY;
	}

remove_pending_user_interrupt:
	spin_lock_irqsave(&interrupt->wait_list_lock, flags);
	list_del(&pend->wait_list_node);
	spin_unlock_irqrestore(&interrupt->wait_list_lock, flags);

	*timestamp = ktime_to_ns(pend->fence.timestamp);

	kfree(pend);
	hl_ctx_put(ctx);

	return rc;
}

static int hl_interrupt_wait_ioctl(struct hl_fpriv *hpriv, void *data)
{
	u16 interrupt_id, first_interrupt, last_interrupt;
	struct hl_device *hdev = hpriv->hdev;
	struct asic_fixed_properties *prop;
	struct hl_user_interrupt *interrupt;
	union hl_wait_cs_args *args = data;
	u32 status = HL_WAIT_CS_STATUS_BUSY;
	u64 timestamp = 0;
	int rc, int_idx;

	prop = &hdev->asic_prop;

	if (!(prop->user_interrupt_count + prop->user_dec_intr_count)) {
		dev_err(hdev->dev, "no user interrupts allowed");
		return -EPERM;
	}

	interrupt_id = FIELD_GET(HL_WAIT_CS_FLAGS_INTERRUPT_MASK, args->in.flags);

	first_interrupt = prop->first_available_user_interrupt;
	last_interrupt = prop->first_available_user_interrupt + prop->user_interrupt_count - 1;

	if (interrupt_id < prop->user_dec_intr_count) {

		/* Check if the requested core is enabled */
		if (!(prop->decoder_enabled_mask & BIT(interrupt_id))) {
			dev_err(hdev->dev, "interrupt on a disabled core(%u) not allowed",
				interrupt_id);
			return -EINVAL;
		}

		interrupt = &hdev->user_interrupt[interrupt_id];
<<<<<<< HEAD

	} else if (interrupt_id >= first_interrupt && interrupt_id <= last_interrupt) {

		int_idx = interrupt_id - first_interrupt + prop->user_dec_intr_count;
		interrupt = &hdev->user_interrupt[int_idx];

=======

	} else if (interrupt_id >= first_interrupt && interrupt_id <= last_interrupt) {

		int_idx = interrupt_id - first_interrupt + prop->user_dec_intr_count;
		interrupt = &hdev->user_interrupt[int_idx];

>>>>>>> 7365df19
	} else if (interrupt_id == HL_COMMON_USER_CQ_INTERRUPT_ID) {
		interrupt = &hdev->common_user_cq_interrupt;
	} else if (interrupt_id == HL_COMMON_DEC_INTERRUPT_ID) {
		interrupt = &hdev->common_decoder_interrupt;
	} else {
		dev_err(hdev->dev, "invalid user interrupt %u", interrupt_id);
		return -EINVAL;
	}

	if (args->in.flags & HL_WAIT_CS_FLAGS_INTERRUPT_KERNEL_CQ)
		rc = _hl_interrupt_wait_ioctl(hdev, hpriv->ctx, &hpriv->mem_mgr, &hpriv->mem_mgr,
				args->in.interrupt_timeout_us, args->in.cq_counters_handle,
				args->in.cq_counters_offset,
				args->in.target, interrupt,
				!!(args->in.flags & HL_WAIT_CS_FLAGS_REGISTER_INTERRUPT),
				args->in.timestamp_handle, args->in.timestamp_offset,
				&status, &timestamp);
	else
		rc = _hl_interrupt_wait_ioctl_user_addr(hdev, hpriv->ctx,
				args->in.interrupt_timeout_us, args->in.addr,
				args->in.target, interrupt, &status,
				&timestamp);
	if (rc)
		return rc;

	memset(args, 0, sizeof(*args));
	args->out.status = status;

	if (timestamp) {
		args->out.timestamp_nsec = timestamp;
		args->out.flags |= HL_WAIT_CS_STATUS_FLAG_TIMESTAMP_VLD;
	}

	return 0;
}

int hl_wait_ioctl(struct hl_fpriv *hpriv, void *data)
{
	union hl_wait_cs_args *args = data;
	u32 flags = args->in.flags;
	int rc;

	/* If the device is not operational, no point in waiting for any command submission or
	 * user interrupt
	 */
	if (!hl_device_operational(hpriv->hdev, NULL))
		return -EBUSY;

	if (flags & HL_WAIT_CS_FLAGS_INTERRUPT)
		rc = hl_interrupt_wait_ioctl(hpriv, data);
	else if (flags & HL_WAIT_CS_FLAGS_MULTI_CS)
		rc = hl_multi_cs_wait_ioctl(hpriv, data);
	else
		rc = hl_cs_wait_ioctl(hpriv, data);

	return rc;
}<|MERGE_RESOLUTION|>--- conflicted
+++ resolved
@@ -12,13 +12,9 @@
 #include <linux/slab.h>
 
 #define HL_CS_FLAGS_TYPE_MASK	(HL_CS_FLAGS_SIGNAL | HL_CS_FLAGS_WAIT | \
-<<<<<<< HEAD
-					HL_CS_FLAGS_COLLECTIVE_WAIT)
-=======
 			HL_CS_FLAGS_COLLECTIVE_WAIT | HL_CS_FLAGS_RESERVE_SIGNALS_ONLY | \
 			HL_CS_FLAGS_UNRESERVE_SIGNALS_ONLY | HL_CS_FLAGS_ENGINE_CORE_COMMAND)
 
->>>>>>> 7365df19
 
 #define MAX_TS_ITER_NUM 10
 
@@ -830,17 +826,10 @@
 	}
 
 	/* Save only the first CS timeout parameters */
-<<<<<<< HEAD
-	rc = atomic_cmpxchg(&hdev->last_error.cs_timeout.write_enable, 1, 0);
-	if (rc) {
-		hdev->last_error.cs_timeout.timestamp = ktime_get();
-		hdev->last_error.cs_timeout.seq = cs->sequence;
-=======
 	rc = atomic_cmpxchg(&hdev->captured_err_info.cs_timeout.write_enable, 1, 0);
 	if (rc) {
 		hdev->captured_err_info.cs_timeout.timestamp = ktime_get();
 		hdev->captured_err_info.cs_timeout.seq = cs->sequence;
->>>>>>> 7365df19
 
 		event_mask = device_reset ? (HL_NOTIFIER_EVENT_CS_TIMEOUT |
 				HL_NOTIFIER_EVENT_DEVICE_RESET) : HL_NOTIFIER_EVENT_CS_TIMEOUT;
@@ -1292,16 +1281,10 @@
 	cs_type = hl_cs_get_cs_type(cs_type_flags);
 	num_chunks = args->in.num_chunks_execute;
 
-<<<<<<< HEAD
-	if (unlikely((cs_type == CS_TYPE_SIGNAL || cs_type == CS_TYPE_WAIT ||
-			cs_type == CS_TYPE_COLLECTIVE_WAIT) &&
-			!hdev->supports_sync_stream)) {
-=======
 	is_sync_stream = (cs_type == CS_TYPE_SIGNAL || cs_type == CS_TYPE_WAIT ||
 			cs_type == CS_TYPE_COLLECTIVE_WAIT);
 
 	if (unlikely(is_sync_stream && !hdev->supports_sync_stream)) {
->>>>>>> 7365df19
 		dev_err(hdev->dev, "Sync stream CS is not supported\n");
 		return -EINVAL;
 	}
@@ -3434,21 +3417,12 @@
 		}
 
 		interrupt = &hdev->user_interrupt[interrupt_id];
-<<<<<<< HEAD
 
 	} else if (interrupt_id >= first_interrupt && interrupt_id <= last_interrupt) {
 
 		int_idx = interrupt_id - first_interrupt + prop->user_dec_intr_count;
 		interrupt = &hdev->user_interrupt[int_idx];
 
-=======
-
-	} else if (interrupt_id >= first_interrupt && interrupt_id <= last_interrupt) {
-
-		int_idx = interrupt_id - first_interrupt + prop->user_dec_intr_count;
-		interrupt = &hdev->user_interrupt[int_idx];
-
->>>>>>> 7365df19
 	} else if (interrupt_id == HL_COMMON_USER_CQ_INTERRUPT_ID) {
 		interrupt = &hdev->common_user_cq_interrupt;
 	} else if (interrupt_id == HL_COMMON_DEC_INTERRUPT_ID) {
