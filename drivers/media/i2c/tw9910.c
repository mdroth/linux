// SPDX-License-Identifier: GPL-2.0
/*
 * tw9910 Video Driver
 *
 * Copyright (C) 2017 Jacopo Mondi <jacopo+renesas@jmondi.org>
 *
 * Copyright (C) 2008 Renesas Solutions Corp.
 * Kuninori Morimoto <morimoto.kuninori@renesas.com>
 *
 * Based on ov772x driver,
 *
 * Copyright (C) 2008 Kuninori Morimoto <morimoto.kuninori@renesas.com>
 * Copyright 2006-7 Jonathan Corbet <corbet@lwn.net>
 * Copyright (C) 2008 Magnus Damm
 * Copyright (C) 2008, Guennadi Liakhovetski <kernel@pengutronix.de>
 */

#include <linux/clk.h>
#include <linux/delay.h>
#include <linux/gpio/consumer.h>
#include <linux/i2c.h>
#include <linux/init.h>
#include <linux/kernel.h>
#include <linux/module.h>
#include <linux/slab.h>
#include <linux/v4l2-mediabus.h>
#include <linux/videodev2.h>

#include <media/i2c/tw9910.h>
#include <media/v4l2-subdev.h>

#define GET_ID(val)  ((val & 0xF8) >> 3)
#define GET_REV(val) (val & 0x07)

/*
 * register offset
 */
#define ID		0x00 /* Product ID Code Register */
#define STATUS1		0x01 /* Chip Status Register I */
#define INFORM		0x02 /* Input Format */
#define OPFORM		0x03 /* Output Format Control Register */
#define DLYCTR		0x04 /* Hysteresis and HSYNC Delay Control */
#define OUTCTR1		0x05 /* Output Control I */
#define ACNTL1		0x06 /* Analog Control Register 1 */
#define CROP_HI		0x07 /* Cropping Register, High */
#define VDELAY_LO	0x08 /* Vertical Delay Register, Low */
#define VACTIVE_LO	0x09 /* Vertical Active Register, Low */
#define HDELAY_LO	0x0A /* Horizontal Delay Register, Low */
#define HACTIVE_LO	0x0B /* Horizontal Active Register, Low */
#define CNTRL1		0x0C /* Control Register I */
#define VSCALE_LO	0x0D /* Vertical Scaling Register, Low */
#define SCALE_HI	0x0E /* Scaling Register, High */
#define HSCALE_LO	0x0F /* Horizontal Scaling Register, Low */
#define BRIGHT		0x10 /* BRIGHTNESS Control Register */
#define CONTRAST	0x11 /* CONTRAST Control Register */
#define SHARPNESS	0x12 /* SHARPNESS Control Register I */
#define SAT_U		0x13 /* Chroma (U) Gain Register */
#define SAT_V		0x14 /* Chroma (V) Gain Register */
#define HUE		0x15 /* Hue Control Register */
#define CORING1		0x17
#define CORING2		0x18 /* Coring and IF compensation */
#define VBICNTL		0x19 /* VBI Control Register */
#define ACNTL2		0x1A /* Analog Control 2 */
#define OUTCTR2		0x1B /* Output Control 2 */
#define SDT		0x1C /* Standard Selection */
#define SDTR		0x1D /* Standard Recognition */
#define TEST		0x1F /* Test Control Register */
#define CLMPG		0x20 /* Clamping Gain */
#define IAGC		0x21 /* Individual AGC Gain */
#define AGCGAIN		0x22 /* AGC Gain */
#define PEAKWT		0x23 /* White Peak Threshold */
#define CLMPL		0x24 /* Clamp level */
#define SYNCT		0x25 /* Sync Amplitude */
#define MISSCNT		0x26 /* Sync Miss Count Register */
#define PCLAMP		0x27 /* Clamp Position Register */
#define VCNTL1		0x28 /* Vertical Control I */
#define VCNTL2		0x29 /* Vertical Control II */
#define CKILL		0x2A /* Color Killer Level Control */
#define COMB		0x2B /* Comb Filter Control */
#define LDLY		0x2C /* Luma Delay and H Filter Control */
#define MISC1		0x2D /* Miscellaneous Control I */
#define LOOP		0x2E /* LOOP Control Register */
#define MISC2		0x2F /* Miscellaneous Control II */
#define MVSN		0x30 /* Macrovision Detection */
#define STATUS2		0x31 /* Chip STATUS II */
#define HFREF		0x32 /* H monitor */
#define CLMD		0x33 /* CLAMP MODE */
#define IDCNTL		0x34 /* ID Detection Control */
#define CLCNTL1		0x35 /* Clamp Control I */
#define ANAPLLCTL	0x4C
#define VBIMIN		0x4D
#define HSLOWCTL	0x4E
#define WSS3		0x4F
#define FILLDATA	0x50
#define SDID		0x51
#define DID		0x52
#define WSS1		0x53
#define WSS2		0x54
#define VVBI		0x55
#define LCTL6		0x56
#define LCTL7		0x57
#define LCTL8		0x58
#define LCTL9		0x59
#define LCTL10		0x5A
#define LCTL11		0x5B
#define LCTL12		0x5C
#define LCTL13		0x5D
#define LCTL14		0x5E
#define LCTL15		0x5F
#define LCTL16		0x60
#define LCTL17		0x61
#define LCTL18		0x62
#define LCTL19		0x63
#define LCTL20		0x64
#define LCTL21		0x65
#define LCTL22		0x66
#define LCTL23		0x67
#define LCTL24		0x68
#define LCTL25		0x69
#define LCTL26		0x6A
#define HSBEGIN		0x6B
#define HSEND		0x6C
#define OVSDLY		0x6D
#define OVSEND		0x6E
#define VBIDELAY	0x6F

/*
 * register detail
 */

/* INFORM */
#define FC27_ON     0x40 /* 1 : Input crystal clock frequency is 27MHz */
#define FC27_FF     0x00 /* 0 : Square pixel mode. */
			 /*     Must use 24.54MHz for 60Hz field rate */
			 /*     source or 29.5MHz for 50Hz field rate */
#define IFSEL_S     0x10 /* 01 : S-video decoding */
#define IFSEL_C     0x00 /* 00 : Composite video decoding */
			 /* Y input video selection */
#define YSEL_M0     0x00 /*  00 : Mux0 selected */
#define YSEL_M1     0x04 /*  01 : Mux1 selected */
#define YSEL_M2     0x08 /*  10 : Mux2 selected */
#define YSEL_M3     0x10 /*  11 : Mux3 selected */

/* OPFORM */
#define MODE        0x80 /* 0 : CCIR601 compatible YCrCb 4:2:2 format */
			 /* 1 : ITU-R-656 compatible data sequence format */
#define LEN         0x40 /* 0 : 8-bit YCrCb 4:2:2 output format */
			 /* 1 : 16-bit YCrCb 4:2:2 output format.*/
#define LLCMODE     0x20 /* 1 : LLC output mode. */
			 /* 0 : free-run output mode */
#define AINC        0x10 /* Serial interface auto-indexing control */
			 /* 0 : auto-increment */
			 /* 1 : non-auto */
#define VSCTL       0x08 /* 1 : Vertical out ctrl by DVALID */
			 /* 0 : Vertical out ctrl by HACTIVE and DVALID */
#define OEN_TRI_SEL_MASK	0x07
#define OEN_TRI_SEL_ALL_ON	0x00 /* Enable output for Rev0/Rev1 */
#define OEN_TRI_SEL_ALL_OFF_r0	0x06 /* All tri-stated for Rev0 */
#define OEN_TRI_SEL_ALL_OFF_r1	0x07 /* All tri-stated for Rev1 */

/* OUTCTR1 */
#define VSP_LO      0x00 /* 0 : VS pin output polarity is active low */
#define VSP_HI      0x80 /* 1 : VS pin output polarity is active high. */
			 /* VS pin output control */
#define VSSL_VSYNC  0x00 /*   0 : VSYNC  */
#define VSSL_VACT   0x10 /*   1 : VACT   */
#define VSSL_FIELD  0x20 /*   2 : FIELD  */
#define VSSL_VVALID 0x30 /*   3 : VVALID */
#define VSSL_ZERO   0x70 /*   7 : 0      */
#define HSP_LOW     0x00 /* 0 : HS pin output polarity is active low */
#define HSP_HI      0x08 /* 1 : HS pin output polarity is active high.*/
			 /* HS pin output control */
#define HSSL_HACT   0x00 /*   0 : HACT   */
#define HSSL_HSYNC  0x01 /*   1 : HSYNC  */
#define HSSL_DVALID 0x02 /*   2 : DVALID */
#define HSSL_HLOCK  0x03 /*   3 : HLOCK  */
#define HSSL_ASYNCW 0x04 /*   4 : ASYNCW */
#define HSSL_ZERO   0x07 /*   7 : 0      */

/* ACNTL1 */
#define SRESET      0x80 /* resets the device to its default state
			  * but all register content remain unchanged.
			  * This bit is self-resetting.
			  */
#define ACNTL1_PDN_MASK	0x0e
#define CLK_PDN		0x08 /* system clock power down */
#define Y_PDN		0x04 /* Luma ADC power down */
#define C_PDN		0x02 /* Chroma ADC power down */

/* ACNTL2 */
#define ACNTL2_PDN_MASK	0x40
#define PLL_PDN		0x40 /* PLL power down */

/* VBICNTL */

/* RTSEL : control the real time signal output from the MPOUT pin */
#define RTSEL_MASK  0x07
#define RTSEL_VLOSS 0x00 /* 0000 = Video loss */
#define RTSEL_HLOCK 0x01 /* 0001 = H-lock */
#define RTSEL_SLOCK 0x02 /* 0010 = S-lock */
#define RTSEL_VLOCK 0x03 /* 0011 = V-lock */
#define RTSEL_MONO  0x04 /* 0100 = MONO */
#define RTSEL_DET50 0x05 /* 0101 = DET50 */
#define RTSEL_FIELD 0x06 /* 0110 = FIELD */
#define RTSEL_RTCO  0x07 /* 0111 = RTCO ( Real Time Control ) */

/* HSYNC start and end are constant for now */
#define HSYNC_START	0x0260
#define HSYNC_END	0x0300

/*
 * structure
 */

struct regval_list {
	unsigned char reg_num;
	unsigned char value;
};

struct tw9910_scale_ctrl {
	char           *name;
	unsigned short  width;
	unsigned short  height;
	u16             hscale;
	u16             vscale;
};

struct tw9910_priv {
	struct v4l2_subdev		subdev;
	struct clk			*clk;
	struct tw9910_video_info	*info;
	struct gpio_desc		*pdn_gpio;
	struct gpio_desc		*rstb_gpio;
	const struct tw9910_scale_ctrl	*scale;
	v4l2_std_id			norm;
	u32				revision;
};

static const struct tw9910_scale_ctrl tw9910_ntsc_scales[] = {
	{
		.name   = "NTSC SQ",
		.width  = 640,
		.height = 480,
		.hscale = 0x0100,
		.vscale = 0x0100,
	},
	{
		.name   = "NTSC CCIR601",
		.width  = 720,
		.height = 480,
		.hscale = 0x0100,
		.vscale = 0x0100,
	},
	{
		.name   = "NTSC SQ (CIF)",
		.width  = 320,
		.height = 240,
		.hscale = 0x0200,
		.vscale = 0x0200,
	},
	{
		.name   = "NTSC CCIR601 (CIF)",
		.width  = 360,
		.height = 240,
		.hscale = 0x0200,
		.vscale = 0x0200,
	},
	{
		.name   = "NTSC SQ (QCIF)",
		.width  = 160,
		.height = 120,
		.hscale = 0x0400,
		.vscale = 0x0400,
	},
	{
		.name   = "NTSC CCIR601 (QCIF)",
		.width  = 180,
		.height = 120,
		.hscale = 0x0400,
		.vscale = 0x0400,
	},
};

static const struct tw9910_scale_ctrl tw9910_pal_scales[] = {
	{
		.name   = "PAL SQ",
		.width  = 768,
		.height = 576,
		.hscale = 0x0100,
		.vscale = 0x0100,
	},
	{
		.name   = "PAL CCIR601",
		.width  = 720,
		.height = 576,
		.hscale = 0x0100,
		.vscale = 0x0100,
	},
	{
		.name   = "PAL SQ (CIF)",
		.width  = 384,
		.height = 288,
		.hscale = 0x0200,
		.vscale = 0x0200,
	},
	{
		.name   = "PAL CCIR601 (CIF)",
		.width  = 360,
		.height = 288,
		.hscale = 0x0200,
		.vscale = 0x0200,
	},
	{
		.name   = "PAL SQ (QCIF)",
		.width  = 192,
		.height = 144,
		.hscale = 0x0400,
		.vscale = 0x0400,
	},
	{
		.name   = "PAL CCIR601 (QCIF)",
		.width  = 180,
		.height = 144,
		.hscale = 0x0400,
		.vscale = 0x0400,
	},
};

/*
 * general function
 */
static struct tw9910_priv *to_tw9910(const struct i2c_client *client)
{
	return container_of(i2c_get_clientdata(client), struct tw9910_priv,
			    subdev);
}

static int tw9910_mask_set(struct i2c_client *client, u8 command,
			   u8 mask, u8 set)
{
	s32 val = i2c_smbus_read_byte_data(client, command);

	if (val < 0)
		return val;

	val &= ~mask;
	val |= set & mask;

	return i2c_smbus_write_byte_data(client, command, val);
}

static int tw9910_set_scale(struct i2c_client *client,
			    const struct tw9910_scale_ctrl *scale)
{
	int ret;

	ret = i2c_smbus_write_byte_data(client, SCALE_HI,
					(scale->vscale & 0x0F00) >> 4 |
					(scale->hscale & 0x0F00) >> 8);
	if (ret < 0)
		return ret;

	ret = i2c_smbus_write_byte_data(client, HSCALE_LO,
					scale->hscale & 0x00FF);
	if (ret < 0)
		return ret;

	ret = i2c_smbus_write_byte_data(client, VSCALE_LO,
					scale->vscale & 0x00FF);

	return ret;
}

static int tw9910_set_hsync(struct i2c_client *client)
{
	struct tw9910_priv *priv = to_tw9910(client);
	int ret;

	/* bit 10 - 3 */
	ret = i2c_smbus_write_byte_data(client, HSBEGIN,
					(HSYNC_START & 0x07F8) >> 3);
	if (ret < 0)
		return ret;

	/* bit 10 - 3 */
	ret = i2c_smbus_write_byte_data(client, HSEND,
					(HSYNC_END & 0x07F8) >> 3);
	if (ret < 0)
		return ret;

	/* So far only revisions 0 and 1 have been seen. */
	/* bit 2 - 0 */
	if (priv->revision == 1)
		ret = tw9910_mask_set(client, HSLOWCTL, 0x77,
				      (HSYNC_START & 0x0007) << 4 |
				      (HSYNC_END   & 0x0007));

	return ret;
}

static void tw9910_reset(struct i2c_client *client)
{
	tw9910_mask_set(client, ACNTL1, SRESET, SRESET);
	usleep_range(1000, 5000);
}

static int tw9910_power(struct i2c_client *client, int enable)
{
	int ret;
	u8 acntl1;
	u8 acntl2;

	if (enable) {
		acntl1 = 0;
		acntl2 = 0;
	} else {
		acntl1 = CLK_PDN | Y_PDN | C_PDN;
		acntl2 = PLL_PDN;
	}

	ret = tw9910_mask_set(client, ACNTL1, ACNTL1_PDN_MASK, acntl1);
	if (ret < 0)
		return ret;

	return tw9910_mask_set(client, ACNTL2, ACNTL2_PDN_MASK, acntl2);
}

static const struct tw9910_scale_ctrl *tw9910_select_norm(v4l2_std_id norm,
							  u32 width, u32 height)
{
	const struct tw9910_scale_ctrl *scale;
	const struct tw9910_scale_ctrl *ret = NULL;
	__u32 diff = 0xffffffff, tmp;
	int size, i;

	if (norm & V4L2_STD_NTSC) {
		scale = tw9910_ntsc_scales;
		size = ARRAY_SIZE(tw9910_ntsc_scales);
	} else if (norm & V4L2_STD_PAL) {
		scale = tw9910_pal_scales;
		size = ARRAY_SIZE(tw9910_pal_scales);
	} else {
		return NULL;
	}

	for (i = 0; i < size; i++) {
		tmp = abs(width - scale[i].width) +
		      abs(height - scale[i].height);
		if (tmp < diff) {
			diff = tmp;
			ret = scale + i;
		}
	}

	return ret;
}

/*
 * subdevice operations
 */
static int tw9910_s_stream(struct v4l2_subdev *sd, int enable)
{
	struct i2c_client *client = v4l2_get_subdevdata(sd);
	struct tw9910_priv *priv = to_tw9910(client);
	u8 val;
	int ret;

	if (!enable) {
		switch (priv->revision) {
		case 0:
			val = OEN_TRI_SEL_ALL_OFF_r0;
			break;
		case 1:
			val = OEN_TRI_SEL_ALL_OFF_r1;
			break;
		default:
			dev_err(&client->dev, "un-supported revision\n");
			return -EINVAL;
		}
	} else {
		val = OEN_TRI_SEL_ALL_ON;

		if (!priv->scale) {
			dev_err(&client->dev, "norm select error\n");
			return -EPERM;
		}

		dev_dbg(&client->dev, "%s %dx%d\n",
			priv->scale->name,
			priv->scale->width,
			priv->scale->height);
	}

	ret = tw9910_mask_set(client, OPFORM, OEN_TRI_SEL_MASK, val);
	if (ret < 0)
		return ret;

	return tw9910_power(client, enable);
}

static int tw9910_g_std(struct v4l2_subdev *sd, v4l2_std_id *norm)
{
	struct i2c_client *client = v4l2_get_subdevdata(sd);
	struct tw9910_priv *priv = to_tw9910(client);

	*norm = priv->norm;

	return 0;
}

static int tw9910_s_std(struct v4l2_subdev *sd, v4l2_std_id norm)
{
	struct i2c_client *client = v4l2_get_subdevdata(sd);
	struct tw9910_priv *priv = to_tw9910(client);
	const unsigned int hact = 720;
	const unsigned int hdelay = 15;
	unsigned int vact;
	unsigned int vdelay;
	int ret;

	if (!(norm & (V4L2_STD_NTSC | V4L2_STD_PAL)))
		return -EINVAL;

	priv->norm = norm;
	if (norm & V4L2_STD_525_60) {
		vact = 240;
		vdelay = 18;
		ret = tw9910_mask_set(client, VVBI, 0x10, 0x10);
	} else {
		vact = 288;
		vdelay = 24;
		ret = tw9910_mask_set(client, VVBI, 0x10, 0x00);
	}
	if (!ret)
		ret = i2c_smbus_write_byte_data(client, CROP_HI,
						((vdelay >> 2) & 0xc0)	|
						((vact >> 4) & 0x30)	|
						((hdelay >> 6) & 0x0c)	|
						((hact >> 8) & 0x03));
	if (!ret)
		ret = i2c_smbus_write_byte_data(client, VDELAY_LO,
						vdelay & 0xff);
	if (!ret)
		ret = i2c_smbus_write_byte_data(client, VACTIVE_LO,
						vact & 0xff);

	return ret;
}

#ifdef CONFIG_VIDEO_ADV_DEBUG
static int tw9910_g_register(struct v4l2_subdev *sd,
			     struct v4l2_dbg_register *reg)
{
	struct i2c_client *client = v4l2_get_subdevdata(sd);
	int ret;

	if (reg->reg > 0xff)
		return -EINVAL;

	reg->size = 1;
	ret = i2c_smbus_read_byte_data(client, reg->reg);
	if (ret < 0)
		return ret;

	/*
	 * ret      = int
	 * reg->val = __u64
	 */
	reg->val = (__u64)ret;

	return 0;
}

static int tw9910_s_register(struct v4l2_subdev *sd,
			     const struct v4l2_dbg_register *reg)
{
	struct i2c_client *client = v4l2_get_subdevdata(sd);

	if (reg->reg > 0xff ||
	    reg->val > 0xff)
		return -EINVAL;

	return i2c_smbus_write_byte_data(client, reg->reg, reg->val);
}
#endif

static void tw9910_set_gpio_value(struct gpio_desc *desc, int value)
{
	if (desc) {
		gpiod_set_value(desc, value);
		usleep_range(500, 1000);
	}
}

static int tw9910_power_on(struct tw9910_priv *priv)
{
	struct i2c_client *client = v4l2_get_subdevdata(&priv->subdev);
	int ret;

	if (priv->clk) {
		ret = clk_prepare_enable(priv->clk);
		if (ret)
			return ret;
	}

	tw9910_set_gpio_value(priv->pdn_gpio, 0);

	/*
	 * FIXME: The reset signal is connected to a shared GPIO on some
	 * platforms (namely the SuperH Migo-R). Until a framework becomes
	 * available to handle this cleanly, request the GPIO temporarily
	 * to avoid conflicts.
	 */
	priv->rstb_gpio = gpiod_get_optional(&client->dev, "rstb",
					     GPIOD_OUT_LOW);
	if (IS_ERR(priv->rstb_gpio)) {
		dev_info(&client->dev, "Unable to get GPIO \"rstb\"");
		clk_disable_unprepare(priv->clk);
		tw9910_set_gpio_value(priv->pdn_gpio, 1);
		return PTR_ERR(priv->rstb_gpio);
	}

	if (priv->rstb_gpio) {
		tw9910_set_gpio_value(priv->rstb_gpio, 1);
		tw9910_set_gpio_value(priv->rstb_gpio, 0);

		gpiod_put(priv->rstb_gpio);
	}

	return 0;
}

static int tw9910_power_off(struct tw9910_priv *priv)
{
	clk_disable_unprepare(priv->clk);
	tw9910_set_gpio_value(priv->pdn_gpio, 1);

	return 0;
}

static int tw9910_s_power(struct v4l2_subdev *sd, int on)
{
	struct i2c_client *client = v4l2_get_subdevdata(sd);
	struct tw9910_priv *priv = to_tw9910(client);

	return on ? tw9910_power_on(priv) : tw9910_power_off(priv);
}

static int tw9910_set_frame(struct v4l2_subdev *sd, u32 *width, u32 *height)
{
	struct i2c_client *client = v4l2_get_subdevdata(sd);
	struct tw9910_priv *priv = to_tw9910(client);
	int ret = -EINVAL;
	u8 val;

	/* Select suitable norm. */
	priv->scale = tw9910_select_norm(priv->norm, *width, *height);
	if (!priv->scale)
		goto tw9910_set_fmt_error;

	/* Reset hardware. */
	tw9910_reset(client);

	/* Set bus width. */
	val = 0x00;
	if (priv->info->buswidth == 16)
		val = LEN;

	ret = tw9910_mask_set(client, OPFORM, LEN, val);
	if (ret < 0)
		goto tw9910_set_fmt_error;

	/* Select MPOUT behavior. */
	switch (priv->info->mpout) {
	case TW9910_MPO_VLOSS:
		val = RTSEL_VLOSS; break;
	case TW9910_MPO_HLOCK:
		val = RTSEL_HLOCK; break;
	case TW9910_MPO_SLOCK:
		val = RTSEL_SLOCK; break;
	case TW9910_MPO_VLOCK:
		val = RTSEL_VLOCK; break;
	case TW9910_MPO_MONO:
		val = RTSEL_MONO;  break;
	case TW9910_MPO_DET50:
		val = RTSEL_DET50; break;
	case TW9910_MPO_FIELD:
		val = RTSEL_FIELD; break;
	case TW9910_MPO_RTCO:
		val = RTSEL_RTCO;  break;
	default:
		val = 0;
	}

	ret = tw9910_mask_set(client, VBICNTL, RTSEL_MASK, val);
	if (ret < 0)
		goto tw9910_set_fmt_error;

	/* Set scale. */
	ret = tw9910_set_scale(client, priv->scale);
	if (ret < 0)
		goto tw9910_set_fmt_error;

	/* Set hsync. */
	ret = tw9910_set_hsync(client);
	if (ret < 0)
		goto tw9910_set_fmt_error;

	*width = priv->scale->width;
	*height = priv->scale->height;

	return ret;

tw9910_set_fmt_error:

	tw9910_reset(client);
	priv->scale = NULL;

	return ret;
}

static int tw9910_get_selection(struct v4l2_subdev *sd,
				struct v4l2_subdev_state *sd_state,
				struct v4l2_subdev_selection *sel)
{
	struct i2c_client *client = v4l2_get_subdevdata(sd);
	struct tw9910_priv *priv = to_tw9910(client);

	if (sel->which != V4L2_SUBDEV_FORMAT_ACTIVE)
		return -EINVAL;
	/* Only CROP, CROP_DEFAULT and CROP_BOUNDS are supported. */
	if (sel->target > V4L2_SEL_TGT_CROP_BOUNDS)
		return -EINVAL;

	sel->r.left	= 0;
	sel->r.top	= 0;
	if (priv->norm & V4L2_STD_NTSC) {
		sel->r.width	= 640;
		sel->r.height	= 480;
	} else {
		sel->r.width	= 768;
		sel->r.height	= 576;
	}

	return 0;
}

static int tw9910_get_fmt(struct v4l2_subdev *sd,
			  struct v4l2_subdev_state *sd_state,
			  struct v4l2_subdev_format *format)
{
	struct v4l2_mbus_framefmt *mf = &format->format;
	struct i2c_client *client = v4l2_get_subdevdata(sd);
	struct tw9910_priv *priv = to_tw9910(client);

	if (format->pad)
		return -EINVAL;

	if (!priv->scale) {
		priv->scale = tw9910_select_norm(priv->norm, 640, 480);
		if (!priv->scale)
			return -EINVAL;
	}

	mf->width	= priv->scale->width;
	mf->height	= priv->scale->height;
	mf->code	= MEDIA_BUS_FMT_UYVY8_2X8;
	mf->colorspace	= V4L2_COLORSPACE_SMPTE170M;
	mf->field	= V4L2_FIELD_INTERLACED_BT;

	return 0;
}

static int tw9910_s_fmt(struct v4l2_subdev *sd,
			struct v4l2_mbus_framefmt *mf)
{
	u32 width = mf->width, height = mf->height;
	int ret;

	WARN_ON(mf->field != V4L2_FIELD_ANY &&
		mf->field != V4L2_FIELD_INTERLACED_BT);

	/* Check color format. */
	if (mf->code != MEDIA_BUS_FMT_UYVY8_2X8)
		return -EINVAL;

	mf->colorspace = V4L2_COLORSPACE_SMPTE170M;

	ret = tw9910_set_frame(sd, &width, &height);
	if (ret)
		return ret;

	mf->width	= width;
	mf->height	= height;

	return 0;
}

static int tw9910_set_fmt(struct v4l2_subdev *sd,
			  struct v4l2_subdev_state *sd_state,
			  struct v4l2_subdev_format *format)
{
	struct v4l2_mbus_framefmt *mf = &format->format;
	struct i2c_client *client = v4l2_get_subdevdata(sd);
	struct tw9910_priv *priv = to_tw9910(client);
	const struct tw9910_scale_ctrl *scale;

	if (format->pad)
		return -EINVAL;

	if (mf->field == V4L2_FIELD_ANY) {
		mf->field = V4L2_FIELD_INTERLACED_BT;
	} else if (mf->field != V4L2_FIELD_INTERLACED_BT) {
		dev_err(&client->dev, "Field type %d invalid\n", mf->field);
		return -EINVAL;
	}

	mf->code = MEDIA_BUS_FMT_UYVY8_2X8;
	mf->colorspace = V4L2_COLORSPACE_SMPTE170M;

	/* Select suitable norm. */
	scale = tw9910_select_norm(priv->norm, mf->width, mf->height);
	if (!scale)
		return -EINVAL;

	mf->width	= scale->width;
	mf->height	= scale->height;

	if (format->which == V4L2_SUBDEV_FORMAT_ACTIVE)
		return tw9910_s_fmt(sd, mf);

<<<<<<< HEAD
	*v4l2_subdev_state_get_format(sd_state, 0) = *mf;

=======
>>>>>>> efa28efd
	return 0;
}

static int tw9910_video_probe(struct i2c_client *client)
{
	struct tw9910_priv *priv = to_tw9910(client);
	s32 id;
	int ret;

	/* TW9910 only use 8 or 16 bit bus width. */
	if (priv->info->buswidth != 16 && priv->info->buswidth != 8) {
		dev_err(&client->dev, "bus width error\n");
		return -ENODEV;
	}

	ret = tw9910_s_power(&priv->subdev, 1);
	if (ret < 0)
		return ret;

	/*
	 * Check and show Product ID.
	 * So far only revisions 0 and 1 have been seen.
	 */
	id = i2c_smbus_read_byte_data(client, ID);
	priv->revision = GET_REV(id);
	id = GET_ID(id);

	if (id != 0x0b || priv->revision > 0x01) {
		dev_err(&client->dev, "Product ID error %x:%x\n",
			id, priv->revision);
		ret = -ENODEV;
		goto done;
	}

	dev_info(&client->dev, "tw9910 Product ID %0x:%0x\n",
		 id, priv->revision);

	priv->norm = V4L2_STD_NTSC;
	priv->scale = &tw9910_ntsc_scales[0];

done:
	tw9910_s_power(&priv->subdev, 0);

	return ret;
}

static const struct v4l2_subdev_core_ops tw9910_subdev_core_ops = {
#ifdef CONFIG_VIDEO_ADV_DEBUG
	.g_register	= tw9910_g_register,
	.s_register	= tw9910_s_register,
#endif
	.s_power	= tw9910_s_power,
};

static int tw9910_enum_mbus_code(struct v4l2_subdev *sd,
				 struct v4l2_subdev_state *sd_state,
				 struct v4l2_subdev_mbus_code_enum *code)
{
	if (code->pad || code->index)
		return -EINVAL;

	code->code = MEDIA_BUS_FMT_UYVY8_2X8;

	return 0;
}

static int tw9910_g_tvnorms(struct v4l2_subdev *sd, v4l2_std_id *norm)
{
	*norm = V4L2_STD_NTSC | V4L2_STD_PAL;

	return 0;
}

static const struct v4l2_subdev_video_ops tw9910_subdev_video_ops = {
	.s_std		= tw9910_s_std,
	.g_std		= tw9910_g_std,
	.s_stream	= tw9910_s_stream,
	.g_tvnorms	= tw9910_g_tvnorms,
};

static const struct v4l2_subdev_pad_ops tw9910_subdev_pad_ops = {
	.enum_mbus_code = tw9910_enum_mbus_code,
	.get_selection	= tw9910_get_selection,
	.get_fmt	= tw9910_get_fmt,
	.set_fmt	= tw9910_set_fmt,
};

static const struct v4l2_subdev_ops tw9910_subdev_ops = {
	.core	= &tw9910_subdev_core_ops,
	.video	= &tw9910_subdev_video_ops,
	.pad	= &tw9910_subdev_pad_ops,
};

/*
 * i2c_driver function
 */

static int tw9910_probe(struct i2c_client *client)

{
	struct tw9910_priv		*priv;
	struct tw9910_video_info	*info;
	struct i2c_adapter		*adapter = client->adapter;
	int ret;

	if (!client->dev.platform_data) {
		dev_err(&client->dev, "TW9910: missing platform data!\n");
		return -EINVAL;
	}

	info = client->dev.platform_data;

	if (!i2c_check_functionality(adapter, I2C_FUNC_SMBUS_BYTE_DATA)) {
		dev_err(&client->dev,
			"I2C-Adapter doesn't support I2C_FUNC_SMBUS_BYTE_DATA\n");
		return -EIO;
	}

	priv = devm_kzalloc(&client->dev, sizeof(*priv), GFP_KERNEL);
	if (!priv)
		return -ENOMEM;

	priv->info = info;

	v4l2_i2c_subdev_init(&priv->subdev, client, &tw9910_subdev_ops);

	priv->clk = clk_get(&client->dev, "xti");
	if (PTR_ERR(priv->clk) == -ENOENT) {
		priv->clk = NULL;
	} else if (IS_ERR(priv->clk)) {
		dev_err(&client->dev, "Unable to get xti clock\n");
		return PTR_ERR(priv->clk);
	}

	priv->pdn_gpio = gpiod_get_optional(&client->dev, "pdn",
					    GPIOD_OUT_HIGH);
	if (IS_ERR(priv->pdn_gpio)) {
		dev_info(&client->dev, "Unable to get GPIO \"pdn\"");
		ret = PTR_ERR(priv->pdn_gpio);
		goto error_clk_put;
	}

	ret = tw9910_video_probe(client);
	if (ret < 0)
		goto error_gpio_put;

	ret = v4l2_async_register_subdev(&priv->subdev);
	if (ret)
		goto error_gpio_put;

	return ret;

error_gpio_put:
	if (priv->pdn_gpio)
		gpiod_put(priv->pdn_gpio);
error_clk_put:
	clk_put(priv->clk);

	return ret;
}

static void tw9910_remove(struct i2c_client *client)
{
	struct tw9910_priv *priv = to_tw9910(client);

	if (priv->pdn_gpio)
		gpiod_put(priv->pdn_gpio);
	clk_put(priv->clk);
	v4l2_async_unregister_subdev(&priv->subdev);
}

static const struct i2c_device_id tw9910_id[] = {
	{ "tw9910", 0 },
	{ }
};
MODULE_DEVICE_TABLE(i2c, tw9910_id);

static struct i2c_driver tw9910_i2c_driver = {
	.driver = {
		.name = "tw9910",
	},
	.probe    = tw9910_probe,
	.remove   = tw9910_remove,
	.id_table = tw9910_id,
};

module_i2c_driver(tw9910_i2c_driver);

MODULE_DESCRIPTION("V4L2 driver for TW9910 video decoder");
MODULE_AUTHOR("Kuninori Morimoto");
MODULE_LICENSE("GPL v2");<|MERGE_RESOLUTION|>--- conflicted
+++ resolved
@@ -829,11 +829,6 @@
 	if (format->which == V4L2_SUBDEV_FORMAT_ACTIVE)
 		return tw9910_s_fmt(sd, mf);
 
-<<<<<<< HEAD
-	*v4l2_subdev_state_get_format(sd_state, 0) = *mf;
-
-=======
->>>>>>> efa28efd
 	return 0;
 }
 
