--- conflicted
+++ resolved
@@ -661,13 +661,8 @@
 	}
 }
 
-<<<<<<< HEAD
-static int xcsi2rxss_init_cfg(struct v4l2_subdev *sd,
-			      struct v4l2_subdev_state *sd_state)
-=======
 static int xcsi2rxss_init_state(struct v4l2_subdev *sd,
 				struct v4l2_subdev_state *sd_state)
->>>>>>> efa28efd
 {
 	struct xcsi2rxss_state *xcsi2rxss = to_xcsi2rxssstate(sd);
 	struct v4l2_mbus_framefmt *format;
