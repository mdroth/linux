--- conflicted
+++ resolved
@@ -869,15 +869,10 @@
 	optee_supp_init(&optee->supp);
 	ffa_dev_set_drvdata(ffa_dev, optee);
 	ctx = teedev_open(optee->teedev);
-<<<<<<< HEAD
-	if (IS_ERR(ctx))
-		goto err_rhashtable_free;
-=======
 	if (IS_ERR(ctx)) {
 		rc = PTR_ERR(ctx);
 		goto err_rhashtable_free;
 	}
->>>>>>> eafbff34
 	optee->ctx = ctx;
 	rc = optee_notif_init(optee, OPTEE_DEFAULT_MAX_NOTIF_VALUE);
 	if (rc)
