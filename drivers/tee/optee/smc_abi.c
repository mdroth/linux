--- conflicted
+++ resolved
@@ -1417,15 +1417,10 @@
 
 	platform_set_drvdata(pdev, optee);
 	ctx = teedev_open(optee->teedev);
-<<<<<<< HEAD
-	if (IS_ERR(ctx))
-		goto err_supp_uninit;
-=======
 	if (IS_ERR(ctx)) {
 		rc = PTR_ERR(ctx);
 		goto err_supp_uninit;
 	}
->>>>>>> eafbff34
 	optee->ctx = ctx;
 	rc = optee_notif_init(optee, max_notif_value);
 	if (rc)
