// SPDX-License-Identifier: GPL-2.0
/*
 * System Control and Management Interface (SCMI) Message Mailbox Transport
 * driver.
 *
 * Copyright (C) 2019 ARM Ltd.
 */

#include <linux/err.h>
#include <linux/device.h>
#include <linux/mailbox_client.h>
#include <linux/of.h>
#include <linux/of_address.h>
#include <linux/slab.h>

#include "common.h"

/**
 * struct scmi_mailbox - Structure representing a SCMI mailbox transport
 *
 * @cl: Mailbox Client
 * @chan: Transmit/Receive mailbox uni/bi-directional channel
 * @chan_receiver: Optional Receiver mailbox unidirectional channel
 * @cinfo: SCMI channel info
 * @shmem: Transmit/Receive shared memory area
 */
struct scmi_mailbox {
	struct mbox_client cl;
	struct mbox_chan *chan;
	struct mbox_chan *chan_receiver;
	struct scmi_chan_info *cinfo;
	struct scmi_shared_mem __iomem *shmem;
};

#define client_to_scmi_mailbox(c) container_of(c, struct scmi_mailbox, cl)

static void tx_prepare(struct mbox_client *cl, void *m)
{
	struct scmi_mailbox *smbox = client_to_scmi_mailbox(cl);

	shmem_tx_prepare(smbox->shmem, m, smbox->cinfo);
}

static void rx_callback(struct mbox_client *cl, void *m)
{
	struct scmi_mailbox *smbox = client_to_scmi_mailbox(cl);

	scmi_rx_callback(smbox->cinfo, shmem_read_header(smbox->shmem), NULL);
}

static bool mailbox_chan_available(struct device_node *of_node, int idx)
{
	int num_mb;

	/*
	 * Just check if bidirrectional channels are involved, and check the
	 * index accordingly; proper full validation will be made later
	 * in mailbox_chan_setup().
	 */
	num_mb = of_count_phandle_with_args(of_node, "mboxes", "#mbox-cells");
	if (num_mb == 3 && idx == 1)
		idx = 2;

	return !of_parse_phandle_with_args(of_node, "mboxes",
					   "#mbox-cells", idx, NULL);
}

<<<<<<< HEAD
static int mailbox_chan_validate(struct device *cdev)
=======
/**
 * mailbox_chan_validate  - Validate transport configuration and map channels
 *
 * @cdev: Reference to the underlying transport device carrying the
 *	  of_node descriptor to analyze.
 * @a2p_rx_chan: A reference to an optional unidirectional channel to use
 *		 for replies on the a2p channel. Set as zero if not present.
 * @p2a_chan: A reference to the optional p2a channel.
 *	      Set as zero if not present.
 *
 * At first, validate the transport configuration as described in terms of
 * 'mboxes' and 'shmem', then determin which mailbox channel indexes are
 * appropriate to be use in the current configuration.
 *
 * Return: 0 on Success or error
 */
static int mailbox_chan_validate(struct device *cdev,
				 int *a2p_rx_chan, int *p2a_chan)
>>>>>>> 4c87f3ff
{
	int num_mb, num_sh, ret = 0;
	struct device_node *np = cdev->of_node;

	num_mb = of_count_phandle_with_args(np, "mboxes", "#mbox-cells");
	num_sh = of_count_phandle_with_args(np, "shmem", NULL);
<<<<<<< HEAD
	/* Bail out if mboxes and shmem descriptors are inconsistent */
	if (num_mb <= 0 || num_sh > 2 || num_mb != num_sh) {
		dev_warn(cdev, "Invalid channel descriptor for '%s'\n",
			 of_node_full_name(np));
		return -EINVAL;
	}

=======
	dev_dbg(cdev, "Found %d mboxes and %d shmems !\n", num_mb, num_sh);

	/* Bail out if mboxes and shmem descriptors are inconsistent */
	if (num_mb <= 0 || num_sh <= 0 || num_sh > 2 || num_mb > 3 ||
	    (num_mb == 1 && num_sh != 1) || (num_mb == 3 && num_sh != 2)) {
		dev_warn(cdev,
			 "Invalid channel descriptor for '%s' - mbs:%d  shm:%d\n",
			 of_node_full_name(np), num_mb, num_sh);
		return -EINVAL;
	}

	/* Bail out if provided shmem descriptors do not refer distinct areas  */
>>>>>>> 4c87f3ff
	if (num_sh > 1) {
		struct device_node *np_tx, *np_rx;

		np_tx = of_parse_phandle(np, "shmem", 0);
		np_rx = of_parse_phandle(np, "shmem", 1);
<<<<<<< HEAD
		/* SCMI Tx and Rx shared mem areas have to be distinct */
=======
>>>>>>> 4c87f3ff
		if (!np_tx || !np_rx || np_tx == np_rx) {
			dev_warn(cdev, "Invalid shmem descriptor for '%s'\n",
				 of_node_full_name(np));
			ret = -EINVAL;
		}

		of_node_put(np_tx);
		of_node_put(np_rx);
	}

<<<<<<< HEAD
=======
	/* Calculate channels IDs to use depending on mboxes/shmem layout */
	if (!ret) {
		switch (num_mb) {
		case 1:
			*a2p_rx_chan = 0;
			*p2a_chan = 0;
			break;
		case 2:
			if (num_sh == 2) {
				*a2p_rx_chan = 0;
				*p2a_chan = 1;
			} else {
				*a2p_rx_chan = 1;
				*p2a_chan = 0;
			}
			break;
		case 3:
			*a2p_rx_chan = 1;
			*p2a_chan = 2;
			break;
		}
	}

>>>>>>> 4c87f3ff
	return ret;
}

static int mailbox_chan_setup(struct scmi_chan_info *cinfo, struct device *dev,
			      bool tx)
{
	const char *desc = tx ? "Tx" : "Rx";
	struct device *cdev = cinfo->dev;
	struct scmi_mailbox *smbox;
	struct device_node *shmem;
	int ret, a2p_rx_chan, p2a_chan, idx = tx ? 0 : 1;
	struct mbox_client *cl;
	resource_size_t size;
	struct resource res;

<<<<<<< HEAD
	ret = mailbox_chan_validate(cdev);
	if (ret)
		return ret;

=======
	ret = mailbox_chan_validate(cdev, &a2p_rx_chan, &p2a_chan);
	if (ret)
		return ret;

	if (!tx && !p2a_chan)
		return -ENODEV;

>>>>>>> 4c87f3ff
	smbox = devm_kzalloc(dev, sizeof(*smbox), GFP_KERNEL);
	if (!smbox)
		return -ENOMEM;

	shmem = of_parse_phandle(cdev->of_node, "shmem", idx);
	if (!of_device_is_compatible(shmem, "arm,scmi-shmem"))
		return -ENXIO;

	ret = of_address_to_resource(shmem, 0, &res);
	of_node_put(shmem);
	if (ret) {
		dev_err(cdev, "failed to get SCMI %s shared memory\n", desc);
		return ret;
	}

	size = resource_size(&res);
	smbox->shmem = devm_ioremap(dev, res.start, size);
	if (!smbox->shmem) {
		dev_err(dev, "failed to ioremap SCMI %s shared memory\n", desc);
		return -EADDRNOTAVAIL;
	}

	cl = &smbox->cl;
	cl->dev = cdev;
	cl->tx_prepare = tx ? tx_prepare : NULL;
	cl->rx_callback = rx_callback;
	cl->tx_block = false;
	cl->knows_txdone = tx;

	smbox->chan = mbox_request_channel(cl, tx ? 0 : p2a_chan);
	if (IS_ERR(smbox->chan)) {
		ret = PTR_ERR(smbox->chan);
		if (ret != -EPROBE_DEFER)
			dev_err(cdev,
				"failed to request SCMI %s mailbox\n", desc);
		return ret;
	}

	/* Additional unidirectional channel for TX if needed */
	if (tx && a2p_rx_chan) {
		smbox->chan_receiver = mbox_request_channel(cl, a2p_rx_chan);
		if (IS_ERR(smbox->chan_receiver)) {
			ret = PTR_ERR(smbox->chan_receiver);
			if (ret != -EPROBE_DEFER)
				dev_err(cdev, "failed to request SCMI Tx Receiver mailbox\n");
			return ret;
		}
	}

	cinfo->transport_info = smbox;
	smbox->cinfo = cinfo;

	return 0;
}

static int mailbox_chan_free(int id, void *p, void *data)
{
	struct scmi_chan_info *cinfo = p;
	struct scmi_mailbox *smbox = cinfo->transport_info;

	if (smbox && !IS_ERR(smbox->chan)) {
		mbox_free_channel(smbox->chan);
		mbox_free_channel(smbox->chan_receiver);
		cinfo->transport_info = NULL;
		smbox->chan = NULL;
		smbox->chan_receiver = NULL;
		smbox->cinfo = NULL;
	}

	return 0;
}

static int mailbox_send_message(struct scmi_chan_info *cinfo,
				struct scmi_xfer *xfer)
{
	struct scmi_mailbox *smbox = cinfo->transport_info;
	int ret;

	ret = mbox_send_message(smbox->chan, xfer);

	/* mbox_send_message returns non-negative value on success, so reset */
	if (ret > 0)
		ret = 0;

	return ret;
}

static void mailbox_mark_txdone(struct scmi_chan_info *cinfo, int ret,
				struct scmi_xfer *__unused)
{
	struct scmi_mailbox *smbox = cinfo->transport_info;

	/*
	 * NOTE: we might prefer not to need the mailbox ticker to manage the
	 * transfer queueing since the protocol layer queues things by itself.
	 * Unfortunately, we have to kick the mailbox framework after we have
	 * received our message.
	 */
	mbox_client_txdone(smbox->chan, ret);
}

static void mailbox_fetch_response(struct scmi_chan_info *cinfo,
				   struct scmi_xfer *xfer)
{
	struct scmi_mailbox *smbox = cinfo->transport_info;

	shmem_fetch_response(smbox->shmem, xfer);
}

static void mailbox_fetch_notification(struct scmi_chan_info *cinfo,
				       size_t max_len, struct scmi_xfer *xfer)
{
	struct scmi_mailbox *smbox = cinfo->transport_info;

	shmem_fetch_notification(smbox->shmem, max_len, xfer);
}

static void mailbox_clear_channel(struct scmi_chan_info *cinfo)
{
	struct scmi_mailbox *smbox = cinfo->transport_info;

	shmem_clear_channel(smbox->shmem);
}

static bool
mailbox_poll_done(struct scmi_chan_info *cinfo, struct scmi_xfer *xfer)
{
	struct scmi_mailbox *smbox = cinfo->transport_info;

	return shmem_poll_done(smbox->shmem, xfer);
}

static const struct scmi_transport_ops scmi_mailbox_ops = {
	.chan_available = mailbox_chan_available,
	.chan_setup = mailbox_chan_setup,
	.chan_free = mailbox_chan_free,
	.send_message = mailbox_send_message,
	.mark_txdone = mailbox_mark_txdone,
	.fetch_response = mailbox_fetch_response,
	.fetch_notification = mailbox_fetch_notification,
	.clear_channel = mailbox_clear_channel,
	.poll_done = mailbox_poll_done,
};

const struct scmi_desc scmi_mailbox_desc = {
	.ops = &scmi_mailbox_ops,
	.max_rx_timeout_ms = 30, /* We may increase this if required */
	.max_msg = 20, /* Limited by MBOX_TX_QUEUE_LEN */
	.max_msg_size = 128,
};<|MERGE_RESOLUTION|>--- conflicted
+++ resolved
@@ -65,9 +65,6 @@
 					   "#mbox-cells", idx, NULL);
 }
 
-<<<<<<< HEAD
-static int mailbox_chan_validate(struct device *cdev)
-=======
 /**
  * mailbox_chan_validate  - Validate transport configuration and map channels
  *
@@ -86,22 +83,12 @@
  */
 static int mailbox_chan_validate(struct device *cdev,
 				 int *a2p_rx_chan, int *p2a_chan)
->>>>>>> 4c87f3ff
 {
 	int num_mb, num_sh, ret = 0;
 	struct device_node *np = cdev->of_node;
 
 	num_mb = of_count_phandle_with_args(np, "mboxes", "#mbox-cells");
 	num_sh = of_count_phandle_with_args(np, "shmem", NULL);
-<<<<<<< HEAD
-	/* Bail out if mboxes and shmem descriptors are inconsistent */
-	if (num_mb <= 0 || num_sh > 2 || num_mb != num_sh) {
-		dev_warn(cdev, "Invalid channel descriptor for '%s'\n",
-			 of_node_full_name(np));
-		return -EINVAL;
-	}
-
-=======
 	dev_dbg(cdev, "Found %d mboxes and %d shmems !\n", num_mb, num_sh);
 
 	/* Bail out if mboxes and shmem descriptors are inconsistent */
@@ -114,16 +101,11 @@
 	}
 
 	/* Bail out if provided shmem descriptors do not refer distinct areas  */
->>>>>>> 4c87f3ff
 	if (num_sh > 1) {
 		struct device_node *np_tx, *np_rx;
 
 		np_tx = of_parse_phandle(np, "shmem", 0);
 		np_rx = of_parse_phandle(np, "shmem", 1);
-<<<<<<< HEAD
-		/* SCMI Tx and Rx shared mem areas have to be distinct */
-=======
->>>>>>> 4c87f3ff
 		if (!np_tx || !np_rx || np_tx == np_rx) {
 			dev_warn(cdev, "Invalid shmem descriptor for '%s'\n",
 				 of_node_full_name(np));
@@ -134,8 +116,6 @@
 		of_node_put(np_rx);
 	}
 
-<<<<<<< HEAD
-=======
 	/* Calculate channels IDs to use depending on mboxes/shmem layout */
 	if (!ret) {
 		switch (num_mb) {
@@ -159,7 +139,6 @@
 		}
 	}
 
->>>>>>> 4c87f3ff
 	return ret;
 }
 
@@ -175,12 +154,6 @@
 	resource_size_t size;
 	struct resource res;
 
-<<<<<<< HEAD
-	ret = mailbox_chan_validate(cdev);
-	if (ret)
-		return ret;
-
-=======
 	ret = mailbox_chan_validate(cdev, &a2p_rx_chan, &p2a_chan);
 	if (ret)
 		return ret;
@@ -188,7 +161,6 @@
 	if (!tx && !p2a_chan)
 		return -ENODEV;
 
->>>>>>> 4c87f3ff
 	smbox = devm_kzalloc(dev, sizeof(*smbox), GFP_KERNEL);
 	if (!smbox)
 		return -ENOMEM;
