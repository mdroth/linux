--- conflicted
+++ resolved
@@ -2932,12 +2932,7 @@
 	dma_free_coherent(ndev->dev.parent, priv->desc_bat_size, priv->desc_bat,
 			  priv->desc_bat_dma);
 
-<<<<<<< HEAD
-	/* Set reset mode */
-	ravb_write(ndev, CCC_OPC_RESET, CCC);
-=======
 	ravb_set_opmode(ndev, CCC_OPC_RESET);
->>>>>>> de927f6c
 
 	clk_disable_unprepare(priv->gptp_clk);
 	clk_disable_unprepare(priv->refclk);
