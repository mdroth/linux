--- conflicted
+++ resolved
@@ -4673,15 +4673,11 @@
 						RATE_INFO_FLAGS_SHORT_GI;
 				}
 
-<<<<<<< HEAD
-				rarpt->txrate.bw |= RATE_INFO_BW_20;
-=======
 				if (rtl8xxxu_ht40_2g &&
 				    (sta->deflink.ht_cap.cap & IEEE80211_HT_CAP_SUP_WIDTH_20_40))
 					rarpt->txrate.bw = RATE_INFO_BW_40;
 				else
 					rarpt->txrate.bw = RATE_INFO_BW_20;
->>>>>>> 7365df19
 			}
 			bit_rate = cfg80211_calculate_bitrate(&rarpt->txrate);
 			rarpt->bit_rate = bit_rate;
@@ -6718,10 +6714,6 @@
 	hw = ieee80211_alloc_hw(sizeof(struct rtl8xxxu_priv), &rtl8xxxu_ops);
 	if (!hw) {
 		ret = -ENOMEM;
-<<<<<<< HEAD
-		priv = NULL;
-=======
->>>>>>> 7365df19
 		goto err_put_dev;
 	}
 
@@ -6832,17 +6824,9 @@
 err_set_intfdata:
 	usb_set_intfdata(interface, NULL);
 
-<<<<<<< HEAD
-	if (priv) {
-		kfree(priv->fw_data);
-		mutex_destroy(&priv->usb_buf_mutex);
-		mutex_destroy(&priv->h2c_mutex);
-	}
-=======
 	kfree(priv->fw_data);
 	mutex_destroy(&priv->usb_buf_mutex);
 	mutex_destroy(&priv->h2c_mutex);
->>>>>>> 7365df19
 
 	ieee80211_free_hw(hw);
 err_put_dev:
