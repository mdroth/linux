/* SPDX-License-Identifier: GPL-2.0 OR BSD-3-Clause */
/*
 * Copyright (C) 2012-2014, 2018-2024 Intel Corporation
 * Copyright (C) 2013-2015 Intel Mobile Communications GmbH
 * Copyright (C) 2016-2017 Intel Deutschland GmbH
 */
#ifndef __IWL_MVM_H__
#define __IWL_MVM_H__

#include <linux/list.h>
#include <linux/spinlock.h>
#include <linux/leds.h>
#include <linux/in6.h>

#ifdef CONFIG_THERMAL
#include <linux/thermal.h>
#endif

#include <linux/ptp_clock_kernel.h>

#include <linux/ktime.h>

#include "iwl-op-mode.h"
#include "iwl-trans.h"
#include "fw/notif-wait.h"
#include "iwl-eeprom-parse.h"
#include "fw/file.h"
#include "iwl-config.h"
#include "sta.h"
#include "fw-api.h"
#include "constants.h"
#include "fw/runtime.h"
#include "fw/dbg.h"
#include "fw/acpi.h"
#include "mei/iwl-mei.h"
#include "iwl-nvm-parse.h"

#include <linux/average.h>

#define IWL_MVM_MAX_ADDRESSES		5
/* RSSI offset for WkP */
#define IWL_RSSI_OFFSET 50
#define IWL_MVM_MISSED_BEACONS_SINCE_RX_THOLD 4
#define IWL_MVM_MISSED_BEACONS_THRESHOLD 8
#define IWL_MVM_MISSED_BEACONS_THRESHOLD_LONG 19

/* A TimeUnit is 1024 microsecond */
#define MSEC_TO_TU(_msec)	(_msec*1000/1024)

/* For GO, this value represents the number of TUs before CSA "beacon
 * 0" TBTT when the CSA time-event needs to be scheduled to start.  It
 * must be big enough to ensure that we switch in time.
 */
#define IWL_MVM_CHANNEL_SWITCH_TIME_GO		40

/* For client, this value represents the number of TUs before CSA
 * "beacon 1" TBTT, instead.  This is because we don't know when the
 * GO/AP will be in the new channel, so we switch early enough.
 */
#define IWL_MVM_CHANNEL_SWITCH_TIME_CLIENT	10

/*
 * This value (in TUs) is used to fine tune the CSA NoA end time which should
 * be just before "beacon 0" TBTT.
 */
#define IWL_MVM_CHANNEL_SWITCH_MARGIN 4

/*
 * Number of beacons to transmit on a new channel until we unblock tx to
 * the stations, even if we didn't identify them on a new channel
 */
#define IWL_MVM_CS_UNBLOCK_TX_TIMEOUT 3

/* offchannel queue towards mac80211 */
#define IWL_MVM_OFFCHANNEL_QUEUE 0

/* invalid value for FW link id */
#define IWL_MVM_FW_LINK_ID_INVALID 0xff

extern const struct ieee80211_ops iwl_mvm_hw_ops;
extern const struct ieee80211_ops iwl_mvm_mld_hw_ops;

/**
 * struct iwl_mvm_mod_params - module parameters for iwlmvm
 * @init_dbg: if true, then the NIC won't be stopped if the INIT fw asserted.
 *	We will register to mac80211 to have testmode working. The NIC must not
 *	be up'ed after the INIT fw asserted. This is useful to be able to use
 *	proprietary tools over testmode to debug the INIT fw.
 * @power_scheme: one of enum iwl_power_scheme
 */
struct iwl_mvm_mod_params {
	bool init_dbg;
	int power_scheme;
};
extern struct iwl_mvm_mod_params iwlmvm_mod_params;

struct iwl_mvm_phy_ctxt {
	u16 id;
	u16 color;
	u32 ref;

	enum nl80211_chan_width width;

	struct ieee80211_channel *channel;

	/* track for RLC config command */
	u32 center_freq1;
	bool rlc_disabled;
};

struct iwl_mvm_time_event_data {
	struct ieee80211_vif *vif;
	struct list_head list;
	unsigned long end_jiffies;
	u32 duration;
	bool running;
	u32 uid;

	/*
	 * The access to the 'id' field must be done when the
	 * mvm->time_event_lock is held, as it value is used to indicate
	 * if the te is in the time event list or not (when id == TE_MAX)
	 */
	u32 id;
	s8 link_id;
};

 /* Power management */

/**
 * enum iwl_power_scheme
 * @IWL_POWER_SCHEME_CAM: Continuously Active Mode
 * @IWL_POWER_SCHEME_BPS: Balanced Power Save (default)
 * @IWL_POWER_SCHEME_LP: Low Power
 */
enum iwl_power_scheme {
	IWL_POWER_SCHEME_CAM = 1,
	IWL_POWER_SCHEME_BPS,
	IWL_POWER_SCHEME_LP
};

#define IWL_UAPSD_MAX_SP		IEEE80211_WMM_IE_STA_QOSINFO_SP_ALL

#ifdef CONFIG_IWLWIFI_DEBUGFS
enum iwl_dbgfs_pm_mask {
	MVM_DEBUGFS_PM_KEEP_ALIVE = BIT(0),
	MVM_DEBUGFS_PM_SKIP_OVER_DTIM = BIT(1),
	MVM_DEBUGFS_PM_SKIP_DTIM_PERIODS = BIT(2),
	MVM_DEBUGFS_PM_RX_DATA_TIMEOUT = BIT(3),
	MVM_DEBUGFS_PM_TX_DATA_TIMEOUT = BIT(4),
	MVM_DEBUGFS_PM_LPRX_ENA = BIT(6),
	MVM_DEBUGFS_PM_LPRX_RSSI_THRESHOLD = BIT(7),
	MVM_DEBUGFS_PM_SNOOZE_ENABLE = BIT(8),
	MVM_DEBUGFS_PM_UAPSD_MISBEHAVING = BIT(9),
	MVM_DEBUGFS_PM_USE_PS_POLL = BIT(10),
};

struct iwl_dbgfs_pm {
	u16 keep_alive_seconds;
	u32 rx_data_timeout;
	u32 tx_data_timeout;
	bool skip_over_dtim;
	u8 skip_dtim_periods;
	bool lprx_ena;
	u32 lprx_rssi_threshold;
	bool snooze_ena;
	bool uapsd_misbehaving;
	bool use_ps_poll;
	int mask;
};

/* beacon filtering */

enum iwl_dbgfs_bf_mask {
	MVM_DEBUGFS_BF_ENERGY_DELTA = BIT(0),
	MVM_DEBUGFS_BF_ROAMING_ENERGY_DELTA = BIT(1),
	MVM_DEBUGFS_BF_ROAMING_STATE = BIT(2),
	MVM_DEBUGFS_BF_TEMP_THRESHOLD = BIT(3),
	MVM_DEBUGFS_BF_TEMP_FAST_FILTER = BIT(4),
	MVM_DEBUGFS_BF_TEMP_SLOW_FILTER = BIT(5),
	MVM_DEBUGFS_BF_ENABLE_BEACON_FILTER = BIT(6),
	MVM_DEBUGFS_BF_DEBUG_FLAG = BIT(7),
	MVM_DEBUGFS_BF_ESCAPE_TIMER = BIT(8),
	MVM_DEBUGFS_BA_ESCAPE_TIMER = BIT(9),
	MVM_DEBUGFS_BA_ENABLE_BEACON_ABORT = BIT(10),
};

struct iwl_dbgfs_bf {
	u32 bf_energy_delta;
	u32 bf_roaming_energy_delta;
	u32 bf_roaming_state;
	u32 bf_temp_threshold;
	u32 bf_temp_fast_filter;
	u32 bf_temp_slow_filter;
	u32 bf_enable_beacon_filter;
	u32 bf_debug_flag;
	u32 bf_escape_timer;
	u32 ba_escape_timer;
	u32 ba_enable_beacon_abort;
	int mask;
};
#endif

enum iwl_mvm_smps_type_request {
	IWL_MVM_SMPS_REQ_BT_COEX,
	IWL_MVM_SMPS_REQ_TT,
	IWL_MVM_SMPS_REQ_PROT,
	IWL_MVM_SMPS_REQ_FW,
	NUM_IWL_MVM_SMPS_REQ,
};

enum iwl_bt_force_ant_mode {
	BT_FORCE_ANT_DIS = 0,
	BT_FORCE_ANT_AUTO,
	BT_FORCE_ANT_BT,
	BT_FORCE_ANT_WIFI,

	BT_FORCE_ANT_MAX,
};

/**
 * enum iwl_mvm_low_latency_force - low latency force mode set by debugfs
 * @LOW_LATENCY_FORCE_UNSET: unset force mode
 * @LOW_LATENCY_FORCE_ON: for low latency on
 * @LOW_LATENCY_FORCE_OFF: for low latency off
 * @NUM_LOW_LATENCY_FORCE: max num of modes
 */
enum iwl_mvm_low_latency_force {
	LOW_LATENCY_FORCE_UNSET,
	LOW_LATENCY_FORCE_ON,
	LOW_LATENCY_FORCE_OFF,
	NUM_LOW_LATENCY_FORCE
};

/**
* enum iwl_mvm_low_latency_cause - low latency set causes
* @LOW_LATENCY_TRAFFIC: indicates low latency traffic was detected
* @LOW_LATENCY_DEBUGFS: low latency mode set from debugfs
* @LOW_LATENCY_VCMD: low latency mode set from vendor command
* @LOW_LATENCY_VIF_TYPE: low latency mode set because of vif type (ap)
* @LOW_LATENCY_DEBUGFS_FORCE_ENABLE: indicate that force mode is enabled
*	the actual set/unset is done with LOW_LATENCY_DEBUGFS_FORCE
* @LOW_LATENCY_DEBUGFS_FORCE: low latency force mode from debugfs
*	set this with LOW_LATENCY_DEBUGFS_FORCE_ENABLE flag
*	in low_latency.
*/
enum iwl_mvm_low_latency_cause {
	LOW_LATENCY_TRAFFIC = BIT(0),
	LOW_LATENCY_DEBUGFS = BIT(1),
	LOW_LATENCY_VCMD = BIT(2),
	LOW_LATENCY_VIF_TYPE = BIT(3),
	LOW_LATENCY_DEBUGFS_FORCE_ENABLE = BIT(4),
	LOW_LATENCY_DEBUGFS_FORCE = BIT(5),
};

/**
* struct iwl_mvm_vif_bf_data - beacon filtering related data
* @bf_enabled: indicates if beacon filtering is enabled
* @ba_enabled: indicated if beacon abort is enabled
* @ave_beacon_signal: average beacon signal
* @last_cqm_event: rssi of the last cqm event
* @bt_coex_min_thold: minimum threshold for BT coex
* @bt_coex_max_thold: maximum threshold for BT coex
* @last_bt_coex_event: rssi of the last BT coex event
*/
struct iwl_mvm_vif_bf_data {
	bool bf_enabled;
	bool ba_enabled;
	int ave_beacon_signal;
	int last_cqm_event;
	int bt_coex_min_thold;
	int bt_coex_max_thold;
	int last_bt_coex_event;
};

/**
 * struct iwl_probe_resp_data - data for NoA/CSA updates
 * @rcu_head: used for freeing the data on update
 * @notif: notification data
 * @noa_len: length of NoA attribute, calculated from the notification
 */
struct iwl_probe_resp_data {
	struct rcu_head rcu_head;
	struct iwl_probe_resp_data_notif notif;
	int noa_len;
};

/**
 * struct iwl_mvm_vif_link_info - per link data in Virtual Interface
 * @ap_sta_id: the sta_id of the AP - valid only if VIF type is STA
 * @fw_link_id: the id of the link according to the FW API
 * @bssid: BSSID for this (client) interface
 * @bcast_sta: station used for broadcast packets. Used by the following
 *	vifs: P2P_DEVICE, GO and AP.
 * @beacon_stats: beacon statistics, containing the # of received beacons,
 *	# of received beacons accumulated over FW restart, and the current
 *	average signal of beacons retrieved from the firmware
 * @smps_requests: the SMPS requests of different parts of the driver,
 *	combined on update to yield the overall request to mac80211.
 * @probe_resp_data: data from FW notification to store NOA and CSA related
 *	data to be inserted into probe response.
 * @he_ru_2mhz_block: 26-tone RU OFDMA transmissions should be blocked
 * @queue_params: QoS params for this MAC
 * @mgmt_queue: queue number for unbufferable management frames
 * @igtk: the current IGTK programmed into the firmware
 * @active: indicates the link is active in FW (for sanity checking)
 * @cab_queue: content-after-beacon (multicast) queue
 * @listen_lmac: indicates this link is allocated to the listen LMAC
 * @mcast_sta: multicast station
 * @phy_ctxt: phy context allocated to this link, if any
 */
struct iwl_mvm_vif_link_info {
	u8 bssid[ETH_ALEN];
	u8 ap_sta_id;
	u8 fw_link_id;

	struct iwl_mvm_int_sta bcast_sta;
	struct iwl_mvm_int_sta mcast_sta;

	struct {
		u32 num_beacons, accu_num_beacons;
		u8 avg_signal;
	} beacon_stats;

	enum ieee80211_smps_mode smps_requests[NUM_IWL_MVM_SMPS_REQ];
	struct iwl_probe_resp_data __rcu *probe_resp_data;

	struct ieee80211_key_conf *igtk;

	bool he_ru_2mhz_block;
	bool active;
	bool listen_lmac;

	u16 cab_queue;
	/* Assigned while mac80211 has the link in a channel context,
	 * or, for P2P Device, while it exists.
	 */
	struct iwl_mvm_phy_ctxt *phy_ctxt;
	/* QoS data from mac80211, need to store this here
	 * as mac80211 has a separate callback but we need
	 * to have the data for the MAC context
	 */
	struct ieee80211_tx_queue_params queue_params[IEEE80211_NUM_ACS];

	u16 mgmt_queue;
};

/**
 * struct iwl_mvm_vif - data per Virtual Interface, it is a MAC context
 * @mvm: pointer back to the mvm struct
 * @id: between 0 and 3
 * @color: to solve races upon MAC addition and removal
 * @associated: indicates that we're currently associated, used only for
 *	managing the firmware state in iwl_mvm_bss_info_changed_station()
 * @ap_assoc_sta_count: count of stations associated to us - valid only
 *	if VIF type is AP
 * @uploaded: indicates the MAC context has been added to the device
 * @ap_ibss_active: indicates that AP/IBSS is configured and that the interface
 *	should get quota etc.
 * @pm_enabled - indicate if MAC power management is allowed
 * @monitor_active: indicates that monitor context is configured, and that the
 *	interface should get quota etc.
 * @bt_coex_esr_disabled: indicates if esr is disabled due to bt coex
 * @low_latency: bit flags for low latency
 *	see enum &iwl_mvm_low_latency_cause for causes.
 * @low_latency_actual: boolean, indicates low latency is set,
 *	as a result from low_latency bit flags and takes force into account.
 * @authorized: indicates the AP station was set to authorized
 * @ps_disabled: indicates that this interface requires PS to be disabled
 * @csa_countdown: indicates that CSA countdown may be started
 * @csa_failed: CSA failed to schedule time event, report an error later
 * @csa_bcn_pending: indicates that we are waiting for a beacon on a new channel
 * @features: hw features active for this vif
 * @ap_beacon_time: AP beacon time for synchronisation (on older FW)
 * @bcn_prot: beacon protection data (keys; FIXME: needs to be per link)
 * @bf_data: beacon filtering data
 * @deflink: default link data for use in non-MLO
 * @link: link data for each link in MLO
 * @esr_active: indicates eSR mode is active
 * @pm_enabled: indicates powersave is enabled
 */
struct iwl_mvm_vif {
	struct iwl_mvm *mvm;
	u16 id;
	u16 color;

	bool associated;
	u8 ap_assoc_sta_count;
	bool uploaded;
	bool ap_ibss_active;
	bool pm_enabled;
	bool monitor_active;
	bool esr_active;
	bool bt_coex_esr_disabled;

	u8 low_latency: 6;
	u8 low_latency_actual: 1;

	u8 authorized:1;
	bool ps_disabled;

	u32 ap_beacon_time;
	struct iwl_mvm_vif_bf_data bf_data;

#ifdef CONFIG_PM
	/* WoWLAN GTK rekey data */
	struct {
		u8 kck[NL80211_KCK_EXT_LEN];
		u8 kek[NL80211_KEK_EXT_LEN];
		size_t kek_len;
		size_t kck_len;
		u32 akm;
		__le64 replay_ctr;
		bool valid;
	} rekey_data;

	int tx_key_idx;

	bool seqno_valid;
	u16 seqno;
#endif

#if IS_ENABLED(CONFIG_IPV6)
	/* IPv6 addresses for WoWLAN */
	struct in6_addr target_ipv6_addrs[IWL_PROTO_OFFLOAD_NUM_IPV6_ADDRS_MAX];
	unsigned long tentative_addrs[BITS_TO_LONGS(IWL_PROTO_OFFLOAD_NUM_IPV6_ADDRS_MAX)];
	int num_target_ipv6_addrs;
#endif

#ifdef CONFIG_IWLWIFI_DEBUGFS
	struct dentry *dbgfs_dir;
	struct dentry *dbgfs_slink;
	struct iwl_dbgfs_pm dbgfs_pm;
	struct iwl_dbgfs_bf dbgfs_bf;
	struct iwl_mac_power_cmd mac_pwr_cmd;
	int dbgfs_quota_min;
#endif

	/* FW identified misbehaving AP */
	u8 uapsd_misbehaving_ap_addr[ETH_ALEN] __aligned(2);
	struct delayed_work uapsd_nonagg_detected_wk;

	bool csa_countdown;
	bool csa_failed;
	bool csa_bcn_pending;
	u16 csa_target_freq;
	u16 csa_count;
	u16 csa_misbehave;
	struct delayed_work csa_work;

	enum iwl_tsf_id tsf_id;

	struct iwl_mvm_time_event_data time_event_data;
	struct iwl_mvm_time_event_data hs_time_event_data;

	/* TCP Checksum Offload */
	netdev_features_t features;

	struct ieee80211_sta *ap_sta;

	/* we can only have 2 GTK + 2 IGTK active at a time */
	struct ieee80211_key_conf *ap_early_keys[4];

	struct {
		struct ieee80211_key_conf __rcu *keys[2];
	} bcn_prot;

	struct iwl_mvm_vif_link_info deflink;
	struct iwl_mvm_vif_link_info *link[IEEE80211_MLD_MAX_NUM_LINKS];
};

#define for_each_mvm_vif_valid_link(mvm_vif, link_id)			\
	for (link_id = 0;						\
	     link_id < ARRAY_SIZE((mvm_vif)->link);			\
	     link_id++)							\
		if ((mvm_vif)->link[link_id])

static inline struct iwl_mvm_vif *
iwl_mvm_vif_from_mac80211(struct ieee80211_vif *vif)
{
	return (void *)vif->drv_priv;
}

extern const u8 tid_to_mac80211_ac[];

#define IWL_MVM_SCAN_STOPPING_SHIFT	8

enum iwl_scan_status {
	IWL_MVM_SCAN_REGULAR		= BIT(0),
	IWL_MVM_SCAN_SCHED		= BIT(1),
	IWL_MVM_SCAN_NETDETECT		= BIT(2),

	IWL_MVM_SCAN_STOPPING_REGULAR	= BIT(8),
	IWL_MVM_SCAN_STOPPING_SCHED	= BIT(9),
	IWL_MVM_SCAN_STOPPING_NETDETECT	= BIT(10),

	IWL_MVM_SCAN_REGULAR_MASK	= IWL_MVM_SCAN_REGULAR |
					  IWL_MVM_SCAN_STOPPING_REGULAR,
	IWL_MVM_SCAN_SCHED_MASK		= IWL_MVM_SCAN_SCHED |
					  IWL_MVM_SCAN_STOPPING_SCHED,
	IWL_MVM_SCAN_NETDETECT_MASK	= IWL_MVM_SCAN_NETDETECT |
					  IWL_MVM_SCAN_STOPPING_NETDETECT,

	IWL_MVM_SCAN_STOPPING_MASK	= 0xff << IWL_MVM_SCAN_STOPPING_SHIFT,
	IWL_MVM_SCAN_MASK		= 0xff,
};

enum iwl_mvm_scan_type {
	IWL_SCAN_TYPE_NOT_SET,
	IWL_SCAN_TYPE_UNASSOC,
	IWL_SCAN_TYPE_WILD,
	IWL_SCAN_TYPE_MILD,
	IWL_SCAN_TYPE_FRAGMENTED,
	IWL_SCAN_TYPE_FAST_BALANCE,
};

enum iwl_mvm_sched_scan_pass_all_states {
	SCHED_SCAN_PASS_ALL_DISABLED,
	SCHED_SCAN_PASS_ALL_ENABLED,
	SCHED_SCAN_PASS_ALL_FOUND,
};

/**
 * struct iwl_mvm_tt_mgnt - Thermal Throttling Management structure
 * @ct_kill_exit: worker to exit thermal kill
 * @dynamic_smps: Is thermal throttling enabled dynamic_smps?
 * @tx_backoff: The current thremal throttling tx backoff in uSec.
 * @min_backoff: The minimal tx backoff due to power restrictions
 * @params: Parameters to configure the thermal throttling algorithm.
 * @throttle: Is thermal throttling is active?
 */
struct iwl_mvm_tt_mgmt {
	struct delayed_work ct_kill_exit;
	bool dynamic_smps;
	u32 tx_backoff;
	u32 min_backoff;
	struct iwl_tt_params params;
	bool throttle;
};

#ifdef CONFIG_THERMAL
/**
<<<<<<< HEAD
 *struct iwl_mvm_thermal_device - thermal zone related data
 * @temp_trips: temperature thresholds for report
=======
 * struct iwl_mvm_thermal_device - thermal zone related data
 * @trips: temperature thresholds for report
 * @fw_trips_index: keep indexes to original array - temp_trips
>>>>>>> 42ffccd0
 * @tzone: thermal zone device data
*/
struct iwl_mvm_thermal_device {
	struct thermal_trip trips[IWL_MAX_DTS_TRIPS];
	struct thermal_zone_device *tzone;
};

/*
 * struct iwl_mvm_cooling_device
 * @cur_state: current state
 * @cdev: struct thermal cooling device
 */
struct iwl_mvm_cooling_device {
	u32 cur_state;
	struct thermal_cooling_device *cdev;
};
#endif

#define IWL_MVM_NUM_LAST_FRAMES_UCODE_RATES 8

struct iwl_mvm_frame_stats {
	u32 legacy_frames;
	u32 ht_frames;
	u32 vht_frames;
	u32 bw_20_frames;
	u32 bw_40_frames;
	u32 bw_80_frames;
	u32 bw_160_frames;
	u32 sgi_frames;
	u32 ngi_frames;
	u32 siso_frames;
	u32 mimo2_frames;
	u32 agg_frames;
	u32 ampdu_count;
	u32 success_frames;
	u32 fail_frames;
	u32 last_rates[IWL_MVM_NUM_LAST_FRAMES_UCODE_RATES];
	int last_frame_idx;
};

#define IWL_MVM_DEBUG_SET_TEMPERATURE_DISABLE 0xff
#define IWL_MVM_DEBUG_SET_TEMPERATURE_MIN -100
#define IWL_MVM_DEBUG_SET_TEMPERATURE_MAX 200

enum iwl_mvm_tdls_cs_state {
	IWL_MVM_TDLS_SW_IDLE = 0,
	IWL_MVM_TDLS_SW_REQ_SENT,
	IWL_MVM_TDLS_SW_RESP_RCVD,
	IWL_MVM_TDLS_SW_REQ_RCVD,
	IWL_MVM_TDLS_SW_ACTIVE,
};

enum iwl_mvm_traffic_load {
	IWL_MVM_TRAFFIC_LOW,
	IWL_MVM_TRAFFIC_MEDIUM,
	IWL_MVM_TRAFFIC_HIGH,
};

DECLARE_EWMA(rate, 16, 16)

struct iwl_mvm_tcm_mac {
	struct {
		u32 pkts[IEEE80211_NUM_ACS];
		u32 airtime;
	} tx;
	struct {
		u32 pkts[IEEE80211_NUM_ACS];
		u32 airtime;
		u32 last_ampdu_ref;
	} rx;
	struct {
		/* track AP's transfer in client mode */
		u64 rx_bytes;
		struct ewma_rate rate;
		bool detected;
	} uapsd_nonagg_detect;
	bool opened_rx_ba_sessions;
};

struct iwl_mvm_tcm {
	struct delayed_work work;
	spinlock_t lock; /* used when time elapsed */
	unsigned long ts; /* timestamp when period ends */
	unsigned long ll_ts;
	unsigned long uapsd_nonagg_ts;
	bool paused;
	struct iwl_mvm_tcm_mac data[NUM_MAC_INDEX_DRIVER];
	struct {
		u32 elapsed; /* milliseconds for this TCM period */
		u32 airtime[NUM_MAC_INDEX_DRIVER];
		enum iwl_mvm_traffic_load load[NUM_MAC_INDEX_DRIVER];
		enum iwl_mvm_traffic_load band_load[NUM_NL80211_BANDS];
		enum iwl_mvm_traffic_load global_load;
		bool low_latency[NUM_MAC_INDEX_DRIVER];
		bool change[NUM_MAC_INDEX_DRIVER];
	} result;
};

/**
 * struct iwl_mvm_reorder_buffer - per ra/tid/queue reorder buffer
 * @head_sn: reorder window head sn
 * @num_stored: number of mpdus stored in the buffer
 * @buf_size: the reorder buffer size as set by the last addba request
 * @queue: queue of this reorder buffer
 * @last_amsdu: track last ASMDU SN for duplication detection
 * @last_sub_index: track ASMDU sub frame index for duplication detection
 * @valid: reordering is valid for this queue
 * @lock: protect reorder buffer internal state
 * @mvm: mvm pointer, needed for frame timer context
 */
struct iwl_mvm_reorder_buffer {
	u16 head_sn;
	u16 num_stored;
	u16 buf_size;
	int queue;
	u16 last_amsdu;
	u8 last_sub_index;
	bool valid;
	spinlock_t lock;
	struct iwl_mvm *mvm;
} ____cacheline_aligned_in_smp;

/**
 * struct iwl_mvm_reorder_buf_entry - reorder buffer entry per-queue/per-seqno
 * @frames: list of skbs stored
 */
struct iwl_mvm_reorder_buf_entry {
	struct sk_buff_head frames;
}
#ifndef __CHECKER__
/* sparse doesn't like this construct: "bad integer constant expression" */
__aligned(roundup_pow_of_two(sizeof(struct sk_buff_head)))
#endif
;

/**
 * struct iwl_mvm_baid_data - BA session data
 * @sta_mask: current station mask for the BAID
 * @tid: tid of the session
 * @baid: baid of the session
 * @timeout: the timeout set in the addba request
 * @entries_per_queue: # of buffers per queue, this actually gets
 *	aligned up to avoid cache line sharing between queues
 * @last_rx: last rx jiffies, updated only if timeout passed from last update
 * @session_timer: timer to check if BA session expired, runs at 2 * timeout
 * @rcu_ptr: BA data RCU protected access
 * @rcu_head: RCU head for freeing this data
 * @mvm: mvm pointer, needed for timer context
 * @reorder_buf: reorder buffer, allocated per queue
 * @entries: data
 */
struct iwl_mvm_baid_data {
	struct rcu_head rcu_head;
	u32 sta_mask;
	u8 tid;
	u8 baid;
	u16 timeout;
	u16 entries_per_queue;
	unsigned long last_rx;
	struct timer_list session_timer;
	struct iwl_mvm_baid_data __rcu **rcu_ptr;
	struct iwl_mvm *mvm;
	struct iwl_mvm_reorder_buffer reorder_buf[IWL_MAX_RX_HW_QUEUES];
	struct iwl_mvm_reorder_buf_entry entries[];
};

static inline struct iwl_mvm_baid_data *
iwl_mvm_baid_data_from_reorder_buf(struct iwl_mvm_reorder_buffer *buf)
{
	return (void *)((u8 *)buf -
			offsetof(struct iwl_mvm_baid_data, reorder_buf) -
			sizeof(*buf) * buf->queue);
}

/*
 * enum iwl_mvm_queue_status - queue status
 * @IWL_MVM_QUEUE_FREE: the queue is not allocated nor reserved
 *	Basically, this means that this queue can be used for any purpose
 * @IWL_MVM_QUEUE_RESERVED: queue is reserved but not yet in use
 *	This is the state of a queue that has been dedicated for some RATID
 *	(agg'd or not), but that hasn't yet gone through the actual enablement
 *	of iwl_mvm_enable_txq(), and therefore no traffic can go through it yet.
 *	Note that in this state there is no requirement to already know what TID
 *	should be used with this queue, it is just marked as a queue that will
 *	be used, and shouldn't be allocated to anyone else.
 * @IWL_MVM_QUEUE_READY: queue is ready to be used
 *	This is the state of a queue that has been fully configured (including
 *	SCD pointers, etc), has a specific RA/TID assigned to it, and can be
 *	used to send traffic.
 * @IWL_MVM_QUEUE_SHARED: queue is shared, or in a process of becoming shared
 *	This is a state in which a single queue serves more than one TID, all of
 *	which are not aggregated. Note that the queue is only associated to one
 *	RA.
 */
enum iwl_mvm_queue_status {
	IWL_MVM_QUEUE_FREE,
	IWL_MVM_QUEUE_RESERVED,
	IWL_MVM_QUEUE_READY,
	IWL_MVM_QUEUE_SHARED,
};

#define IWL_MVM_DQA_QUEUE_TIMEOUT	(5 * HZ)
#define IWL_MVM_INVALID_QUEUE		0xFFFF

#define IWL_MVM_NUM_CIPHERS             10


struct iwl_mvm_txq {
	struct list_head list;
	u16 txq_id;
	atomic_t tx_request;
#define IWL_MVM_TXQ_STATE_STOP_FULL	0
#define IWL_MVM_TXQ_STATE_STOP_REDIRECT	1
#define IWL_MVM_TXQ_STATE_READY		2
	unsigned long state;
};

static inline struct iwl_mvm_txq *
iwl_mvm_txq_from_mac80211(struct ieee80211_txq *txq)
{
	return (void *)txq->drv_priv;
}

static inline struct iwl_mvm_txq *
iwl_mvm_txq_from_tid(struct ieee80211_sta *sta, u8 tid)
{
	if (tid == IWL_MAX_TID_COUNT)
		tid = IEEE80211_NUM_TIDS;

	return (void *)sta->txq[tid]->drv_priv;
}

/**
 * struct iwl_mvm_tvqm_txq_info - maps TVQM hw queue to tid
 *
 * @sta_id: sta id
 * @txq_tid: txq tid
 */
struct iwl_mvm_tvqm_txq_info {
	u8 sta_id;
	u8 txq_tid;
};

struct iwl_mvm_dqa_txq_info {
	u8 ra_sta_id; /* The RA this queue is mapped to, if exists */
	bool reserved; /* Is this the TXQ reserved for a STA */
	u8 mac80211_ac; /* The mac80211 AC this queue is mapped to */
	u8 txq_tid; /* The TID "owner" of this queue*/
	u16 tid_bitmap; /* Bitmap of the TIDs mapped to this queue */
	/* Timestamp for inactivation per TID of this queue */
	unsigned long last_frame_time[IWL_MAX_TID_COUNT + 1];
	enum iwl_mvm_queue_status status;
};

struct ptp_data {
	struct ptp_clock *ptp_clock;
	struct ptp_clock_info ptp_clock_info;

	struct delayed_work dwork;

	/* The last GP2 reading from the hw */
	u32 last_gp2;

	/* number of wraparounds since scale_update_adj_time_ns */
	u32 wrap_counter;

	/* GP2 time when the scale was last updated */
	u32 scale_update_gp2;

	/* Adjusted time when the scale was last updated in nanoseconds */
	u64 scale_update_adj_time_ns;

	/* clock frequency offset, scaled to 65536000000 */
	u64 scaled_freq;

	/* Delta between hardware clock and ptp clock in nanoseconds */
	s64 delta;
};

struct iwl_time_sync_data {
	struct sk_buff_head frame_list;
	u8 peer_addr[ETH_ALEN];
	bool active;
};

struct iwl_mei_scan_filter {
	bool is_mei_limited_scan;
	struct sk_buff_head scan_res;
	struct work_struct scan_work;
};

struct iwl_mvm {
	/* for logger access */
	struct device *dev;

	struct iwl_trans *trans;
	const struct iwl_fw *fw;
	const struct iwl_cfg *cfg;
	struct iwl_phy_db *phy_db;
	struct ieee80211_hw *hw;

	/* for protecting access to iwl_mvm */
	struct mutex mutex;
	struct list_head async_handlers_list;
	spinlock_t async_handlers_lock;
	struct work_struct async_handlers_wk;

	/* For async rx handlers that require the wiphy lock */
	struct wiphy_work async_handlers_wiphy_wk;

	struct work_struct roc_done_wk;

	unsigned long init_status;

	unsigned long status;

	u32 queue_sync_cookie;
	unsigned long queue_sync_state;
	/*
	 * for beacon filtering -
	 * currently only one interface can be supported
	 */
	struct iwl_mvm_vif *bf_allowed_vif;

	bool hw_registered;
	bool rfkill_safe_init_done;

	u8 cca_40mhz_workaround;

	u32 ampdu_ref;
	bool ampdu_toggle;

	struct iwl_notif_wait_data notif_wait;

	union {
		struct mvm_statistics_rx_v3 rx_stats_v3;
		struct mvm_statistics_rx rx_stats;
	};

	struct {
		u64 rx_time;
		u64 tx_time;
		u64 on_time_rf;
		u64 on_time_scan;
	} radio_stats, accu_radio_stats;

	struct list_head add_stream_txqs;
	union {
		struct iwl_mvm_dqa_txq_info queue_info[IWL_MAX_HW_QUEUES];
		struct iwl_mvm_tvqm_txq_info tvqm_info[IWL_MAX_TVQM_QUEUES];
	};
	struct work_struct add_stream_wk; /* To add streams to queues */
	spinlock_t add_stream_lock;

	const char *nvm_file_name;
	struct iwl_nvm_data *nvm_data;
	struct iwl_mei_nvm *mei_nvm_data;
	struct iwl_mvm_csme_conn_info __rcu *csme_conn_info;
	bool mei_rfkill_blocked;
	bool mei_registered;
	struct work_struct sap_connected_wk;

	/*
	 * NVM built based on the SAP data but that we can't free even after
	 * we get ownership because it contains the cfg80211's channel.
	 */
	struct iwl_nvm_data *temp_nvm_data;

	/* NVM sections */
	struct iwl_nvm_section nvm_sections[NVM_MAX_NUM_SECTIONS];

	struct iwl_fw_runtime fwrt;

	/* EEPROM MAC addresses */
	struct mac_address addresses[IWL_MVM_MAX_ADDRESSES];

	/* data related to data path */
	struct iwl_rx_phy_info last_phy_info;
	struct ieee80211_sta __rcu *fw_id_to_mac_id[IWL_MVM_STATION_COUNT_MAX];
	struct ieee80211_link_sta __rcu *fw_id_to_link_sta[IWL_MVM_STATION_COUNT_MAX];
	unsigned long fw_link_ids_map;
	u8 rx_ba_sessions;

	/* configured by mac80211 */
	u32 rts_threshold;

	/* Scan status, cmd (pre-allocated) and auxiliary station */
	unsigned int scan_status;
	size_t scan_cmd_size;
	void *scan_cmd;
	struct iwl_mcast_filter_cmd *mcast_filter_cmd;
	/* For CDB this is low band scan type, for non-CDB - type. */
	enum iwl_mvm_scan_type scan_type;
	enum iwl_mvm_scan_type hb_scan_type;

	enum iwl_mvm_sched_scan_pass_all_states sched_scan_pass_all;
	struct delayed_work scan_timeout_dwork;

	/* max number of simultaneous scans the FW supports */
	unsigned int max_scans;

	/* UMAC scan tracking */
	u32 scan_uid_status[IWL_MVM_MAX_UMAC_SCANS];

	/* start time of last scan in TSF of the mac that requested the scan */
	u64 scan_start;

	/* the vif that requested the current scan */
	struct iwl_mvm_vif *scan_vif;
	u8 scan_link_id;

	/* rx chain antennas set through debugfs for the scan command */
	u8 scan_rx_ant;

	/* Internal station */
	struct iwl_mvm_int_sta aux_sta;
	struct iwl_mvm_int_sta snif_sta;

	bool last_ebs_successful;

	u8 scan_last_antenna_idx; /* to toggle TX between antennas */
	u8 mgmt_last_antenna_idx;

	u8 set_tx_ant;
	u8 set_rx_ant;

	/* last smart fifo state that was successfully sent to firmware */
	enum iwl_sf_state sf_state;

	/*
	 * Leave this pointer outside the ifdef below so that it can be
	 * assigned without ifdef in the source code.
	 */
	struct dentry *debugfs_dir;
#ifdef CONFIG_IWLWIFI_DEBUGFS
	u32 dbgfs_sram_offset, dbgfs_sram_len;
	u32 dbgfs_prph_reg_addr;
	bool disable_power_off;
	bool disable_power_off_d3;
	bool beacon_inject_active;

	bool scan_iter_notif_enabled;

	struct debugfs_blob_wrapper nvm_hw_blob;
	struct debugfs_blob_wrapper nvm_sw_blob;
	struct debugfs_blob_wrapper nvm_calib_blob;
	struct debugfs_blob_wrapper nvm_prod_blob;
	struct debugfs_blob_wrapper nvm_phy_sku_blob;
	struct debugfs_blob_wrapper nvm_reg_blob;

	struct iwl_mvm_frame_stats drv_rx_stats;
	spinlock_t drv_stats_lock;
	u16 dbgfs_rx_phyinfo;
#endif

	struct iwl_mvm_phy_ctxt phy_ctxts[NUM_PHY_CTX];

	struct list_head time_event_list;
	spinlock_t time_event_lock;

	/*
	 * A bitmap indicating the index of the key in use. The firmware
	 * can hold 16 keys at most. Reflect this fact.
	 */
	unsigned long fw_key_table[BITS_TO_LONGS(STA_KEY_MAX_NUM)];
	u8 fw_key_deleted[STA_KEY_MAX_NUM];

	struct ieee80211_vif __rcu *vif_id_to_mac[NUM_MAC_INDEX_DRIVER];

	struct ieee80211_bss_conf __rcu *link_id_to_link_conf[IWL_MVM_FW_MAX_LINK_ID + 1];

	/* -1 for always, 0 for never, >0 for that many times */
	s8 fw_restart;
	u8 *error_recovery_buf;

#ifdef CONFIG_IWLWIFI_LEDS
	struct led_classdev led;
#endif

	struct ieee80211_vif *p2p_device_vif;

#ifdef CONFIG_PM
	struct wiphy_wowlan_support wowlan;
	int gtk_ivlen, gtk_icvlen, ptk_ivlen, ptk_icvlen;

	/* sched scan settings for net detect */
	struct ieee80211_scan_ies nd_ies;
	struct cfg80211_match_set *nd_match_sets;
	int n_nd_match_sets;
	struct ieee80211_channel **nd_channels;
	int n_nd_channels;
	bool net_detect;
	u8 offload_tid;
#ifdef CONFIG_IWLWIFI_DEBUGFS
	bool d3_wake_sysassert;
	bool d3_test_active;
	u32 d3_test_pme_ptr;
	struct ieee80211_vif *keep_vif;
	u32 last_netdetect_scans; /* no. of scans in the last net-detect wake */
#endif
#endif

	wait_queue_head_t rx_sync_waitq;

	/* BT-Coex */
	struct iwl_bt_coex_profile_notif last_bt_notif;
	struct iwl_bt_coex_ci_cmd last_bt_ci_cmd;

	u8 bt_tx_prio;
	enum iwl_bt_force_ant_mode bt_force_ant_mode;

	/* Aux ROC */
	struct list_head aux_roc_te_list;

	/* Thermal Throttling and CTkill */
	struct iwl_mvm_tt_mgmt thermal_throttle;
#ifdef CONFIG_THERMAL
	struct iwl_mvm_thermal_device tz_device;
	struct iwl_mvm_cooling_device cooling_dev;
#endif

	s32 temperature;	/* Celsius */
	/*
	 * Debug option to set the NIC temperature. This option makes the
	 * driver think this is the actual NIC temperature, and ignore the
	 * real temperature that is received from the fw
	 */
	bool temperature_test;  /* Debug test temperature is enabled */

	bool fw_static_smps_request;

	unsigned long bt_coex_last_tcm_ts;
	struct iwl_mvm_tcm tcm;

	u8 uapsd_noagg_bssid_write_idx;
	struct mac_address uapsd_noagg_bssids[IWL_MVM_UAPSD_NOAGG_BSSIDS_NUM]
		__aligned(2);

	struct iwl_time_quota_cmd last_quota_cmd;

#ifdef CONFIG_NL80211_TESTMODE
	u32 noa_duration;
	struct ieee80211_vif *noa_vif;
#endif

	/* Tx queues */
	u16 aux_queue;
	u16 snif_queue;
	u16 probe_queue;
	u16 p2p_dev_queue;

	/* Indicate if device power save is allowed */
	u8 ps_disabled; /* u8 instead of bool to ease debugfs_create_* usage */
	/* Indicate if 32Khz external clock is valid */
	u32 ext_clock_valid;

	/* This vif used by CSME to send / receive traffic */
	struct ieee80211_vif *csme_vif;
	struct ieee80211_vif __rcu *csa_vif;
	struct ieee80211_vif __rcu *csa_tx_blocked_vif;
	u8 csa_tx_block_bcn_timeout;

	/* system time of last beacon (for AP/GO interface) */
	u32 ap_last_beacon_gp2;

	/* indicates that we transmitted the last beacon */
	bool ibss_manager;

	bool lar_regdom_set;
	enum iwl_mcc_source mcc_src;

	/* TDLS channel switch data */
	struct {
		struct delayed_work dwork;
		enum iwl_mvm_tdls_cs_state state;

		/*
		 * Current cs sta - might be different from periodic cs peer
		 * station. Value is meaningless when the cs-state is idle.
		 */
		u8 cur_sta_id;

		/* TDLS periodic channel-switch peer */
		struct {
			u8 sta_id;
			u8 op_class;
			bool initiator; /* are we the link initiator */
			struct cfg80211_chan_def chandef;
			struct sk_buff *skb; /* ch sw template */
			u32 ch_sw_tm_ie;

			/* timestamp of last ch-sw request sent (GP2 time) */
			u32 sent_timestamp;
		} peer;
	} tdls_cs;


	u32 ciphers[IWL_MVM_NUM_CIPHERS];

	struct cfg80211_ftm_responder_stats ftm_resp_stats;
	struct {
		struct cfg80211_pmsr_request *req;
		struct wireless_dev *req_wdev;
		struct list_head loc_list;
		int responses[IWL_MVM_TOF_MAX_APS];
		struct {
			struct list_head resp;
		} smooth;
		struct list_head pasn_list;
	} ftm_initiator;

	struct list_head resp_pasn_list;

	struct ptp_data ptp_data;

	struct {
		u8 range_resp;
	} cmd_ver;

	struct ieee80211_vif *nan_vif;
	struct iwl_mvm_baid_data __rcu *baid_map[IWL_MAX_BAID];

	/*
	 * Drop beacons from other APs in AP mode when there are no connected
	 * clients.
	 */
	bool drop_bcn_ap_mode;

	struct delayed_work cs_tx_unblock_dwork;

	/* does a monitor vif exist (only one can exist hence bool) */
	bool monitor_on;
	/*
	 * primary channel position relative to he whole bandwidth,
	 * in steps of 80 MHz
	 */
	u8 monitor_p80;

	/* sniffer data to include in radiotap */
	__le16 cur_aid;
	u8 cur_bssid[ETH_ALEN];

#ifdef CONFIG_ACPI
	struct iwl_phy_specific_cfg phy_filters;
#endif

	unsigned long last_6ghz_passive_scan_jiffies;
	unsigned long last_reset_or_resume_time_jiffies;

	bool sta_remove_requires_queue_remove;
	bool mld_api_is_used;

	bool pldr_sync;

	struct iwl_time_sync_data time_sync;

	struct iwl_mei_scan_filter mei_scan_filter;

	bool statistics_clear;
};

/* Extract MVM priv from op_mode and _hw */
#define IWL_OP_MODE_GET_MVM(_iwl_op_mode)		\
	((struct iwl_mvm *)(_iwl_op_mode)->op_mode_specific)

#define IWL_MAC80211_GET_MVM(_hw)			\
	IWL_OP_MODE_GET_MVM((struct iwl_op_mode *)((_hw)->priv))

/**
 * enum iwl_mvm_status - MVM status bits
 * @IWL_MVM_STATUS_HW_RFKILL: HW RF-kill is asserted
 * @IWL_MVM_STATUS_HW_CTKILL: CT-kill is active
 * @IWL_MVM_STATUS_ROC_RUNNING: remain-on-channel is running
 * @IWL_MVM_STATUS_HW_RESTART_REQUESTED: HW restart was requested
 * @IWL_MVM_STATUS_IN_HW_RESTART: HW restart is active
 * @IWL_MVM_STATUS_ROC_AUX_RUNNING: AUX remain-on-channel is running
 * @IWL_MVM_STATUS_FIRMWARE_RUNNING: firmware is running
 * @IWL_MVM_STATUS_IN_D3: in D3 (or at least about to go into it)
 * @IWL_MVM_STATUS_SUPPRESS_ERROR_LOG_ONCE: suppress one error log
 *	if this is set, when intentionally triggered
 * @IWL_MVM_STATUS_STARTING: starting mac,
 *	used to disable restart flow while in STARTING state
 */
enum iwl_mvm_status {
	IWL_MVM_STATUS_HW_RFKILL,
	IWL_MVM_STATUS_HW_CTKILL,
	IWL_MVM_STATUS_ROC_RUNNING,
	IWL_MVM_STATUS_HW_RESTART_REQUESTED,
	IWL_MVM_STATUS_IN_HW_RESTART,
	IWL_MVM_STATUS_ROC_AUX_RUNNING,
	IWL_MVM_STATUS_FIRMWARE_RUNNING,
	IWL_MVM_STATUS_IN_D3,
	IWL_MVM_STATUS_SUPPRESS_ERROR_LOG_ONCE,
	IWL_MVM_STATUS_STARTING,
};

struct iwl_mvm_csme_conn_info {
	struct rcu_head rcu_head;
	struct iwl_mei_conn_info conn_info;
};

/* Keep track of completed init configuration */
enum iwl_mvm_init_status {
	IWL_MVM_INIT_STATUS_THERMAL_INIT_COMPLETE = BIT(0),
	IWL_MVM_INIT_STATUS_LEDS_INIT_COMPLETE = BIT(1),
};

static inline bool iwl_mvm_is_radio_killed(struct iwl_mvm *mvm)
{
	return test_bit(IWL_MVM_STATUS_HW_RFKILL, &mvm->status) ||
	       test_bit(IWL_MVM_STATUS_HW_CTKILL, &mvm->status);
}

static inline bool iwl_mvm_is_radio_hw_killed(struct iwl_mvm *mvm)
{
	return test_bit(IWL_MVM_STATUS_HW_RFKILL, &mvm->status);
}

static inline bool iwl_mvm_firmware_running(struct iwl_mvm *mvm)
{
	return test_bit(IWL_MVM_STATUS_FIRMWARE_RUNNING, &mvm->status);
}

/* Must be called with rcu_read_lock() held and it can only be
 * released when mvmsta is not needed anymore.
 */
static inline struct iwl_mvm_sta *
iwl_mvm_sta_from_staid_rcu(struct iwl_mvm *mvm, u8 sta_id)
{
	struct ieee80211_sta *sta;

	if (sta_id >= mvm->fw->ucode_capa.num_stations)
		return NULL;

	sta = rcu_dereference(mvm->fw_id_to_mac_id[sta_id]);

	/* This can happen if the station has been removed right now */
	if (IS_ERR_OR_NULL(sta))
		return NULL;

	return iwl_mvm_sta_from_mac80211(sta);
}

static inline struct iwl_mvm_sta *
iwl_mvm_sta_from_staid_protected(struct iwl_mvm *mvm, u8 sta_id)
{
	struct ieee80211_sta *sta;

	if (sta_id >= mvm->fw->ucode_capa.num_stations)
		return NULL;

	sta = rcu_dereference_protected(mvm->fw_id_to_mac_id[sta_id],
					lockdep_is_held(&mvm->mutex));

	/* This can happen if the station has been removed right now */
	if (IS_ERR_OR_NULL(sta))
		return NULL;

	return iwl_mvm_sta_from_mac80211(sta);
}

static inline struct ieee80211_vif *
iwl_mvm_rcu_dereference_vif_id(struct iwl_mvm *mvm, u8 vif_id, bool rcu)
{
	if (WARN_ON(vif_id >= ARRAY_SIZE(mvm->vif_id_to_mac)))
		return NULL;

	if (rcu)
		return rcu_dereference(mvm->vif_id_to_mac[vif_id]);

	return rcu_dereference_protected(mvm->vif_id_to_mac[vif_id],
					 lockdep_is_held(&mvm->mutex));
}

static inline struct ieee80211_bss_conf *
iwl_mvm_rcu_fw_link_id_to_link_conf(struct iwl_mvm *mvm, u8 link_id, bool rcu)
{
	if (WARN_ON(link_id >= ARRAY_SIZE(mvm->link_id_to_link_conf)))
		return NULL;

	if (rcu)
		return rcu_dereference(mvm->link_id_to_link_conf[link_id]);

	return rcu_dereference_protected(mvm->link_id_to_link_conf[link_id],
					 lockdep_is_held(&mvm->mutex));
}

static inline bool iwl_mvm_is_adaptive_dwell_supported(struct iwl_mvm *mvm)
{
	return fw_has_api(&mvm->fw->ucode_capa,
			  IWL_UCODE_TLV_API_ADAPTIVE_DWELL);
}

static inline bool iwl_mvm_is_adaptive_dwell_v2_supported(struct iwl_mvm *mvm)
{
	return fw_has_api(&mvm->fw->ucode_capa,
			  IWL_UCODE_TLV_API_ADAPTIVE_DWELL_V2);
}

static inline bool iwl_mvm_is_adwell_hb_ap_num_supported(struct iwl_mvm *mvm)
{
	return fw_has_api(&mvm->fw->ucode_capa,
			  IWL_UCODE_TLV_API_ADWELL_HB_DEF_N_AP);
}

static inline bool iwl_mvm_is_oce_supported(struct iwl_mvm *mvm)
{
	/* OCE should never be enabled for LMAC scan FWs */
	return fw_has_api(&mvm->fw->ucode_capa, IWL_UCODE_TLV_API_OCE);
}

static inline bool iwl_mvm_is_frag_ebs_supported(struct iwl_mvm *mvm)
{
	return fw_has_api(&mvm->fw->ucode_capa, IWL_UCODE_TLV_API_FRAG_EBS);
}

static inline bool iwl_mvm_is_short_beacon_notif_supported(struct iwl_mvm *mvm)
{
	return fw_has_api(&mvm->fw->ucode_capa,
			  IWL_UCODE_TLV_API_SHORT_BEACON_NOTIF);
}

static inline bool iwl_mvm_is_dqa_data_queue(struct iwl_mvm *mvm, u8 queue)
{
	return (queue >= IWL_MVM_DQA_MIN_DATA_QUEUE) &&
	       (queue <= IWL_MVM_DQA_MAX_DATA_QUEUE);
}

static inline bool iwl_mvm_is_dqa_mgmt_queue(struct iwl_mvm *mvm, u8 queue)
{
	return (queue >= IWL_MVM_DQA_MIN_MGMT_QUEUE) &&
	       (queue <= IWL_MVM_DQA_MAX_MGMT_QUEUE);
}

static inline bool iwl_mvm_is_lar_supported(struct iwl_mvm *mvm)
{
	bool nvm_lar = mvm->nvm_data->lar_enabled;
	bool tlv_lar = fw_has_capa(&mvm->fw->ucode_capa,
				   IWL_UCODE_TLV_CAPA_LAR_SUPPORT);

	/*
	 * Enable LAR only if it is supported by the FW (TLV) &&
	 * enabled in the NVM
	 */
	if (mvm->cfg->nvm_type == IWL_NVM_EXT)
		return nvm_lar && tlv_lar;
	else
		return tlv_lar;
}

static inline bool iwl_mvm_is_wifi_mcc_supported(struct iwl_mvm *mvm)
{
	return fw_has_api(&mvm->fw->ucode_capa,
			  IWL_UCODE_TLV_API_WIFI_MCC_UPDATE) ||
	       fw_has_capa(&mvm->fw->ucode_capa,
			   IWL_UCODE_TLV_CAPA_LAR_MULTI_MCC);
}

static inline bool iwl_mvm_bt_is_rrc_supported(struct iwl_mvm *mvm)
{
	return fw_has_capa(&mvm->fw->ucode_capa,
			   IWL_UCODE_TLV_CAPA_BT_COEX_RRC) &&
		IWL_MVM_BT_COEX_RRC;
}

static inline bool iwl_mvm_is_csum_supported(struct iwl_mvm *mvm)
{
	return fw_has_capa(&mvm->fw->ucode_capa,
			   IWL_UCODE_TLV_CAPA_CSUM_SUPPORT) &&
		!IWL_MVM_HW_CSUM_DISABLE;
}

static inline bool iwl_mvm_is_mplut_supported(struct iwl_mvm *mvm)
{
	return fw_has_capa(&mvm->fw->ucode_capa,
			   IWL_UCODE_TLV_CAPA_BT_MPLUT_SUPPORT) &&
		IWL_MVM_BT_COEX_MPLUT;
}

static inline
bool iwl_mvm_is_p2p_scm_uapsd_supported(struct iwl_mvm *mvm)
{
	return fw_has_capa(&mvm->fw->ucode_capa,
			   IWL_UCODE_TLV_CAPA_P2P_SCM_UAPSD) &&
		!(iwlwifi_mod_params.uapsd_disable &
		  IWL_DISABLE_UAPSD_P2P_CLIENT);
}

static inline bool iwl_mvm_has_new_rx_api(struct iwl_mvm *mvm)
{
	return fw_has_capa(&mvm->fw->ucode_capa,
			   IWL_UCODE_TLV_CAPA_MULTI_QUEUE_RX_SUPPORT);
}

static inline bool iwl_mvm_has_mld_api(const struct iwl_fw *fw)
{
	return fw_has_capa(&fw->ucode_capa,
			   IWL_UCODE_TLV_CAPA_MLD_API_SUPPORT);
}

static inline bool iwl_mvm_has_new_station_api(const struct iwl_fw *fw)
{
	return iwl_mvm_has_mld_api(fw) ||
	       iwl_fw_lookup_cmd_ver(fw, ADD_STA, 0) >= 12;
}

static inline bool iwl_mvm_has_new_tx_api(struct iwl_mvm *mvm)
{
	/* TODO - replace with TLV once defined */
	return mvm->trans->trans_cfg->gen2;
}

static inline bool iwl_mvm_has_unified_ucode(struct iwl_mvm *mvm)
{
	/* TODO - better define this */
	return mvm->trans->trans_cfg->device_family >= IWL_DEVICE_FAMILY_22000;
}

static inline bool iwl_mvm_is_cdb_supported(struct iwl_mvm *mvm)
{
	/*
	 * TODO:
	 * The issue of how to determine CDB APIs and usage is still not fully
	 * defined.
	 * There is a compilation for CDB and non-CDB FW, but there may
	 * be also runtime check.
	 * For now there is a TLV for checking compilation mode, but a
	 * runtime check will also have to be here - once defined.
	 */
	return fw_has_capa(&mvm->fw->ucode_capa,
			   IWL_UCODE_TLV_CAPA_CDB_SUPPORT);
}

static inline bool iwl_mvm_cdb_scan_api(struct iwl_mvm *mvm)
{
	/*
	 * TODO: should this be the same as iwl_mvm_is_cdb_supported()?
	 * but then there's a little bit of code in scan that won't make
	 * any sense...
	 */
	return mvm->trans->trans_cfg->device_family >= IWL_DEVICE_FAMILY_22000;
}

static inline bool iwl_mvm_is_scan_ext_chan_supported(struct iwl_mvm *mvm)
{
	return fw_has_api(&mvm->fw->ucode_capa,
			  IWL_UCODE_TLV_API_SCAN_EXT_CHAN_VER);
}


static inline bool iwl_mvm_is_reduced_config_scan_supported(struct iwl_mvm *mvm)
{
	return fw_has_api(&mvm->fw->ucode_capa,
			  IWL_UCODE_TLV_API_REDUCED_SCAN_CONFIG);
}

static inline bool iwl_mvm_is_band_in_rx_supported(struct iwl_mvm *mvm)
{
	return fw_has_api(&mvm->fw->ucode_capa,
			   IWL_UCODE_TLV_API_BAND_IN_RX_DATA);
}

static inline bool iwl_mvm_has_new_rx_stats_api(struct iwl_mvm *mvm)
{
	return fw_has_api(&mvm->fw->ucode_capa,
			  IWL_UCODE_TLV_API_NEW_RX_STATS);
}

static inline bool iwl_mvm_has_quota_low_latency(struct iwl_mvm *mvm)
{
	return fw_has_api(&mvm->fw->ucode_capa,
			  IWL_UCODE_TLV_API_QUOTA_LOW_LATENCY);
}

static inline bool iwl_mvm_has_no_host_disable_tx(struct iwl_mvm *mvm)
{
	return fw_has_api(&mvm->fw->ucode_capa,
			  IWL_UCODE_TLV_API_NO_HOST_DISABLE_TX);
}

static inline bool iwl_mvm_has_tlc_offload(const struct iwl_mvm *mvm)
{
	return fw_has_capa(&mvm->fw->ucode_capa,
			   IWL_UCODE_TLV_CAPA_TLC_OFFLOAD);
}

static inline struct agg_tx_status *
iwl_mvm_get_agg_status(struct iwl_mvm *mvm, void *tx_resp)
{
	if (iwl_mvm_has_new_tx_api(mvm))
		return &((struct iwl_mvm_tx_resp *)tx_resp)->status;
	else
		return ((struct iwl_mvm_tx_resp_v3 *)tx_resp)->status;
}

static inline bool iwl_mvm_is_tt_in_fw(struct iwl_mvm *mvm)
{
	/* these two TLV are redundant since the responsibility to CT-kill by
	 * FW happens only after we send at least one command of
	 * temperature THs report.
	 */
	return fw_has_capa(&mvm->fw->ucode_capa,
			   IWL_UCODE_TLV_CAPA_CT_KILL_BY_FW) &&
	       fw_has_capa(&mvm->fw->ucode_capa,
			   IWL_UCODE_TLV_CAPA_TEMP_THS_REPORT_SUPPORT);
}

static inline bool iwl_mvm_is_ctdp_supported(struct iwl_mvm *mvm)
{
	return fw_has_capa(&mvm->fw->ucode_capa,
			   IWL_UCODE_TLV_CAPA_CTDP_SUPPORT);
}

static inline bool iwl_mvm_is_esr_supported(struct iwl_trans *trans)
{
	if ((CSR_HW_RFID_TYPE(trans->hw_rf_id) == IWL_CFG_RF_TYPE_FM) &&
	    !CSR_HW_RFID_IS_CDB(trans->hw_rf_id))
		/* Step A doesn't support eSR */
		return CSR_HW_RFID_STEP(trans->hw_rf_id);

	return false;
}

static inline int iwl_mvm_max_active_links(struct iwl_mvm *mvm,
					   struct ieee80211_vif *vif)
{
	struct iwl_trans *trans = mvm->fwrt.trans;
	struct iwl_mvm_vif *mvmvif = iwl_mvm_vif_from_mac80211(vif);

	lockdep_assert_held(&mvm->mutex);

	if (vif->type == NL80211_IFTYPE_AP)
		return mvm->fw->ucode_capa.num_beacons;

	if ((iwl_mvm_is_esr_supported(trans) &&
	     !mvmvif->bt_coex_esr_disabled) ||
	    ((CSR_HW_RFID_TYPE(trans->hw_rf_id) == IWL_CFG_RF_TYPE_FM &&
	     CSR_HW_RFID_IS_CDB(trans->hw_rf_id))))
		return IWL_MVM_FW_MAX_ACTIVE_LINKS_NUM;

	return 1;
}

extern const u8 iwl_mvm_ac_to_tx_fifo[];
extern const u8 iwl_mvm_ac_to_gen2_tx_fifo[];

static inline u8 iwl_mvm_mac_ac_to_tx_fifo(struct iwl_mvm *mvm,
					   enum ieee80211_ac_numbers ac)
{
	return iwl_mvm_has_new_tx_api(mvm) ?
		iwl_mvm_ac_to_gen2_tx_fifo[ac] : iwl_mvm_ac_to_tx_fifo[ac];
}

struct iwl_rate_info {
	u8 plcp;	/* uCode API:  IWL_RATE_6M_PLCP, etc. */
	u8 plcp_siso;	/* uCode API:  IWL_RATE_SISO_6M_PLCP, etc. */
	u8 plcp_mimo2;	/* uCode API:  IWL_RATE_MIMO2_6M_PLCP, etc. */
	u8 plcp_mimo3;  /* uCode API:  IWL_RATE_MIMO3_6M_PLCP, etc. */
	u8 ieee;	/* MAC header:  IWL_RATE_6M_IEEE, etc. */
};

void __iwl_mvm_mac_stop(struct iwl_mvm *mvm);
int __iwl_mvm_mac_start(struct iwl_mvm *mvm);

/******************
 * MVM Methods
 ******************/
/* uCode */
int iwl_run_init_mvm_ucode(struct iwl_mvm *mvm);

/* Utils */
int iwl_mvm_legacy_hw_idx_to_mac80211_idx(u32 rate_n_flags,
					  enum nl80211_band band);
int iwl_mvm_legacy_rate_to_mac80211_idx(u32 rate_n_flags,
					enum nl80211_band band);
void iwl_mvm_hwrate_to_tx_rate(u32 rate_n_flags,
			       enum nl80211_band band,
			       struct ieee80211_tx_rate *r);
void iwl_mvm_hwrate_to_tx_rate_v1(u32 rate_n_flags,
				  enum nl80211_band band,
				  struct ieee80211_tx_rate *r);
u8 iwl_mvm_mac80211_idx_to_hwrate(const struct iwl_fw *fw, int rate_idx);
u8 iwl_mvm_mac80211_ac_to_ucode_ac(enum ieee80211_ac_numbers ac);
bool iwl_mvm_is_nic_ack_enabled(struct iwl_mvm *mvm, struct ieee80211_vif *vif);

static inline void iwl_mvm_dump_nic_error_log(struct iwl_mvm *mvm)
{
	iwl_fwrt_dump_error_logs(&mvm->fwrt);
}

u8 first_antenna(u8 mask);
u8 iwl_mvm_next_antenna(struct iwl_mvm *mvm, u8 valid, u8 last_idx);
void iwl_mvm_get_sync_time(struct iwl_mvm *mvm, int clock_type, u32 *gp2,
			   u64 *boottime, ktime_t *realtime);
u32 iwl_mvm_get_systime(struct iwl_mvm *mvm);

/* Tx / Host Commands */
int __must_check iwl_mvm_send_cmd(struct iwl_mvm *mvm,
				  struct iwl_host_cmd *cmd);
int __must_check iwl_mvm_send_cmd_pdu(struct iwl_mvm *mvm, u32 id,
				      u32 flags, u16 len, const void *data);
int __must_check iwl_mvm_send_cmd_status(struct iwl_mvm *mvm,
					 struct iwl_host_cmd *cmd,
					 u32 *status);
int __must_check iwl_mvm_send_cmd_pdu_status(struct iwl_mvm *mvm, u32 id,
					     u16 len, const void *data,
					     u32 *status);
int iwl_mvm_tx_skb_sta(struct iwl_mvm *mvm, struct sk_buff *skb,
		       struct ieee80211_sta *sta);
int iwl_mvm_tx_skb_non_sta(struct iwl_mvm *mvm, struct sk_buff *skb);
void iwl_mvm_set_tx_cmd(struct iwl_mvm *mvm, struct sk_buff *skb,
			struct iwl_tx_cmd *tx_cmd,
			struct ieee80211_tx_info *info, u8 sta_id);
void iwl_mvm_set_tx_cmd_rate(struct iwl_mvm *mvm, struct iwl_tx_cmd *tx_cmd,
			    struct ieee80211_tx_info *info,
			    struct ieee80211_sta *sta, __le16 fc);
void iwl_mvm_mac_itxq_xmit(struct ieee80211_hw *hw, struct ieee80211_txq *txq);
unsigned int iwl_mvm_max_amsdu_size(struct iwl_mvm *mvm,
				    struct ieee80211_sta *sta,
				    unsigned int tid);

#ifdef CONFIG_IWLWIFI_DEBUG
const char *iwl_mvm_get_tx_fail_reason(u32 status);
#else
static inline const char *iwl_mvm_get_tx_fail_reason(u32 status) { return ""; }
#endif
int iwl_mvm_flush_tx_path(struct iwl_mvm *mvm, u32 tfd_msk);
int iwl_mvm_flush_sta(struct iwl_mvm *mvm, u32 sta_id, u32 tfd_queue_mask);
int iwl_mvm_flush_sta_tids(struct iwl_mvm *mvm, u32 sta_id, u16 tids);

/* Utils to extract sta related data */
__le32 iwl_mvm_get_sta_htc_flags(struct ieee80211_sta *sta,
				 struct ieee80211_link_sta *link_sta);
u8 iwl_mvm_get_sta_uapsd_acs(struct ieee80211_sta *sta);
u32 iwl_mvm_get_sta_ampdu_dens(struct ieee80211_link_sta *link_sta,
			       struct ieee80211_bss_conf *link_conf,
			       u32 *_agg_size);
int iwl_mvm_set_sta_pkt_ext(struct iwl_mvm *mvm,
			    struct ieee80211_link_sta *link_sta,
			    struct iwl_he_pkt_ext_v2 *pkt_ext);

void iwl_mvm_async_handlers_purge(struct iwl_mvm *mvm);

static inline void iwl_mvm_set_tx_cmd_ccmp(struct ieee80211_tx_info *info,
					   struct iwl_tx_cmd *tx_cmd)
{
	struct ieee80211_key_conf *keyconf = info->control.hw_key;

	tx_cmd->sec_ctl = TX_CMD_SEC_CCM;
	memcpy(tx_cmd->key, keyconf->key, keyconf->keylen);
}

static inline void iwl_mvm_wait_for_async_handlers(struct iwl_mvm *mvm)
{
	flush_work(&mvm->async_handlers_wk);
}

/* Statistics */
void iwl_mvm_handle_rx_system_oper_stats(struct iwl_mvm *mvm,
					 struct iwl_rx_cmd_buffer *rxb);
void iwl_mvm_handle_rx_system_oper_part1_stats(struct iwl_mvm *mvm,
					       struct iwl_rx_cmd_buffer *rxb);
static inline void
iwl_mvm_handle_rx_system_end_stats_notif(struct iwl_mvm *mvm,
					 struct iwl_rx_cmd_buffer *rxb)
{
}

void iwl_mvm_handle_rx_statistics(struct iwl_mvm *mvm,
				  struct iwl_rx_packet *pkt);
void iwl_mvm_rx_statistics(struct iwl_mvm *mvm,
			   struct iwl_rx_cmd_buffer *rxb);
int iwl_mvm_request_statistics(struct iwl_mvm *mvm, bool clear);
void iwl_mvm_accu_radio_stats(struct iwl_mvm *mvm);

/* NVM */
int iwl_nvm_init(struct iwl_mvm *mvm);
int iwl_mvm_load_nvm_to_nic(struct iwl_mvm *mvm);

static inline u8 iwl_mvm_get_valid_tx_ant(struct iwl_mvm *mvm)
{
	u8 tx_ant = mvm->fw->valid_tx_ant;

	if (mvm->nvm_data && mvm->nvm_data->valid_tx_ant)
		tx_ant &= mvm->nvm_data->valid_tx_ant;

	if (mvm->set_tx_ant)
		tx_ant &= mvm->set_tx_ant;

	return tx_ant;
}

static inline u8 iwl_mvm_get_valid_rx_ant(struct iwl_mvm *mvm)
{
	u8 rx_ant = mvm->fw->valid_tx_ant;

	if (mvm->nvm_data && mvm->nvm_data->valid_rx_ant)
		rx_ant &= mvm->nvm_data->valid_tx_ant;

	if (mvm->set_rx_ant)
		rx_ant &= mvm->set_rx_ant;

	return rx_ant;

}

static inline void iwl_mvm_toggle_tx_ant(struct iwl_mvm *mvm, u8 *ant)
{
	*ant = iwl_mvm_next_antenna(mvm, iwl_mvm_get_valid_tx_ant(mvm), *ant);
}

static inline u32 iwl_mvm_get_phy_config(struct iwl_mvm *mvm)
{
	u32 phy_config = ~(FW_PHY_CFG_TX_CHAIN |
			   FW_PHY_CFG_RX_CHAIN);
	u32 valid_rx_ant = iwl_mvm_get_valid_rx_ant(mvm);
	u32 valid_tx_ant = iwl_mvm_get_valid_tx_ant(mvm);

	phy_config |= valid_tx_ant << FW_PHY_CFG_TX_CHAIN_POS |
		      valid_rx_ant << FW_PHY_CFG_RX_CHAIN_POS;

	return mvm->fw->phy_config & phy_config;
}

int iwl_mvm_up(struct iwl_mvm *mvm);
int iwl_mvm_load_d3_fw(struct iwl_mvm *mvm);

int iwl_mvm_mac_setup_register(struct iwl_mvm *mvm);

/*
 * FW notifications / CMD responses handlers
 * Convention: iwl_mvm_rx_<NAME OF THE CMD>
 */
void iwl_mvm_rx_mq(struct iwl_op_mode *op_mode,
		   struct napi_struct *napi,
		   struct iwl_rx_cmd_buffer *rxb);
void iwl_mvm_rx_rx_phy_cmd(struct iwl_mvm *mvm, struct iwl_rx_cmd_buffer *rxb);
void iwl_mvm_rx_rx_mpdu(struct iwl_mvm *mvm, struct napi_struct *napi,
			struct iwl_rx_cmd_buffer *rxb);
void iwl_mvm_rx_mpdu_mq(struct iwl_mvm *mvm, struct napi_struct *napi,
			struct iwl_rx_cmd_buffer *rxb, int queue);
void iwl_mvm_rx_monitor_no_data(struct iwl_mvm *mvm, struct napi_struct *napi,
				struct iwl_rx_cmd_buffer *rxb, int queue);
void iwl_mvm_rx_frame_release(struct iwl_mvm *mvm, struct napi_struct *napi,
			      struct iwl_rx_cmd_buffer *rxb, int queue);
void iwl_mvm_rx_bar_frame_release(struct iwl_mvm *mvm, struct napi_struct *napi,
				  struct iwl_rx_cmd_buffer *rxb, int queue);
void iwl_mvm_rx_queue_notif(struct iwl_mvm *mvm, struct napi_struct *napi,
			    struct iwl_rx_cmd_buffer *rxb, int queue);
void iwl_mvm_rx_tx_cmd(struct iwl_mvm *mvm, struct iwl_rx_cmd_buffer *rxb);
void iwl_mvm_mfu_assert_dump_notif(struct iwl_mvm *mvm,
				   struct iwl_rx_cmd_buffer *rxb);
void iwl_mvm_send_recovery_cmd(struct iwl_mvm *mvm, u32 flags);
void iwl_mvm_rx_ba_notif(struct iwl_mvm *mvm, struct iwl_rx_cmd_buffer *rxb);
void iwl_mvm_rx_ant_coupling_notif(struct iwl_mvm *mvm,
				   struct iwl_rx_cmd_buffer *rxb);
void iwl_mvm_rx_fw_error(struct iwl_mvm *mvm, struct iwl_rx_cmd_buffer *rxb);
void iwl_mvm_rx_mfuart_notif(struct iwl_mvm *mvm,
			     struct iwl_rx_cmd_buffer *rxb);
void iwl_mvm_rx_shared_mem_cfg_notif(struct iwl_mvm *mvm,
				     struct iwl_rx_cmd_buffer *rxb);

/* MVM PHY */
struct iwl_mvm_phy_ctxt *iwl_mvm_get_free_phy_ctxt(struct iwl_mvm *mvm);
int iwl_mvm_phy_ctxt_add(struct iwl_mvm *mvm, struct iwl_mvm_phy_ctxt *ctxt,
			 const struct cfg80211_chan_def *chandef,
			 u8 chains_static, u8 chains_dynamic);
int iwl_mvm_phy_ctxt_changed(struct iwl_mvm *mvm, struct iwl_mvm_phy_ctxt *ctxt,
			     const struct cfg80211_chan_def *chandef,
			     u8 chains_static, u8 chains_dynamic);
void iwl_mvm_phy_ctxt_ref(struct iwl_mvm *mvm,
			  struct iwl_mvm_phy_ctxt *ctxt);
void iwl_mvm_phy_ctxt_unref(struct iwl_mvm *mvm,
			    struct iwl_mvm_phy_ctxt *ctxt);
int iwl_mvm_phy_ctx_count(struct iwl_mvm *mvm);
u8 iwl_mvm_get_channel_width(const struct cfg80211_chan_def *chandef);
u8 iwl_mvm_get_ctrl_pos(const struct cfg80211_chan_def *chandef);
int iwl_mvm_phy_send_rlc(struct iwl_mvm *mvm, struct iwl_mvm_phy_ctxt *ctxt,
			 u8 chains_static, u8 chains_dynamic);

/* MAC (virtual interface) programming */

void iwl_mvm_prepare_mac_removal(struct iwl_mvm *mvm,
				 struct ieee80211_vif *vif);
void iwl_mvm_set_fw_basic_rates(struct iwl_mvm *mvm, struct ieee80211_vif *vif,
				struct ieee80211_bss_conf *link_conf,
				__le32 *cck_rates, __le32 *ofdm_rates);
void iwl_mvm_set_fw_protection_flags(struct iwl_mvm *mvm,
				     struct ieee80211_vif *vif,
				     struct ieee80211_bss_conf *link_conf,
				     __le32 *protection_flags, u32 ht_flag,
				     u32 tgg_flag);
void iwl_mvm_set_fw_qos_params(struct iwl_mvm *mvm, struct ieee80211_vif *vif,
			       struct ieee80211_bss_conf *link_conf,
			       struct iwl_ac_qos *ac, __le32 *qos_flags);
bool iwl_mvm_set_fw_mu_edca_params(struct iwl_mvm *mvm,
				   const struct iwl_mvm_vif_link_info *link_info,
				   struct iwl_he_backoff_conf *trig_based_txf);
void iwl_mvm_set_fw_dtim_tbtt(struct iwl_mvm *mvm, struct ieee80211_vif *vif,
			      struct ieee80211_bss_conf *link_conf,
			      __le64 *dtim_tsf, __le32 *dtim_time,
			      __le32 *assoc_beacon_arrive_time);
__le32 iwl_mac_ctxt_p2p_dev_has_extended_disc(struct iwl_mvm *mvm,
					      struct ieee80211_vif *vif);
void iwl_mvm_mac_ctxt_cmd_ap_set_filter_flags(struct iwl_mvm *mvm,
					      struct iwl_mvm_vif *mvmvif,
					      __le32 *filter_flags,
					      int accept_probe_req_flag,
					      int accept_beacon_flag);
int iwl_mvm_get_mac_type(struct ieee80211_vif *vif);
__le32 iwl_mvm_mac_ctxt_cmd_p2p_sta_get_oppps_ctwin(struct iwl_mvm *mvm,
						    struct ieee80211_vif *vif);
u32 iwl_mvm_mac_ctxt_cmd_sta_get_twt_policy(struct iwl_mvm *mvm,
					    struct ieee80211_vif *vif);
int iwl_mvm_mld_mac_ctxt_add(struct iwl_mvm *mvm, struct ieee80211_vif *vif);
int iwl_mvm_mld_mac_ctxt_changed(struct iwl_mvm *mvm, struct ieee80211_vif *vif,
				 bool force_assoc_off);
int iwl_mvm_mld_mac_ctxt_remove(struct iwl_mvm *mvm, struct ieee80211_vif *vif);
int iwl_mvm_mac_ctxt_init(struct iwl_mvm *mvm, struct ieee80211_vif *vif);
int iwl_mvm_mac_ctxt_add(struct iwl_mvm *mvm, struct ieee80211_vif *vif);
int iwl_mvm_mac_ctxt_changed(struct iwl_mvm *mvm, struct ieee80211_vif *vif,
			     bool force_assoc_off, const u8 *bssid_override);
int iwl_mvm_mac_ctxt_remove(struct iwl_mvm *mvm, struct ieee80211_vif *vif);
int iwl_mvm_mac_ctxt_beacon_changed(struct iwl_mvm *mvm,
				    struct ieee80211_vif *vif,
				    struct ieee80211_bss_conf *link_conf);
int iwl_mvm_mac_ctxt_send_beacon_cmd(struct iwl_mvm *mvm,
				     struct sk_buff *beacon,
				     void *data, int len);
u8 iwl_mvm_mac_ctxt_get_beacon_rate(struct iwl_mvm *mvm,
				    struct ieee80211_tx_info *info,
				    struct ieee80211_vif *vif);
u8 iwl_mvm_mac_ctxt_get_lowest_rate(struct iwl_mvm *mvm,
				    struct ieee80211_tx_info *info,
				    struct ieee80211_vif *vif);
u16 iwl_mvm_mac_ctxt_get_beacon_flags(const struct iwl_fw *fw,
				      u8 rate_idx);
void iwl_mvm_mac_ctxt_set_tim(struct iwl_mvm *mvm,
			      __le32 *tim_index, __le32 *tim_size,
			      u8 *beacon, u32 frame_size);
void iwl_mvm_rx_beacon_notif(struct iwl_mvm *mvm,
			     struct iwl_rx_cmd_buffer *rxb);
void iwl_mvm_rx_missed_beacons_notif(struct iwl_mvm *mvm,
				     struct iwl_rx_cmd_buffer *rxb);
void iwl_mvm_rx_stored_beacon_notif(struct iwl_mvm *mvm,
				    struct iwl_rx_cmd_buffer *rxb);
void iwl_mvm_mu_mimo_grp_notif(struct iwl_mvm *mvm,
			       struct iwl_rx_cmd_buffer *rxb);
void iwl_mvm_sta_pm_notif(struct iwl_mvm *mvm, struct iwl_rx_cmd_buffer *rxb);
void iwl_mvm_window_status_notif(struct iwl_mvm *mvm,
				 struct iwl_rx_cmd_buffer *rxb);
void iwl_mvm_mac_ctxt_recalc_tsf_id(struct iwl_mvm *mvm,
				    struct ieee80211_vif *vif);
void iwl_mvm_probe_resp_data_notif(struct iwl_mvm *mvm,
				   struct iwl_rx_cmd_buffer *rxb);
void iwl_mvm_rx_missed_vap_notif(struct iwl_mvm *mvm,
				 struct iwl_rx_cmd_buffer *rxb);
void iwl_mvm_channel_switch_start_notif(struct iwl_mvm *mvm,
					struct iwl_rx_cmd_buffer *rxb);
void iwl_mvm_channel_switch_error_notif(struct iwl_mvm *mvm,
					struct iwl_rx_cmd_buffer *rxb);
/* Bindings */
int iwl_mvm_binding_add_vif(struct iwl_mvm *mvm, struct ieee80211_vif *vif);
int iwl_mvm_binding_remove_vif(struct iwl_mvm *mvm, struct ieee80211_vif *vif);
u32 iwl_mvm_get_lmac_id(struct iwl_mvm *mvm, enum nl80211_band band);

/* Links */
int iwl_mvm_add_link(struct iwl_mvm *mvm, struct ieee80211_vif *vif,
		     struct ieee80211_bss_conf *link_conf);
int iwl_mvm_link_changed(struct iwl_mvm *mvm, struct ieee80211_vif *vif,
			 struct ieee80211_bss_conf *link_conf,
			 u32 changes, bool active);
int iwl_mvm_remove_link(struct iwl_mvm *mvm, struct ieee80211_vif *vif,
			struct ieee80211_bss_conf *link_conf);
int iwl_mvm_disable_link(struct iwl_mvm *mvm, struct ieee80211_vif *vif,
			 struct ieee80211_bss_conf *link_conf);

/* AP and IBSS */
bool iwl_mvm_start_ap_ibss_common(struct ieee80211_hw *hw,
				  struct ieee80211_vif *vif, int *ret);
void iwl_mvm_stop_ap_ibss_common(struct iwl_mvm *mvm,
				 struct ieee80211_vif *vif);

/* BSS Info */
void iwl_mvm_bss_info_changed_station_common(struct iwl_mvm *mvm,
					     struct ieee80211_vif *vif,
					     struct ieee80211_bss_conf *link_conf,
					     u64 changes);
void iwl_mvm_bss_info_changed_station_assoc(struct iwl_mvm *mvm,
					    struct ieee80211_vif *vif,
					    u64 changes);

/* ROC */
/**
 * struct iwl_mvm_roc_ops - callbacks for the remain_on_channel()
 *
 * Since the only difference between both MLD and
 * non-MLD versions of remain_on_channel() is these function calls,
 * each version will send its specific function calls to
 * %iwl_mvm_roc_common().
 *
 * @add_aux_sta_for_hs20: pointer to the function that adds an aux sta
 *	for Hot Spot 2.0
 * @link: For a P2P Device interface, pointer to a function that links the
 *      MAC/Link to the PHY context
 */
struct iwl_mvm_roc_ops {
	int (*add_aux_sta_for_hs20)(struct iwl_mvm *mvm, u32 lmac_id);
	int (*link)(struct iwl_mvm *mvm, struct ieee80211_vif *vif);
};

int iwl_mvm_roc_common(struct ieee80211_hw *hw, struct ieee80211_vif *vif,
		       struct ieee80211_channel *channel, int duration,
		       enum ieee80211_roc_type type,
		       const struct iwl_mvm_roc_ops *ops);
int iwl_mvm_cancel_roc(struct ieee80211_hw *hw,
		       struct ieee80211_vif *vif);
/*Session Protection */
void iwl_mvm_protect_assoc(struct iwl_mvm *mvm, struct ieee80211_vif *vif,
			   u32 duration_override, unsigned int link_id);

/* Quota management */
static inline size_t iwl_mvm_quota_cmd_size(struct iwl_mvm *mvm)
{
	return iwl_mvm_has_quota_low_latency(mvm) ?
		sizeof(struct iwl_time_quota_cmd) :
		sizeof(struct iwl_time_quota_cmd_v1);
}

static inline struct iwl_time_quota_data
*iwl_mvm_quota_cmd_get_quota(struct iwl_mvm *mvm,
			     struct iwl_time_quota_cmd *cmd,
			     int i)
{
	struct iwl_time_quota_data_v1 *quotas;

	if (iwl_mvm_has_quota_low_latency(mvm))
		return &cmd->quotas[i];

	quotas = (struct iwl_time_quota_data_v1 *)cmd->quotas;
	return (struct iwl_time_quota_data *)&quotas[i];
}

int iwl_mvm_update_quotas(struct iwl_mvm *mvm, bool force_upload,
			  struct ieee80211_vif *disabled_vif);

/* Scanning */
int iwl_mvm_reg_scan_start(struct iwl_mvm *mvm, struct ieee80211_vif *vif,
			   struct cfg80211_scan_request *req,
			   struct ieee80211_scan_ies *ies);
size_t iwl_mvm_scan_size(struct iwl_mvm *mvm);
int iwl_mvm_scan_stop(struct iwl_mvm *mvm, int type, bool notify);
int iwl_mvm_max_scan_ie_len(struct iwl_mvm *mvm);
void iwl_mvm_report_scan_aborted(struct iwl_mvm *mvm);
void iwl_mvm_scan_timeout_wk(struct work_struct *work);

/* Scheduled scan */
void iwl_mvm_rx_lmac_scan_complete_notif(struct iwl_mvm *mvm,
					 struct iwl_rx_cmd_buffer *rxb);
void iwl_mvm_rx_lmac_scan_iter_complete_notif(struct iwl_mvm *mvm,
					      struct iwl_rx_cmd_buffer *rxb);
int iwl_mvm_sched_scan_start(struct iwl_mvm *mvm,
			     struct ieee80211_vif *vif,
			     struct cfg80211_sched_scan_request *req,
			     struct ieee80211_scan_ies *ies,
			     int type);
void iwl_mvm_rx_scan_match_found(struct iwl_mvm *mvm,
				 struct iwl_rx_cmd_buffer *rxb);

/* UMAC scan */
int iwl_mvm_config_scan(struct iwl_mvm *mvm);
void iwl_mvm_rx_umac_scan_complete_notif(struct iwl_mvm *mvm,
					 struct iwl_rx_cmd_buffer *rxb);
void iwl_mvm_rx_umac_scan_iter_complete_notif(struct iwl_mvm *mvm,
					      struct iwl_rx_cmd_buffer *rxb);

/* MVM debugfs */
#ifdef CONFIG_IWLWIFI_DEBUGFS
void iwl_mvm_dbgfs_register(struct iwl_mvm *mvm);
void iwl_mvm_vif_add_debugfs(struct ieee80211_hw *hw, struct ieee80211_vif *vif);
void iwl_mvm_vif_dbgfs_add_link(struct iwl_mvm *mvm, struct ieee80211_vif *vif);
void iwl_mvm_vif_dbgfs_rm_link(struct iwl_mvm *mvm, struct ieee80211_vif *vif);
#else
static inline void iwl_mvm_dbgfs_register(struct iwl_mvm *mvm)
{
}
static inline void
iwl_mvm_vif_dbgfs_add_link(struct iwl_mvm *mvm, struct ieee80211_vif *vif)
{
}
static inline void
iwl_mvm_vif_dbgfs_rm_link(struct iwl_mvm *mvm, struct ieee80211_vif *vif)
{
}
#endif /* CONFIG_IWLWIFI_DEBUGFS */

/* rate scaling */
int iwl_mvm_send_lq_cmd(struct iwl_mvm *mvm, struct iwl_lq_cmd *lq);
void iwl_mvm_update_frame_stats(struct iwl_mvm *mvm, u32 rate, bool agg);
int rs_pretty_print_rate_v1(char *buf, int bufsz, const u32 rate);
void rs_update_last_rssi(struct iwl_mvm *mvm,
			 struct iwl_mvm_sta *mvmsta,
			 struct ieee80211_rx_status *rx_status);

/* power management */
int iwl_mvm_power_update_device(struct iwl_mvm *mvm);
int iwl_mvm_power_update_mac(struct iwl_mvm *mvm);
int iwl_mvm_power_update_ps(struct iwl_mvm *mvm);
int iwl_mvm_power_mac_dbgfs_read(struct iwl_mvm *mvm, struct ieee80211_vif *vif,
				 char *buf, int bufsz);

void iwl_mvm_power_vif_assoc(struct iwl_mvm *mvm, struct ieee80211_vif *vif);
void iwl_mvm_power_uapsd_misbehaving_ap_notif(struct iwl_mvm *mvm,
					      struct iwl_rx_cmd_buffer *rxb);

#ifdef CONFIG_IWLWIFI_LEDS
int iwl_mvm_leds_init(struct iwl_mvm *mvm);
void iwl_mvm_leds_exit(struct iwl_mvm *mvm);
void iwl_mvm_leds_sync(struct iwl_mvm *mvm);
#else
static inline int iwl_mvm_leds_init(struct iwl_mvm *mvm)
{
	return 0;
}
static inline void iwl_mvm_leds_exit(struct iwl_mvm *mvm)
{
}
static inline void iwl_mvm_leds_sync(struct iwl_mvm *mvm)
{
}
#endif

/* D3 (WoWLAN, NetDetect) */
int iwl_mvm_suspend(struct ieee80211_hw *hw, struct cfg80211_wowlan *wowlan);
int iwl_mvm_resume(struct ieee80211_hw *hw);
void iwl_mvm_set_wakeup(struct ieee80211_hw *hw, bool enabled);
void iwl_mvm_set_rekey_data(struct ieee80211_hw *hw,
			    struct ieee80211_vif *vif,
			    struct cfg80211_gtk_rekey_data *data);
void iwl_mvm_ipv6_addr_change(struct ieee80211_hw *hw,
			      struct ieee80211_vif *vif,
			      struct inet6_dev *idev);
void iwl_mvm_set_default_unicast_key(struct ieee80211_hw *hw,
				     struct ieee80211_vif *vif, int idx);
extern const struct file_operations iwl_dbgfs_d3_test_ops;
#ifdef CONFIG_PM
void iwl_mvm_set_last_nonqos_seq(struct iwl_mvm *mvm,
				 struct ieee80211_vif *vif);
#else
static inline void
iwl_mvm_set_last_nonqos_seq(struct iwl_mvm *mvm, struct ieee80211_vif *vif)
{
}
#endif
void iwl_mvm_set_wowlan_qos_seq(struct iwl_mvm_sta *mvm_ap_sta,
				struct iwl_wowlan_config_cmd *cmd);
int iwl_mvm_send_proto_offload(struct iwl_mvm *mvm,
			       struct ieee80211_vif *vif,
			       bool disable_offloading,
			       bool offload_ns,
			       u32 cmd_flags);

/* BT Coex */
int iwl_mvm_send_bt_init_conf(struct iwl_mvm *mvm);
void iwl_mvm_rx_bt_coex_notif(struct iwl_mvm *mvm,
			      struct iwl_rx_cmd_buffer *rxb);
void iwl_mvm_bt_rssi_event(struct iwl_mvm *mvm, struct ieee80211_vif *vif,
			   enum ieee80211_rssi_event_data);
void iwl_mvm_bt_coex_vif_change(struct iwl_mvm *mvm);
u16 iwl_mvm_coex_agg_time_limit(struct iwl_mvm *mvm,
				struct ieee80211_sta *sta);
bool iwl_mvm_bt_coex_is_mimo_allowed(struct iwl_mvm *mvm,
				     struct ieee80211_sta *sta);
bool iwl_mvm_bt_coex_is_ant_avail(struct iwl_mvm *mvm, u8 ant);
bool iwl_mvm_bt_coex_is_shared_ant_avail(struct iwl_mvm *mvm);
bool iwl_mvm_bt_coex_is_tpc_allowed(struct iwl_mvm *mvm,
				    enum nl80211_band band);
u8 iwl_mvm_bt_coex_get_single_ant_msk(struct iwl_mvm *mvm, u8 enabled_ants);
u8 iwl_mvm_bt_coex_tx_prio(struct iwl_mvm *mvm, struct ieee80211_hdr *hdr,
			   struct ieee80211_tx_info *info, u8 ac);
bool iwl_mvm_bt_coex_calculate_esr_mode(struct iwl_mvm *mvm,
					struct ieee80211_vif *vif,
					int link_id, int primary_link);
void iwl_mvm_bt_coex_update_vif_esr(struct iwl_mvm *mvm,
				    struct ieee80211_vif *vif,
				    int link_id);

/* beacon filtering */
#ifdef CONFIG_IWLWIFI_DEBUGFS
void
iwl_mvm_beacon_filter_debugfs_parameters(struct ieee80211_vif *vif,
					 struct iwl_beacon_filter_cmd *cmd);
#else
static inline void
iwl_mvm_beacon_filter_debugfs_parameters(struct ieee80211_vif *vif,
					 struct iwl_beacon_filter_cmd *cmd)
{}
#endif
int iwl_mvm_enable_beacon_filter(struct iwl_mvm *mvm,
				 struct ieee80211_vif *vif);
int iwl_mvm_disable_beacon_filter(struct iwl_mvm *mvm,
				  struct ieee80211_vif *vif);
/* SMPS */
void iwl_mvm_update_smps(struct iwl_mvm *mvm, struct ieee80211_vif *vif,
				enum iwl_mvm_smps_type_request req_type,
				enum ieee80211_smps_mode smps_request,
				unsigned int link_id);
void
iwl_mvm_update_smps_on_active_links(struct iwl_mvm *mvm,
				    struct ieee80211_vif *vif,
				    enum iwl_mvm_smps_type_request req_type,
				    enum ieee80211_smps_mode smps_request);
bool iwl_mvm_rx_diversity_allowed(struct iwl_mvm *mvm,
				  struct iwl_mvm_phy_ctxt *ctxt);
void iwl_mvm_update_link_smps(struct ieee80211_vif *vif,
			      struct ieee80211_bss_conf *link_conf);

/* Low latency */
int iwl_mvm_update_low_latency(struct iwl_mvm *mvm, struct ieee80211_vif *vif,
			      bool low_latency,
			      enum iwl_mvm_low_latency_cause cause);
/* get SystemLowLatencyMode - only needed for beacon threshold? */
bool iwl_mvm_low_latency(struct iwl_mvm *mvm);
bool iwl_mvm_low_latency_band(struct iwl_mvm *mvm, enum nl80211_band band);
void iwl_mvm_send_low_latency_cmd(struct iwl_mvm *mvm, bool low_latency,
				  u16 mac_id);

/* get VMACLowLatencyMode */
static inline bool iwl_mvm_vif_low_latency(struct iwl_mvm_vif *mvmvif)
{
	/*
	 * should this consider associated/active/... state?
	 *
	 * Normally low-latency should only be active on interfaces
	 * that are active, but at least with debugfs it can also be
	 * enabled on interfaces that aren't active. However, when
	 * interface aren't active then they aren't added into the
	 * binding, so this has no real impact. For now, just return
	 * the current desired low-latency state.
	 */
	return mvmvif->low_latency_actual;
}

static inline
void iwl_mvm_vif_set_low_latency(struct iwl_mvm_vif *mvmvif, bool set,
				 enum iwl_mvm_low_latency_cause cause)
{
	u8 new_state;

	if (set)
		mvmvif->low_latency |= cause;
	else
		mvmvif->low_latency &= ~cause;

	/*
	 * if LOW_LATENCY_DEBUGFS_FORCE_ENABLE is enabled no changes are
	 * allowed to actual mode.
	 */
	if (mvmvif->low_latency & LOW_LATENCY_DEBUGFS_FORCE_ENABLE &&
	    cause != LOW_LATENCY_DEBUGFS_FORCE_ENABLE)
		return;

	if (cause == LOW_LATENCY_DEBUGFS_FORCE_ENABLE && set)
		/*
		 * We enter force state
		 */
		new_state = !!(mvmvif->low_latency &
			       LOW_LATENCY_DEBUGFS_FORCE);
	else
		/*
		 * Check if any other one set low latency
		 */
		new_state = !!(mvmvif->low_latency &
				  ~(LOW_LATENCY_DEBUGFS_FORCE_ENABLE |
				    LOW_LATENCY_DEBUGFS_FORCE));

	mvmvif->low_latency_actual = new_state;
}

/* Return a bitmask with all the hw supported queues, except for the
 * command queue, which can't be flushed.
 */
static inline u32 iwl_mvm_flushable_queues(struct iwl_mvm *mvm)
{
	return ((BIT(mvm->trans->trans_cfg->base_params->num_of_queues) - 1) &
		~BIT(IWL_MVM_DQA_CMD_QUEUE));
}

void iwl_mvm_stop_device(struct iwl_mvm *mvm);

/* Thermal management and CT-kill */
void iwl_mvm_tt_tx_backoff(struct iwl_mvm *mvm, u32 backoff);
void iwl_mvm_temp_notif(struct iwl_mvm *mvm,
			struct iwl_rx_cmd_buffer *rxb);
void iwl_mvm_tt_handler(struct iwl_mvm *mvm);
void iwl_mvm_thermal_initialize(struct iwl_mvm *mvm, u32 min_backoff);
void iwl_mvm_thermal_exit(struct iwl_mvm *mvm);
void iwl_mvm_set_hw_ctkill_state(struct iwl_mvm *mvm, bool state);
int iwl_mvm_get_temp(struct iwl_mvm *mvm, s32 *temp);
void iwl_mvm_ct_kill_notif(struct iwl_mvm *mvm, struct iwl_rx_cmd_buffer *rxb);
void iwl_mvm_enter_ctkill(struct iwl_mvm *mvm);
int iwl_mvm_send_temp_report_ths_cmd(struct iwl_mvm *mvm);
int iwl_mvm_ctdp_command(struct iwl_mvm *mvm, u32 op, u32 budget);

#if IS_ENABLED(CONFIG_IWLMEI)

/* vendor commands */
void iwl_mvm_vendor_cmds_register(struct iwl_mvm *mvm);

#else

static inline void iwl_mvm_vendor_cmds_register(struct iwl_mvm *mvm) {}

#endif

/* Location Aware Regulatory */
struct iwl_mcc_update_resp_v8 *
iwl_mvm_update_mcc(struct iwl_mvm *mvm, const char *alpha2,
		   enum iwl_mcc_source src_id);
int iwl_mvm_init_mcc(struct iwl_mvm *mvm);
void iwl_mvm_rx_chub_update_mcc(struct iwl_mvm *mvm,
				struct iwl_rx_cmd_buffer *rxb);
struct ieee80211_regdomain *iwl_mvm_get_regdomain(struct wiphy *wiphy,
						  const char *alpha2,
						  enum iwl_mcc_source src_id,
						  bool *changed);
struct ieee80211_regdomain *iwl_mvm_get_current_regdomain(struct iwl_mvm *mvm,
							  bool *changed);
int iwl_mvm_init_fw_regd(struct iwl_mvm *mvm, bool force_regd_sync);
void iwl_mvm_update_changed_regdom(struct iwl_mvm *mvm);

/* smart fifo */
int iwl_mvm_sf_update(struct iwl_mvm *mvm, struct ieee80211_vif *vif,
		      bool added_vif);

/* FTM responder */
int iwl_mvm_ftm_start_responder(struct iwl_mvm *mvm, struct ieee80211_vif *vif,
				struct ieee80211_bss_conf *bss_conf);
void iwl_mvm_ftm_restart_responder(struct iwl_mvm *mvm,
				   struct ieee80211_vif *vif,
				   struct ieee80211_bss_conf *bss_conf);
void iwl_mvm_ftm_responder_stats(struct iwl_mvm *mvm,
				 struct iwl_rx_cmd_buffer *rxb);
int iwl_mvm_ftm_resp_remove_pasn_sta(struct iwl_mvm *mvm,
				     struct ieee80211_vif *vif, u8 *addr);
int iwl_mvm_ftm_respoder_add_pasn_sta(struct iwl_mvm *mvm,
				      struct ieee80211_vif *vif,
				      u8 *addr, u32 cipher, u8 *tk, u32 tk_len,
				      u8 *hltk, u32 hltk_len);
void iwl_mvm_ftm_responder_clear(struct iwl_mvm *mvm,
				 struct ieee80211_vif *vif);

/* FTM initiator */
void iwl_mvm_ftm_restart(struct iwl_mvm *mvm);
void iwl_mvm_ftm_range_resp(struct iwl_mvm *mvm,
			    struct iwl_rx_cmd_buffer *rxb);
void iwl_mvm_ftm_lc_notif(struct iwl_mvm *mvm,
			  struct iwl_rx_cmd_buffer *rxb);
int iwl_mvm_ftm_start(struct iwl_mvm *mvm, struct ieee80211_vif *vif,
		      struct cfg80211_pmsr_request *request);
void iwl_mvm_ftm_abort(struct iwl_mvm *mvm, struct cfg80211_pmsr_request *req);
void iwl_mvm_ftm_initiator_smooth_config(struct iwl_mvm *mvm);
void iwl_mvm_ftm_initiator_smooth_stop(struct iwl_mvm *mvm);
int iwl_mvm_ftm_add_pasn_sta(struct iwl_mvm *mvm, struct ieee80211_vif *vif,
			     u8 *addr, u32 cipher, u8 *tk, u32 tk_len,
			     u8 *hltk, u32 hltk_len);
void iwl_mvm_ftm_remove_pasn_sta(struct iwl_mvm *mvm, u8 *addr);

/* TDLS */

/*
 * We use TID 4 (VI) as a FW-used-only TID when TDLS connections are present.
 * This TID is marked as used vs the AP and all connected TDLS peers.
 */
#define IWL_MVM_TDLS_FW_TID 4

int iwl_mvm_tdls_sta_count(struct iwl_mvm *mvm, struct ieee80211_vif *vif);
void iwl_mvm_teardown_tdls_peers(struct iwl_mvm *mvm);
void iwl_mvm_recalc_tdls_state(struct iwl_mvm *mvm, struct ieee80211_vif *vif,
			       bool sta_added);
void iwl_mvm_mac_mgd_protect_tdls_discover(struct ieee80211_hw *hw,
					   struct ieee80211_vif *vif,
					   unsigned int link_id);
int iwl_mvm_tdls_channel_switch(struct ieee80211_hw *hw,
				struct ieee80211_vif *vif,
				struct ieee80211_sta *sta, u8 oper_class,
				struct cfg80211_chan_def *chandef,
				struct sk_buff *tmpl_skb, u32 ch_sw_tm_ie);
void iwl_mvm_tdls_recv_channel_switch(struct ieee80211_hw *hw,
				      struct ieee80211_vif *vif,
				      struct ieee80211_tdls_ch_sw_params *params);
void iwl_mvm_tdls_cancel_channel_switch(struct ieee80211_hw *hw,
					struct ieee80211_vif *vif,
					struct ieee80211_sta *sta);
void iwl_mvm_rx_tdls_notif(struct iwl_mvm *mvm, struct iwl_rx_cmd_buffer *rxb);
void iwl_mvm_tdls_ch_switch_work(struct work_struct *work);

void iwl_mvm_sync_rx_queues_internal(struct iwl_mvm *mvm,
				     enum iwl_mvm_rxq_notif_type type,
				     bool sync,
				     const void *data, u32 size);
struct ieee80211_vif *iwl_mvm_get_bss_vif(struct iwl_mvm *mvm);
struct ieee80211_vif *iwl_mvm_get_vif_by_macid(struct iwl_mvm *mvm, u32 macid);
bool iwl_mvm_is_vif_assoc(struct iwl_mvm *mvm);

#define MVM_TCM_PERIOD_MSEC 500
#define MVM_TCM_PERIOD (HZ * MVM_TCM_PERIOD_MSEC / 1000)
#define MVM_LL_PERIOD (10 * HZ)
void iwl_mvm_tcm_work(struct work_struct *work);
void iwl_mvm_recalc_tcm(struct iwl_mvm *mvm);
void iwl_mvm_pause_tcm(struct iwl_mvm *mvm, bool with_cancel);
void iwl_mvm_resume_tcm(struct iwl_mvm *mvm);
void iwl_mvm_tcm_add_vif(struct iwl_mvm *mvm, struct ieee80211_vif *vif);
void iwl_mvm_tcm_rm_vif(struct iwl_mvm *mvm, struct ieee80211_vif *vif);
u8 iwl_mvm_tcm_load_percentage(u32 airtime, u32 elapsed);

void iwl_mvm_nic_restart(struct iwl_mvm *mvm, bool fw_error);
unsigned int iwl_mvm_get_wd_timeout(struct iwl_mvm *mvm,
				    struct ieee80211_vif *vif,
				    bool tdls, bool cmd_q);
void iwl_mvm_connection_loss(struct iwl_mvm *mvm, struct ieee80211_vif *vif,
			     const char *errmsg);
void iwl_mvm_event_frame_timeout_callback(struct iwl_mvm *mvm,
					  struct ieee80211_vif *vif,
					  const struct ieee80211_sta *sta,
					  u16 tid);
void iwl_mvm_mei_scan_filter_init(struct iwl_mei_scan_filter *mei_scan_filter);

void iwl_mvm_ptp_init(struct iwl_mvm *mvm);
void iwl_mvm_ptp_remove(struct iwl_mvm *mvm);
u64 iwl_mvm_ptp_get_adj_time(struct iwl_mvm *mvm, u64 base_time);
int iwl_mvm_sar_select_profile(struct iwl_mvm *mvm, int prof_a, int prof_b);
int iwl_mvm_get_sar_geo_profile(struct iwl_mvm *mvm);
int iwl_mvm_ppag_send_cmd(struct iwl_mvm *mvm);
void iwl_mvm_get_bios_tables(struct iwl_mvm *mvm);
#ifdef CONFIG_IWLWIFI_DEBUGFS
void iwl_mvm_link_sta_add_debugfs(struct ieee80211_hw *hw,
				  struct ieee80211_vif *vif,
				  struct ieee80211_link_sta *link_sta,
				  struct dentry *dir);
void iwl_mvm_link_add_debugfs(struct ieee80211_hw *hw,
			      struct ieee80211_vif *vif,
			      struct ieee80211_bss_conf *link_conf,
			      struct dentry *dir);
#endif

/* new MLD related APIs */
int iwl_mvm_sec_key_add(struct iwl_mvm *mvm,
			struct ieee80211_vif *vif,
			struct ieee80211_sta *sta,
			struct ieee80211_key_conf *keyconf);
int iwl_mvm_sec_key_del(struct iwl_mvm *mvm,
			struct ieee80211_vif *vif,
			struct ieee80211_sta *sta,
			struct ieee80211_key_conf *keyconf);
int iwl_mvm_sec_key_del_pasn(struct iwl_mvm *mvm,
			     struct ieee80211_vif *vif,
			     u32 sta_mask,
			     struct ieee80211_key_conf *keyconf);
void iwl_mvm_sec_key_remove_ap(struct iwl_mvm *mvm,
			       struct ieee80211_vif *vif,
			       struct iwl_mvm_vif_link_info *link,
			       unsigned int link_id);
int iwl_mvm_mld_update_sta_keys(struct iwl_mvm *mvm,
				struct ieee80211_vif *vif,
				struct ieee80211_sta *sta,
				u32 old_sta_mask,
				u32 new_sta_mask);
int iwl_mvm_mld_send_key(struct iwl_mvm *mvm, u32 sta_mask, u32 key_flags,
			 struct ieee80211_key_conf *keyconf);
u32 iwl_mvm_get_sec_flags(struct iwl_mvm *mvm,
			  struct ieee80211_vif *vif,
			  struct ieee80211_sta *sta,
			  struct ieee80211_key_conf *keyconf);

bool iwl_rfi_supported(struct iwl_mvm *mvm);
int iwl_rfi_send_config_cmd(struct iwl_mvm *mvm,
			    struct iwl_rfi_lut_entry *rfi_table);
struct iwl_rfi_freq_table_resp_cmd *iwl_rfi_get_freq_table(struct iwl_mvm *mvm);
void iwl_rfi_deactivate_notif_handler(struct iwl_mvm *mvm,
				      struct iwl_rx_cmd_buffer *rxb);

static inline u8 iwl_mvm_phy_band_from_nl80211(enum nl80211_band band)
{
	switch (band) {
	case NL80211_BAND_2GHZ:
		return PHY_BAND_24;
	case NL80211_BAND_5GHZ:
		return PHY_BAND_5;
	case NL80211_BAND_6GHZ:
		return PHY_BAND_6;
	default:
		WARN_ONCE(1, "Unsupported band (%u)\n", band);
		return PHY_BAND_5;
	}
}

/* Channel Switch */
void iwl_mvm_channel_switch_disconnect_wk(struct work_struct *wk);
int iwl_mvm_post_channel_switch(struct ieee80211_hw *hw,
				struct ieee80211_vif *vif,
				struct ieee80211_bss_conf *link);

/* Channel Context */
/**
 * struct iwl_mvm_switch_vif_chanctx_ops - callbacks for switch_vif_chanctx()
 *
 * Since the only difference between both MLD and
 * non-MLD versions of switch_vif_chanctx() is these function calls,
 * each version will send its specific function calls to
 * %iwl_mvm_switch_vif_chanctx_common().
 *
 * @__assign_vif_chanctx: pointer to the function that assigns a chanctx to
 *	a given vif
 * @__unassign_vif_chanctx: pointer to the function that unassigns a chanctx to
 *	a given vif
 */
struct iwl_mvm_switch_vif_chanctx_ops {
	int (*__assign_vif_chanctx)(struct iwl_mvm *mvm,
				    struct ieee80211_vif *vif,
				    struct ieee80211_bss_conf *link_conf,
				    struct ieee80211_chanctx_conf *ctx,
				    bool switching_chanctx);
	void (*__unassign_vif_chanctx)(struct iwl_mvm *mvm,
				       struct ieee80211_vif *vif,
				       struct ieee80211_bss_conf *link_conf,
				       struct ieee80211_chanctx_conf *ctx,
				       bool switching_chanctx);
};

int
iwl_mvm_switch_vif_chanctx_common(struct ieee80211_hw *hw,
				  struct ieee80211_vif_chanctx_switch *vifs,
				  int n_vifs,
				  enum ieee80211_chanctx_switch_mode mode,
				  const struct iwl_mvm_switch_vif_chanctx_ops *ops);

/* Channel info utils */
static inline bool iwl_mvm_has_ultra_hb_channel(struct iwl_mvm *mvm)
{
	return fw_has_capa(&mvm->fw->ucode_capa,
			   IWL_UCODE_TLV_CAPA_ULTRA_HB_CHANNELS);
}

static inline void *iwl_mvm_chan_info_cmd_tail(struct iwl_mvm *mvm,
					       struct iwl_fw_channel_info *ci)
{
	return (u8 *)ci + (iwl_mvm_has_ultra_hb_channel(mvm) ?
			   sizeof(struct iwl_fw_channel_info) :
			   sizeof(struct iwl_fw_channel_info_v1));
}

static inline size_t iwl_mvm_chan_info_padding(struct iwl_mvm *mvm)
{
	return iwl_mvm_has_ultra_hb_channel(mvm) ? 0 :
		sizeof(struct iwl_fw_channel_info) -
		sizeof(struct iwl_fw_channel_info_v1);
}

static inline void iwl_mvm_set_chan_info(struct iwl_mvm *mvm,
					 struct iwl_fw_channel_info *ci,
					 u32 chan, u8 band, u8 width,
					 u8 ctrl_pos)
{
	if (iwl_mvm_has_ultra_hb_channel(mvm)) {
		ci->channel = cpu_to_le32(chan);
		ci->band = band;
		ci->width = width;
		ci->ctrl_pos = ctrl_pos;
	} else {
		struct iwl_fw_channel_info_v1 *ci_v1 =
					(struct iwl_fw_channel_info_v1 *)ci;

		ci_v1->channel = chan;
		ci_v1->band = band;
		ci_v1->width = width;
		ci_v1->ctrl_pos = ctrl_pos;
	}
}

static inline void
iwl_mvm_set_chan_info_chandef(struct iwl_mvm *mvm,
			      struct iwl_fw_channel_info *ci,
			      const struct cfg80211_chan_def *chandef)
{
	enum nl80211_band band = chandef->chan->band;

	iwl_mvm_set_chan_info(mvm, ci, chandef->chan->hw_value,
			      iwl_mvm_phy_band_from_nl80211(band),
			      iwl_mvm_get_channel_width(chandef),
			      iwl_mvm_get_ctrl_pos(chandef));
}

static inline int iwl_umac_scan_get_max_profiles(const struct iwl_fw *fw)
{
	u8 ver = iwl_fw_lookup_cmd_ver(fw, SCAN_OFFLOAD_UPDATE_PROFILES_CMD,
				       IWL_FW_CMD_VER_UNKNOWN);
	return (ver == IWL_FW_CMD_VER_UNKNOWN || ver < 3) ?
		IWL_SCAN_MAX_PROFILES : IWL_SCAN_MAX_PROFILES_V2;
}

static inline
enum iwl_location_cipher iwl_mvm_cipher_to_location_cipher(u32 cipher)
{
	switch (cipher) {
	case WLAN_CIPHER_SUITE_CCMP:
		return IWL_LOCATION_CIPHER_CCMP_128;
	case WLAN_CIPHER_SUITE_GCMP:
		return IWL_LOCATION_CIPHER_GCMP_128;
	case WLAN_CIPHER_SUITE_GCMP_256:
		return IWL_LOCATION_CIPHER_GCMP_256;
	default:
		return IWL_LOCATION_CIPHER_INVALID;
	}
}

struct iwl_mvm_csme_conn_info *iwl_mvm_get_csme_conn_info(struct iwl_mvm *mvm);
static inline int iwl_mvm_mei_get_ownership(struct iwl_mvm *mvm)
{
	if (mvm->mei_registered)
		return iwl_mei_get_ownership();
	return 0;
}

static inline void iwl_mvm_mei_tx_copy_to_csme(struct iwl_mvm *mvm,
					       struct sk_buff *skb,
					       unsigned int ivlen)
{
	if (mvm->mei_registered)
		iwl_mei_tx_copy_to_csme(skb, ivlen);
}

static inline void iwl_mvm_mei_host_disassociated(struct iwl_mvm *mvm)
{
	if (mvm->mei_registered)
		iwl_mei_host_disassociated();
}

static inline void iwl_mvm_mei_device_state(struct iwl_mvm *mvm, bool up)
{
	if (mvm->mei_registered)
		iwl_mei_device_state(up);
}

static inline void iwl_mvm_mei_set_sw_rfkill_state(struct iwl_mvm *mvm)
{
	bool sw_rfkill =
		mvm->hw_registered ? rfkill_soft_blocked(mvm->hw->wiphy->rfkill) : false;

	if (mvm->mei_registered)
		iwl_mei_set_rfkill_state(iwl_mvm_is_radio_killed(mvm),
					 sw_rfkill);
}

static inline bool iwl_mvm_mei_filter_scan(struct iwl_mvm *mvm,
					   struct sk_buff *skb)
{
	struct ieee80211_mgmt *mgmt = (void *)skb->data;

	if (mvm->mei_scan_filter.is_mei_limited_scan &&
	    (ieee80211_is_probe_resp(mgmt->frame_control) ||
	     ieee80211_is_beacon(mgmt->frame_control))) {
		skb_queue_tail(&mvm->mei_scan_filter.scan_res, skb);
		schedule_work(&mvm->mei_scan_filter.scan_work);
		return true;
	}

	return false;
}

void iwl_mvm_send_roaming_forbidden_event(struct iwl_mvm *mvm,
					  struct ieee80211_vif *vif,
					  bool forbidden);

/* Callbacks for ieee80211_ops */
void iwl_mvm_mac_tx(struct ieee80211_hw *hw,
		    struct ieee80211_tx_control *control, struct sk_buff *skb);
void iwl_mvm_mac_wake_tx_queue(struct ieee80211_hw *hw,
			       struct ieee80211_txq *txq);

int iwl_mvm_mac_ampdu_action(struct ieee80211_hw *hw,
			     struct ieee80211_vif *vif,
			     struct ieee80211_ampdu_params *params);
int iwl_mvm_op_get_antenna(struct ieee80211_hw *hw, u32 *tx_ant, u32 *rx_ant);
int iwl_mvm_op_set_antenna(struct ieee80211_hw *hw, u32 tx_ant, u32 rx_ant);
int iwl_mvm_mac_start(struct ieee80211_hw *hw);
void iwl_mvm_mac_reconfig_complete(struct ieee80211_hw *hw,
				   enum ieee80211_reconfig_type reconfig_type);
void iwl_mvm_mac_stop(struct ieee80211_hw *hw);
static inline int iwl_mvm_mac_config(struct ieee80211_hw *hw, u32 changed)
{
	return 0;
}

u64 iwl_mvm_prepare_multicast(struct ieee80211_hw *hw,
			      struct netdev_hw_addr_list *mc_list);

void iwl_mvm_configure_filter(struct ieee80211_hw *hw,
			      unsigned int changed_flags,
			      unsigned int *total_flags, u64 multicast);
int iwl_mvm_mac_hw_scan(struct ieee80211_hw *hw, struct ieee80211_vif *vif,
			struct ieee80211_scan_request *hw_req);
void iwl_mvm_mac_cancel_hw_scan(struct ieee80211_hw *hw,
				struct ieee80211_vif *vif);
void iwl_mvm_sta_pre_rcu_remove(struct ieee80211_hw *hw,
				struct ieee80211_vif *vif,
				struct ieee80211_sta *sta);
void iwl_mvm_mac_sta_notify(struct ieee80211_hw *hw, struct ieee80211_vif *vif,
			    enum sta_notify_cmd cmd,
			    struct ieee80211_sta *sta);
void
iwl_mvm_mac_allow_buffered_frames(struct ieee80211_hw *hw,
				  struct ieee80211_sta *sta, u16 tids,
				  int num_frames,
				  enum ieee80211_frame_release_type reason,
				  bool more_data);
void
iwl_mvm_mac_release_buffered_frames(struct ieee80211_hw *hw,
				    struct ieee80211_sta *sta, u16 tids,
				    int num_frames,
				    enum ieee80211_frame_release_type reason,
				    bool more_data);
int iwl_mvm_mac_set_rts_threshold(struct ieee80211_hw *hw, u32 value);
void iwl_mvm_sta_rc_update(struct ieee80211_hw *hw, struct ieee80211_vif *vif,
			   struct ieee80211_sta *sta, u32 changed);
void iwl_mvm_mac_mgd_prepare_tx(struct ieee80211_hw *hw,
				struct ieee80211_vif *vif,
				struct ieee80211_prep_tx_info *info);
void iwl_mvm_mac_mgd_complete_tx(struct ieee80211_hw *hw,
				 struct ieee80211_vif *vif,
				 struct ieee80211_prep_tx_info *info);
void iwl_mvm_mac_flush(struct ieee80211_hw *hw, struct ieee80211_vif *vif,
		       u32 queues, bool drop);
void iwl_mvm_mac_flush_sta(struct ieee80211_hw *hw, struct ieee80211_vif *vif,
			   struct ieee80211_sta *sta);
int iwl_mvm_mac_sched_scan_start(struct ieee80211_hw *hw,
				 struct ieee80211_vif *vif,
				 struct cfg80211_sched_scan_request *req,
				 struct ieee80211_scan_ies *ies);
int iwl_mvm_mac_sched_scan_stop(struct ieee80211_hw *hw,
				struct ieee80211_vif *vif);
int iwl_mvm_mac_set_key(struct ieee80211_hw *hw, enum set_key_cmd cmd,
			struct ieee80211_vif *vif, struct ieee80211_sta *sta,
			struct ieee80211_key_conf *key);
void iwl_mvm_mac_update_tkip_key(struct ieee80211_hw *hw,
				 struct ieee80211_vif *vif,
				 struct ieee80211_key_conf *keyconf,
				 struct ieee80211_sta *sta,
				 u32 iv32, u16 *phase1key);
int iwl_mvm_add_chanctx(struct ieee80211_hw *hw,
			struct ieee80211_chanctx_conf *ctx);
void iwl_mvm_remove_chanctx(struct ieee80211_hw *hw,
			    struct ieee80211_chanctx_conf *ctx);
void iwl_mvm_change_chanctx(struct ieee80211_hw *hw,
			    struct ieee80211_chanctx_conf *ctx, u32 changed);
int iwl_mvm_tx_last_beacon(struct ieee80211_hw *hw);
void iwl_mvm_channel_switch(struct ieee80211_hw *hw, struct ieee80211_vif *vif,
			    struct ieee80211_channel_switch *chsw);
int iwl_mvm_pre_channel_switch(struct ieee80211_hw *hw,
			       struct ieee80211_vif *vif,
			       struct ieee80211_channel_switch *chsw);
void iwl_mvm_abort_channel_switch(struct ieee80211_hw *hw,
				  struct ieee80211_vif *vif);
void iwl_mvm_channel_switch_rx_beacon(struct ieee80211_hw *hw,
				      struct ieee80211_vif *vif,
				      struct ieee80211_channel_switch *chsw);
void iwl_mvm_mac_event_callback(struct ieee80211_hw *hw,
				struct ieee80211_vif *vif,
				const struct ieee80211_event *event);
void iwl_mvm_sync_rx_queues(struct ieee80211_hw *hw);
int iwl_mvm_mac_testmode_cmd(struct ieee80211_hw *hw,
			     struct ieee80211_vif *vif,
			     void *data, int len);
int iwl_mvm_mac_get_survey(struct ieee80211_hw *hw, int idx,
			   struct survey_info *survey);
void iwl_mvm_mac_sta_statistics(struct ieee80211_hw *hw,
				struct ieee80211_vif *vif,
				struct ieee80211_sta *sta,
				struct station_info *sinfo);
int
iwl_mvm_mac_get_ftm_responder_stats(struct ieee80211_hw *hw,
				    struct ieee80211_vif *vif,
				    struct cfg80211_ftm_responder_stats *stats);
int iwl_mvm_start_pmsr(struct ieee80211_hw *hw, struct ieee80211_vif *vif,
		       struct cfg80211_pmsr_request *request);
void iwl_mvm_abort_pmsr(struct ieee80211_hw *hw, struct ieee80211_vif *vif,
			struct cfg80211_pmsr_request *request);

bool iwl_mvm_have_links_same_channel(struct iwl_mvm_vif *vif1,
				     struct iwl_mvm_vif *vif2);
bool iwl_mvm_vif_is_active(struct iwl_mvm_vif *mvmvif);
int iwl_mvm_set_tx_power(struct iwl_mvm *mvm, struct ieee80211_vif *vif,
			 s16 tx_power);
int iwl_mvm_set_hw_timestamp(struct ieee80211_hw *hw,
			     struct ieee80211_vif *vif,
			     struct cfg80211_set_hw_timestamp *hwts);
int iwl_mvm_update_mu_groups(struct iwl_mvm *mvm, struct ieee80211_vif *vif);
bool iwl_mvm_enable_fils(struct iwl_mvm *mvm,
			 struct ieee80211_chanctx_conf *ctx);
void iwl_mvm_mld_select_links(struct iwl_mvm *mvm, struct ieee80211_vif *vif,
			      bool valid_links_changed);
int iwl_mvm_mld_get_primary_link(struct iwl_mvm *mvm,
				 struct ieee80211_vif *vif,
				 unsigned long usable_links);

bool iwl_mvm_is_ftm_responder_chanctx(struct iwl_mvm *mvm,
				      struct ieee80211_chanctx_conf *ctx);

static inline struct cfg80211_chan_def *
iwl_mvm_chanctx_def(struct iwl_mvm *mvm, struct ieee80211_chanctx_conf *ctx)
{
	bool use_def = iwl_mvm_is_ftm_responder_chanctx(mvm, ctx) ||
		iwl_mvm_enable_fils(mvm, ctx);

	return use_def ? &ctx->def : &ctx->min_def;
}

void iwl_mvm_roc_duration_and_delay(struct ieee80211_vif *vif,
				    u32 duration_ms,
				    u32 *duration_tu,
				    u32 *delay);
int iwl_mvm_roc_add_cmd(struct iwl_mvm *mvm,
			struct ieee80211_channel *channel,
			struct ieee80211_vif *vif,
			int duration, u32 activity);
#endif /* __IWL_MVM_H__ */<|MERGE_RESOLUTION|>--- conflicted
+++ resolved
@@ -540,14 +540,8 @@
 
 #ifdef CONFIG_THERMAL
 /**
-<<<<<<< HEAD
- *struct iwl_mvm_thermal_device - thermal zone related data
- * @temp_trips: temperature thresholds for report
-=======
  * struct iwl_mvm_thermal_device - thermal zone related data
  * @trips: temperature thresholds for report
- * @fw_trips_index: keep indexes to original array - temp_trips
->>>>>>> 42ffccd0
  * @tzone: thermal zone device data
 */
 struct iwl_mvm_thermal_device {
