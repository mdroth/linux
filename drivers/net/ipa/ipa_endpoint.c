// SPDX-License-Identifier: GPL-2.0

/* Copyright (c) 2012-2018, The Linux Foundation. All rights reserved.
 * Copyright (C) 2019-2022 Linaro Ltd.
 */

#include <linux/types.h>
#include <linux/device.h>
#include <linux/slab.h>
#include <linux/bitfield.h>
#include <linux/if_rmnet.h>
#include <linux/dma-direction.h>

#include "gsi.h"
#include "gsi_trans.h"
#include "ipa.h"
#include "ipa_data.h"
#include "ipa_endpoint.h"
#include "ipa_cmd.h"
#include "ipa_mem.h"
#include "ipa_modem.h"
#include "ipa_table.h"
#include "ipa_gsi.h"
#include "ipa_power.h"

/* Hardware is told about receive buffers once a "batch" has been queued */
#define IPA_REPLENISH_BATCH	16		/* Must be non-zero */

/* The amount of RX buffer space consumed by standard skb overhead */
#define IPA_RX_BUFFER_OVERHEAD	(PAGE_SIZE - SKB_MAX_ORDER(NET_SKB_PAD, 0))

/* Where to find the QMAP mux_id for a packet within modem-supplied metadata */
#define IPA_ENDPOINT_QMAP_METADATA_MASK		0x000000ff /* host byte order */

#define IPA_ENDPOINT_RESET_AGGR_RETRY_MAX	3

/** enum ipa_status_opcode - status element opcode hardware values */
enum ipa_status_opcode {
	IPA_STATUS_OPCODE_PACKET		= 0x01,
	IPA_STATUS_OPCODE_DROPPED_PACKET	= 0x04,
	IPA_STATUS_OPCODE_SUSPENDED_PACKET	= 0x08,
	IPA_STATUS_OPCODE_PACKET_2ND_PASS	= 0x40,
};

/** enum ipa_status_exception - status element exception type */
enum ipa_status_exception {
	/* 0 means no exception */
	IPA_STATUS_EXCEPTION_DEAGGR		= 0x01,
};

/* Status element provided by hardware */
struct ipa_status {
	u8 opcode;		/* enum ipa_status_opcode */
	u8 exception;		/* enum ipa_status_exception */
	__le16 mask;
	__le16 pkt_len;
	u8 endp_src_idx;
	u8 endp_dst_idx;
	__le32 metadata;
	__le32 flags1;
	__le64 flags2;
	__le32 flags3;
	__le32 flags4;
};

/* Field masks for struct ipa_status structure fields */
#define IPA_STATUS_MASK_TAG_VALID_FMASK		GENMASK(4, 4)
#define IPA_STATUS_SRC_IDX_FMASK		GENMASK(4, 0)
#define IPA_STATUS_DST_IDX_FMASK		GENMASK(4, 0)
#define IPA_STATUS_FLAGS1_RT_RULE_ID_FMASK	GENMASK(31, 22)
#define IPA_STATUS_FLAGS2_TAG_FMASK		GENMASK_ULL(63, 16)

/* Compute the aggregation size value to use for a given buffer size */
static u32 ipa_aggr_size_kb(u32 rx_buffer_size, bool aggr_hard_limit)
{
	/* A hard aggregation limit will not be crossed; aggregation closes
	 * if saving incoming data would cross the hard byte limit boundary.
	 *
	 * With a soft limit, aggregation closes *after* the size boundary
	 * has been crossed.  In that case the limit must leave enough space
	 * after that limit to receive a full MTU of data plus overhead.
	 */
	if (!aggr_hard_limit)
		rx_buffer_size -= IPA_MTU + IPA_RX_BUFFER_OVERHEAD;

	/* The byte limit is encoded as a number of kilobytes */

	return rx_buffer_size / SZ_1K;
}

/* Compute the aggregation size value to use for a given buffer size */
static u32 ipa_aggr_size_kb(u32 rx_buffer_size, bool aggr_hard_limit)
{
	/* A hard aggregation limit will not be crossed; aggregation closes
	 * if saving incoming data would cross the hard byte limit boundary.
	 *
	 * With a soft limit, aggregation closes *after* the size boundary
	 * has been crossed.  In that case the limit must leave enough space
	 * after that limit to receive a full MTU of data plus overhead.
	 */
	if (!aggr_hard_limit)
		rx_buffer_size -= IPA_MTU + IPA_RX_BUFFER_OVERHEAD;

	/* The byte limit is encoded as a number of kilobytes */

	return rx_buffer_size / SZ_1K;
}

static bool ipa_endpoint_data_valid_one(struct ipa *ipa, u32 count,
			    const struct ipa_gsi_endpoint_data *all_data,
			    const struct ipa_gsi_endpoint_data *data)
{
	const struct ipa_gsi_endpoint_data *other_data;
	struct device *dev = &ipa->pdev->dev;
	enum ipa_endpoint_name other_name;

	if (ipa_gsi_endpoint_data_empty(data))
		return true;

	if (!data->toward_ipa) {
		const struct ipa_endpoint_rx *rx_config;
<<<<<<< HEAD
=======
		const struct ipa_reg *reg;
>>>>>>> 7365df19
		u32 buffer_size;
		u32 aggr_size;
		u32 limit;

		if (data->endpoint.filter_support) {
			dev_err(dev, "filtering not supported for "
					"RX endpoint %u\n",
				data->endpoint_id);
			return false;
		}

		/* Nothing more to check for non-AP RX */
		if (data->ee_id != GSI_EE_AP)
			return true;

		rx_config = &data->endpoint.config.rx;

		/* The buffer size must hold an MTU plus overhead */
		buffer_size = rx_config->buffer_size;
		limit = IPA_MTU + IPA_RX_BUFFER_OVERHEAD;
		if (buffer_size < limit) {
			dev_err(dev, "RX buffer size too small for RX endpoint %u (%u < %u)\n",
				data->endpoint_id, buffer_size, limit);
			return false;
		}

		if (!data->endpoint.config.aggregation) {
			bool result = true;

			/* No aggregation; check for bogus aggregation data */
			if (rx_config->aggr_time_limit) {
				dev_err(dev,
					"time limit with no aggregation for RX endpoint %u\n",
					data->endpoint_id);
				result = false;
<<<<<<< HEAD
			}

			if (rx_config->aggr_hard_limit) {
				dev_err(dev, "hard limit with no aggregation for RX endpoint %u\n",
					data->endpoint_id);
				result = false;
			}

=======
			}

			if (rx_config->aggr_hard_limit) {
				dev_err(dev, "hard limit with no aggregation for RX endpoint %u\n",
					data->endpoint_id);
				result = false;
			}

>>>>>>> 7365df19
			if (rx_config->aggr_close_eof) {
				dev_err(dev, "close EOF with no aggregation for RX endpoint %u\n",
					data->endpoint_id);
				result = false;
			}

			return result;	/* Nothing more to check */
		}

		/* For an endpoint supporting receive aggregation, the byte
		 * limit defines the point at which aggregation closes.  This
		 * check ensures the receive buffer size doesn't result in a
		 * limit that exceeds what's representable in the aggregation
		 * byte limit field.
		 */
		aggr_size = ipa_aggr_size_kb(buffer_size - NET_SKB_PAD,
					     rx_config->aggr_hard_limit);
<<<<<<< HEAD
		limit = aggr_byte_limit_max(ipa->version);
=======
		reg = ipa_reg(ipa, ENDP_INIT_AGGR);

		limit = ipa_reg_field_max(reg, BYTE_LIMIT);
>>>>>>> 7365df19
		if (aggr_size > limit) {
			dev_err(dev, "aggregated size too large for RX endpoint %u (%u KB > %u KB)\n",
				data->endpoint_id, aggr_size, limit);

			return false;
		}

		return true;	/* Nothing more to check for RX */
	}

	/* Starting with IPA v4.5 sequencer replication is obsolete */
	if (ipa->version >= IPA_VERSION_4_5) {
		if (data->endpoint.config.tx.seq_rep_type) {
			dev_err(dev, "no-zero seq_rep_type TX endpoint %u\n",
				data->endpoint_id);
			return false;
		}
	}

	if (data->endpoint.config.status_enable) {
		other_name = data->endpoint.config.tx.status_endpoint;
		if (other_name >= count) {
			dev_err(dev, "status endpoint name %u out of range "
					"for endpoint %u\n",
				other_name, data->endpoint_id);
			return false;
		}

		/* Status endpoint must be defined... */
		other_data = &all_data[other_name];
		if (ipa_gsi_endpoint_data_empty(other_data)) {
			dev_err(dev, "DMA endpoint name %u undefined "
					"for endpoint %u\n",
				other_name, data->endpoint_id);
			return false;
		}

		/* ...and has to be an RX endpoint... */
		if (other_data->toward_ipa) {
			dev_err(dev,
				"status endpoint for endpoint %u not RX\n",
				data->endpoint_id);
			return false;
		}

		/* ...and if it's to be an AP endpoint... */
		if (other_data->ee_id == GSI_EE_AP) {
			/* ...make sure it has status enabled. */
			if (!other_data->endpoint.config.status_enable) {
				dev_err(dev,
					"status not enabled for endpoint %u\n",
					other_data->endpoint_id);
				return false;
			}
		}
	}

	if (data->endpoint.config.dma_mode) {
		other_name = data->endpoint.config.dma_endpoint;
		if (other_name >= count) {
			dev_err(dev, "DMA endpoint name %u out of range "
					"for endpoint %u\n",
				other_name, data->endpoint_id);
			return false;
		}

		other_data = &all_data[other_name];
		if (ipa_gsi_endpoint_data_empty(other_data)) {
			dev_err(dev, "DMA endpoint name %u undefined "
					"for endpoint %u\n",
				other_name, data->endpoint_id);
			return false;
		}
	}

	return true;
}

static bool ipa_endpoint_data_valid(struct ipa *ipa, u32 count,
				    const struct ipa_gsi_endpoint_data *data)
{
	const struct ipa_gsi_endpoint_data *dp = data;
	struct device *dev = &ipa->pdev->dev;
	enum ipa_endpoint_name name;

	if (count > IPA_ENDPOINT_COUNT) {
		dev_err(dev, "too many endpoints specified (%u > %u)\n",
			count, IPA_ENDPOINT_COUNT);
		return false;
	}

	/* Make sure needed endpoints have defined data */
	if (ipa_gsi_endpoint_data_empty(&data[IPA_ENDPOINT_AP_COMMAND_TX])) {
		dev_err(dev, "command TX endpoint not defined\n");
		return false;
	}
	if (ipa_gsi_endpoint_data_empty(&data[IPA_ENDPOINT_AP_LAN_RX])) {
		dev_err(dev, "LAN RX endpoint not defined\n");
		return false;
	}
	if (ipa_gsi_endpoint_data_empty(&data[IPA_ENDPOINT_AP_MODEM_TX])) {
		dev_err(dev, "AP->modem TX endpoint not defined\n");
		return false;
	}
	if (ipa_gsi_endpoint_data_empty(&data[IPA_ENDPOINT_AP_MODEM_RX])) {
		dev_err(dev, "AP<-modem RX endpoint not defined\n");
		return false;
	}

	for (name = 0; name < count; name++, dp++)
		if (!ipa_endpoint_data_valid_one(ipa, count, data, dp))
			return false;

	return true;
}

/* Allocate a transaction to use on a non-command endpoint */
static struct gsi_trans *ipa_endpoint_trans_alloc(struct ipa_endpoint *endpoint,
						  u32 tre_count)
{
	struct gsi *gsi = &endpoint->ipa->gsi;
	u32 channel_id = endpoint->channel_id;
	enum dma_data_direction direction;

	direction = endpoint->toward_ipa ? DMA_TO_DEVICE : DMA_FROM_DEVICE;

	return gsi_channel_trans_alloc(gsi, channel_id, tre_count, direction);
}

/* suspend_delay represents suspend for RX, delay for TX endpoints.
 * Note that suspend is not supported starting with IPA v4.0, and
 * delay mode should not be used starting with IPA v4.2.
 */
static bool
ipa_endpoint_init_ctrl(struct ipa_endpoint *endpoint, bool suspend_delay)
{
	struct ipa *ipa = endpoint->ipa;
	const struct ipa_reg *reg;
	u32 field_id;
	u32 offset;
	bool state;
	u32 mask;
	u32 val;

	if (endpoint->toward_ipa)
		WARN_ON(ipa->version >= IPA_VERSION_4_2);
	else
		WARN_ON(ipa->version >= IPA_VERSION_4_0);

	reg = ipa_reg(ipa, ENDP_INIT_CTRL);
	offset = ipa_reg_n_offset(reg, endpoint->endpoint_id);
	val = ioread32(ipa->reg_virt + offset);

	field_id = endpoint->toward_ipa ? ENDP_DELAY : ENDP_SUSPEND;
	mask = ipa_reg_bit(reg, field_id);

	state = !!(val & mask);

	/* Don't bother if it's already in the requested state */
	if (suspend_delay != state) {
		val ^= mask;
		iowrite32(val, ipa->reg_virt + offset);
	}

	return state;
}

/* We don't care what the previous state was for delay mode */
static void
ipa_endpoint_program_delay(struct ipa_endpoint *endpoint, bool enable)
{
	/* Delay mode should not be used for IPA v4.2+ */
	WARN_ON(endpoint->ipa->version >= IPA_VERSION_4_2);
	WARN_ON(!endpoint->toward_ipa);

	(void)ipa_endpoint_init_ctrl(endpoint, enable);
}

static bool ipa_endpoint_aggr_active(struct ipa_endpoint *endpoint)
{
	u32 mask = BIT(endpoint->endpoint_id);
	struct ipa *ipa = endpoint->ipa;
	const struct ipa_reg *reg;
	u32 val;

	WARN_ON(!(mask & ipa->available));

	reg = ipa_reg(ipa, STATE_AGGR_ACTIVE);
	val = ioread32(ipa->reg_virt + ipa_reg_offset(reg));

	return !!(val & mask);
}

static void ipa_endpoint_force_close(struct ipa_endpoint *endpoint)
{
	u32 mask = BIT(endpoint->endpoint_id);
	struct ipa *ipa = endpoint->ipa;
	const struct ipa_reg *reg;

	WARN_ON(!(mask & ipa->available));

	reg = ipa_reg(ipa, AGGR_FORCE_CLOSE);
	iowrite32(mask, ipa->reg_virt + ipa_reg_offset(reg));
}

/**
 * ipa_endpoint_suspend_aggr() - Emulate suspend interrupt
 * @endpoint:	Endpoint on which to emulate a suspend
 *
 *  Emulate suspend IPA interrupt to unsuspend an endpoint suspended
 *  with an open aggregation frame.  This is to work around a hardware
 *  issue in IPA version 3.5.1 where the suspend interrupt will not be
 *  generated when it should be.
 */
static void ipa_endpoint_suspend_aggr(struct ipa_endpoint *endpoint)
{
	struct ipa *ipa = endpoint->ipa;

	if (!endpoint->config.aggregation)
		return;

	/* Nothing to do if the endpoint doesn't have aggregation open */
	if (!ipa_endpoint_aggr_active(endpoint))
		return;

	/* Force close aggregation */
	ipa_endpoint_force_close(endpoint);

	ipa_interrupt_simulate_suspend(ipa->interrupt);
}

/* Returns previous suspend state (true means suspend was enabled) */
static bool
ipa_endpoint_program_suspend(struct ipa_endpoint *endpoint, bool enable)
{
	bool suspended;

	if (endpoint->ipa->version >= IPA_VERSION_4_0)
		return enable;	/* For IPA v4.0+, no change made */

	WARN_ON(endpoint->toward_ipa);

	suspended = ipa_endpoint_init_ctrl(endpoint, enable);

	/* A client suspended with an open aggregation frame will not
	 * generate a SUSPEND IPA interrupt.  If enabling suspend, have
	 * ipa_endpoint_suspend_aggr() handle this.
	 */
	if (enable && !suspended)
		ipa_endpoint_suspend_aggr(endpoint);

	return suspended;
}

/* Put all modem RX endpoints into suspend mode, and stop transmission
 * on all modem TX endpoints.  Prior to IPA v4.2, endpoint DELAY mode is
 * used for TX endpoints; starting with IPA v4.2 we use GSI channel flow
 * control instead.
 */
void ipa_endpoint_modem_pause_all(struct ipa *ipa, bool enable)
{
	u32 endpoint_id;

	for (endpoint_id = 0; endpoint_id < IPA_ENDPOINT_MAX; endpoint_id++) {
		struct ipa_endpoint *endpoint = &ipa->endpoint[endpoint_id];

		if (endpoint->ee_id != GSI_EE_MODEM)
			continue;

		if (!endpoint->toward_ipa)
			(void)ipa_endpoint_program_suspend(endpoint, enable);
		else if (ipa->version < IPA_VERSION_4_2)
			ipa_endpoint_program_delay(endpoint, enable);
		else
			gsi_modem_channel_flow_control(&ipa->gsi,
						       endpoint->channel_id,
						       enable);
	}
}

/* Reset all modem endpoints to use the default exception endpoint */
int ipa_endpoint_modem_exception_reset_all(struct ipa *ipa)
{
	u32 initialized = ipa->initialized;
	struct gsi_trans *trans;
	u32 count;

	/* We need one command per modem TX endpoint, plus the commands
	 * that clear the pipeline.
	 */
	count = ipa->modem_tx_count + ipa_cmd_pipeline_clear_count();
	trans = ipa_cmd_trans_alloc(ipa, count);
	if (!trans) {
		dev_err(&ipa->pdev->dev,
			"no transaction to reset modem exception endpoints\n");
		return -EBUSY;
	}

	while (initialized) {
		u32 endpoint_id = __ffs(initialized);
		struct ipa_endpoint *endpoint;
		const struct ipa_reg *reg;
		u32 offset;

		initialized ^= BIT(endpoint_id);

		/* We only reset modem TX endpoints */
		endpoint = &ipa->endpoint[endpoint_id];
		if (!(endpoint->ee_id == GSI_EE_MODEM && endpoint->toward_ipa))
			continue;

		reg = ipa_reg(ipa, ENDP_STATUS);
		offset = ipa_reg_n_offset(reg, endpoint_id);

		/* Value written is 0, and all bits are updated.  That
		 * means status is disabled on the endpoint, and as a
		 * result all other fields in the register are ignored.
		 */
		ipa_cmd_register_write_add(trans, offset, 0, ~0, false);
	}

	ipa_cmd_pipeline_clear_add(trans);

	gsi_trans_commit_wait(trans);

	ipa_cmd_pipeline_clear_wait(ipa);

	return 0;
}

static void ipa_endpoint_init_cfg(struct ipa_endpoint *endpoint)
{
	u32 endpoint_id = endpoint->endpoint_id;
	struct ipa *ipa = endpoint->ipa;
	enum ipa_cs_offload_en enabled;
	const struct ipa_reg *reg;
	u32 val = 0;

	reg = ipa_reg(ipa, ENDP_INIT_CFG);
	/* FRAG_OFFLOAD_EN is 0 */
	if (endpoint->config.checksum) {
<<<<<<< HEAD
		enum ipa_version version = endpoint->ipa->version;
=======
		enum ipa_version version = ipa->version;
>>>>>>> 7365df19

		if (endpoint->toward_ipa) {
			u32 off;

			/* Checksum header offset is in 4-byte units */
			off = sizeof(struct rmnet_map_header) / sizeof(u32);
			val |= ipa_reg_encode(reg, CS_METADATA_HDR_OFFSET, off);

			enabled = version < IPA_VERSION_4_5
					? IPA_CS_OFFLOAD_UL
					: IPA_CS_OFFLOAD_INLINE;
		} else {
			enabled = version < IPA_VERSION_4_5
					? IPA_CS_OFFLOAD_DL
					: IPA_CS_OFFLOAD_INLINE;
		}
	} else {
		enabled = IPA_CS_OFFLOAD_NONE;
	}
	val |= ipa_reg_encode(reg, CS_OFFLOAD_EN, enabled);
	/* CS_GEN_QMB_MASTER_SEL is 0 */

	iowrite32(val, ipa->reg_virt + ipa_reg_n_offset(reg, endpoint_id));
}

static void ipa_endpoint_init_nat(struct ipa_endpoint *endpoint)
{
	u32 endpoint_id = endpoint->endpoint_id;
	struct ipa *ipa = endpoint->ipa;
	const struct ipa_reg *reg;
	u32 val;

	if (!endpoint->toward_ipa)
		return;

	reg = ipa_reg(ipa, ENDP_INIT_NAT);
	val = ipa_reg_encode(reg, NAT_EN, IPA_NAT_BYPASS);

	iowrite32(val, ipa->reg_virt + ipa_reg_n_offset(reg, endpoint_id));
}

static u32
ipa_qmap_header_size(enum ipa_version version, struct ipa_endpoint *endpoint)
{
	u32 header_size = sizeof(struct rmnet_map_header);

	/* Without checksum offload, we just have the MAP header */
	if (!endpoint->config.checksum)
		return header_size;

	if (version < IPA_VERSION_4_5) {
		/* Checksum header inserted for AP TX endpoints only */
		if (endpoint->toward_ipa)
			header_size += sizeof(struct rmnet_map_ul_csum_header);
	} else {
		/* Checksum header is used in both directions */
		header_size += sizeof(struct rmnet_map_v5_csum_header);
	}

	return header_size;
}

/* Encoded value for ENDP_INIT_HDR register HDR_LEN* field(s) */
static u32 ipa_header_size_encode(enum ipa_version version,
				  const struct ipa_reg *reg, u32 header_size)
{
	u32 field_max = ipa_reg_field_max(reg, HDR_LEN);
	u32 val;

	/* We know field_max can be used as a mask (2^n - 1) */
	val = ipa_reg_encode(reg, HDR_LEN, header_size & field_max);
	if (version < IPA_VERSION_4_5) {
		WARN_ON(header_size > field_max);
		return val;
	}

	/* IPA v4.5 adds a few more most-significant bits */
	header_size >>= hweight32(field_max);
	WARN_ON(header_size > ipa_reg_field_max(reg, HDR_LEN_MSB));
	val |= ipa_reg_encode(reg, HDR_LEN_MSB, header_size);

	return val;
}

/* Encoded value for ENDP_INIT_HDR register OFST_METADATA* field(s) */
static u32 ipa_metadata_offset_encode(enum ipa_version version,
				      const struct ipa_reg *reg, u32 offset)
{
	u32 field_max = ipa_reg_field_max(reg, HDR_OFST_METADATA);
	u32 val;

	/* We know field_max can be used as a mask (2^n - 1) */
	val = ipa_reg_encode(reg, HDR_OFST_METADATA, offset);
	if (version < IPA_VERSION_4_5) {
		WARN_ON(offset > field_max);
		return val;
	}

	/* IPA v4.5 adds a few more most-significant bits */
	offset >>= hweight32(field_max);
	WARN_ON(offset > ipa_reg_field_max(reg, HDR_OFST_METADATA_MSB));
	val |= ipa_reg_encode(reg, HDR_OFST_METADATA_MSB, offset);

	return val;
}

/**
 * ipa_endpoint_init_hdr() - Initialize HDR endpoint configuration register
 * @endpoint:	Endpoint pointer
 *
 * We program QMAP endpoints so each packet received is preceded by a QMAP
 * header structure.  The QMAP header contains a 1-byte mux_id and 2-byte
 * packet size field, and we have the IPA hardware populate both for each
 * received packet.  The header is configured (in the HDR_EXT register)
 * to use big endian format.
 *
 * The packet size is written into the QMAP header's pkt_len field.  That
 * location is defined here using the HDR_OFST_PKT_SIZE field.
 *
 * The mux_id comes from a 4-byte metadata value supplied with each packet
 * by the modem.  It is *not* a QMAP header, but it does contain the mux_id
 * value that we want, in its low-order byte.  A bitmask defined in the
 * endpoint's METADATA_MASK register defines which byte within the modem
 * metadata contains the mux_id.  And the OFST_METADATA field programmed
 * here indicates where the extracted byte should be placed within the QMAP
 * header.
 */
static void ipa_endpoint_init_hdr(struct ipa_endpoint *endpoint)
{
	u32 endpoint_id = endpoint->endpoint_id;
	struct ipa *ipa = endpoint->ipa;
	const struct ipa_reg *reg;
	u32 val = 0;

<<<<<<< HEAD
=======
	reg = ipa_reg(ipa, ENDP_INIT_HDR);
>>>>>>> 7365df19
	if (endpoint->config.qmap) {
		enum ipa_version version = ipa->version;
		size_t header_size;

		header_size = ipa_qmap_header_size(version, endpoint);
		val = ipa_header_size_encode(version, reg, header_size);

		/* Define how to fill fields in a received QMAP header */
		if (!endpoint->toward_ipa) {
			u32 off;     /* Field offset within header */

			/* Where IPA will write the metadata value */
			off = offsetof(struct rmnet_map_header, mux_id);
			val |= ipa_metadata_offset_encode(version, reg, off);

			/* Where IPA will write the length */
			off = offsetof(struct rmnet_map_header, pkt_len);
			/* Upper bits are stored in HDR_EXT with IPA v4.5 */
			if (version >= IPA_VERSION_4_5)
				off &= ipa_reg_field_max(reg, HDR_OFST_PKT_SIZE);

			val |= ipa_reg_bit(reg, HDR_OFST_PKT_SIZE_VALID);
			val |= ipa_reg_encode(reg, HDR_OFST_PKT_SIZE, off);
		}
		/* For QMAP TX, metadata offset is 0 (modem assumes this) */
		val |= ipa_reg_bit(reg, HDR_OFST_METADATA_VALID);

		/* HDR_ADDITIONAL_CONST_LEN is 0; (RX only) */
		/* HDR_A5_MUX is 0 */
		/* HDR_LEN_INC_DEAGG_HDR is 0 */
		/* HDR_METADATA_REG_VALID is 0 (TX only, version < v4.5) */
	}

	iowrite32(val, ipa->reg_virt + ipa_reg_n_offset(reg, endpoint_id));
}

static void ipa_endpoint_init_hdr_ext(struct ipa_endpoint *endpoint)
{
<<<<<<< HEAD
	u32 offset = IPA_REG_ENDP_INIT_HDR_EXT_N_OFFSET(endpoint->endpoint_id);
	u32 pad_align = endpoint->config.rx.pad_align;
=======
	u32 pad_align = endpoint->config.rx.pad_align;
	u32 endpoint_id = endpoint->endpoint_id;
>>>>>>> 7365df19
	struct ipa *ipa = endpoint->ipa;
	const struct ipa_reg *reg;
	u32 val = 0;

<<<<<<< HEAD
	if (endpoint->config.qmap) {
		/* We have a header, so we must specify its endianness */
		val |= HDR_ENDIANNESS_FMASK;	/* big endian */
=======
	reg = ipa_reg(ipa, ENDP_INIT_HDR_EXT);
	if (endpoint->config.qmap) {
		/* We have a header, so we must specify its endianness */
		val |= ipa_reg_bit(reg, HDR_ENDIANNESS);	/* big endian */
>>>>>>> 7365df19

		/* A QMAP header contains a 6 bit pad field at offset 0.
		 * The RMNet driver assumes this field is meaningful in
		 * packets it receives, and assumes the header's payload
		 * length includes that padding.  The RMNet driver does
		 * *not* pad packets it sends, however, so the pad field
		 * (although 0) should be ignored.
		 */
		if (!endpoint->toward_ipa) {
<<<<<<< HEAD
			val |= HDR_TOTAL_LEN_OR_PAD_VALID_FMASK;
			/* HDR_TOTAL_LEN_OR_PAD is 0 (pad, not total_len) */
			val |= HDR_PAYLOAD_LEN_INC_PADDING_FMASK;
=======
			val |= ipa_reg_bit(reg, HDR_TOTAL_LEN_OR_PAD_VALID);
			/* HDR_TOTAL_LEN_OR_PAD is 0 (pad, not total_len) */
			val |= ipa_reg_bit(reg, HDR_PAYLOAD_LEN_INC_PADDING);
>>>>>>> 7365df19
			/* HDR_TOTAL_LEN_OR_PAD_OFFSET is 0 */
		}
	}

	/* HDR_PAYLOAD_LEN_INC_PADDING is 0 */
	if (!endpoint->toward_ipa)
		val |= ipa_reg_encode(reg, HDR_PAD_TO_ALIGNMENT, pad_align);

	/* IPA v4.5 adds some most-significant bits to a few fields,
	 * two of which are defined in the HDR (not HDR_EXT) register.
	 */
	if (ipa->version >= IPA_VERSION_4_5) {
		/* HDR_TOTAL_LEN_OR_PAD_OFFSET is 0, so MSB is 0 */
		if (endpoint->config.qmap && !endpoint->toward_ipa) {
<<<<<<< HEAD
			u32 offset;

			offset = offsetof(struct rmnet_map_header, pkt_len);
			offset >>= hweight32(HDR_OFST_PKT_SIZE_FMASK);
			val |= u32_encode_bits(offset,
					       HDR_OFST_PKT_SIZE_MSB_FMASK);
=======
			u32 mask = ipa_reg_field_max(reg, HDR_OFST_PKT_SIZE);
			u32 off;     /* Field offset within header */

			off = offsetof(struct rmnet_map_header, pkt_len);
			/* Low bits are in the ENDP_INIT_HDR register */
			off >>= hweight32(mask);
			val |= ipa_reg_encode(reg, HDR_OFST_PKT_SIZE_MSB, off);
>>>>>>> 7365df19
			/* HDR_ADDITIONAL_CONST_LEN is 0 so MSB is 0 */
		}
	}

	iowrite32(val, ipa->reg_virt + ipa_reg_n_offset(reg, endpoint_id));
}

static void ipa_endpoint_init_hdr_metadata_mask(struct ipa_endpoint *endpoint)
{
	u32 endpoint_id = endpoint->endpoint_id;
	struct ipa *ipa = endpoint->ipa;
	const struct ipa_reg *reg;
	u32 val = 0;
	u32 offset;

	if (endpoint->toward_ipa)
		return;		/* Register not valid for TX endpoints */

	reg = ipa_reg(ipa,  ENDP_INIT_HDR_METADATA_MASK);
	offset = ipa_reg_n_offset(reg, endpoint_id);

	/* Note that HDR_ENDIANNESS indicates big endian header fields */
	if (endpoint->config.qmap)
		val = (__force u32)cpu_to_be32(IPA_ENDPOINT_QMAP_METADATA_MASK);

	iowrite32(val, ipa->reg_virt + offset);
}

static void ipa_endpoint_init_mode(struct ipa_endpoint *endpoint)
{
	struct ipa *ipa = endpoint->ipa;
	const struct ipa_reg *reg;
	u32 offset;
	u32 val;

	if (!endpoint->toward_ipa)
		return;		/* Register not valid for RX endpoints */

<<<<<<< HEAD
	if (endpoint->config.dma_mode) {
		enum ipa_endpoint_name name = endpoint->config.dma_endpoint;
		u32 dma_endpoint_id;
=======
	reg = ipa_reg(ipa, ENDP_INIT_MODE);
	if (endpoint->config.dma_mode) {
		enum ipa_endpoint_name name = endpoint->config.dma_endpoint;
		u32 dma_endpoint_id = ipa->name_map[name]->endpoint_id;
>>>>>>> 7365df19

		val = ipa_reg_encode(reg, ENDP_MODE, IPA_DMA);
		val |= ipa_reg_encode(reg, DEST_PIPE_INDEX, dma_endpoint_id);
	} else {
		val = ipa_reg_encode(reg, ENDP_MODE, IPA_BASIC);
	}
	/* All other bits unspecified (and 0) */

	offset = ipa_reg_n_offset(reg, endpoint->endpoint_id);
	iowrite32(val, ipa->reg_virt + offset);
}

<<<<<<< HEAD
/* Encoded values for AGGR endpoint register fields */
static u32 aggr_byte_limit_encoded(enum ipa_version version, u32 limit)
{
	if (version < IPA_VERSION_4_5)
		return u32_encode_bits(limit, aggr_byte_limit_fmask(true));
=======
/* For IPA v4.5+, times are expressed using Qtime.  The AP uses one of two
 * pulse generators (0 and 1) to measure elapsed time.  In ipa_qtime_config()
 * they're configured to have granularity 100 usec and 1 msec, respectively.
 *
 * The return value is the positive or negative Qtime value to use to
 * express the (microsecond) time provided.  A positive return value
 * means pulse generator 0 can be used; otherwise use pulse generator 1.
 */
static int ipa_qtime_val(u32 microseconds, u32 max)
{
	u32 val;

	/* Use 100 microsecond granularity if possible */
	val = DIV_ROUND_CLOSEST(microseconds, 100);
	if (val <= max)
		return (int)val;

	/* Have to use pulse generator 1 (millisecond granularity) */
	val = DIV_ROUND_CLOSEST(microseconds, 1000);
	WARN_ON(val > max);
>>>>>>> 7365df19

	return (int)-val;
}

/* Encode the aggregation timer limit (microseconds) based on IPA version */
static u32 aggr_time_limit_encode(struct ipa *ipa, const struct ipa_reg *reg,
				  u32 microseconds)
{
	u32 max;
	u32 val;

<<<<<<< HEAD
	if (version < IPA_VERSION_4_5) {
		/* We set aggregation granularity in ipa_hardware_config() */
		fmask = aggr_time_limit_fmask(true);
		val = DIV_ROUND_CLOSEST(limit, IPA_AGGR_GRANULARITY);
		WARN(val > field_max(fmask),
		     "aggr_time_limit too large (%u > %u usec)\n",
		     val, field_max(fmask) * IPA_AGGR_GRANULARITY);

		return u32_encode_bits(val, fmask);
	}

	/* IPA v4.5 expresses the time limit using Qtime.  The AP has
	 * pulse generators 0 and 1 available, which were configured
	 * in ipa_qtime_config() to have granularity 100 usec and
	 * 1 msec, respectively.  Use pulse generator 0 if possible,
	 * otherwise fall back to pulse generator 1.
	 */
	fmask = aggr_time_limit_fmask(false);
	val = DIV_ROUND_CLOSEST(limit, 100);
	if (val > field_max(fmask)) {
		/* Have to use pulse generator 1 (millisecond granularity) */
		gran_sel = AGGR_GRAN_SEL_FMASK;
		val = DIV_ROUND_CLOSEST(limit, 1000);
		WARN(val > field_max(fmask),
		     "aggr_time_limit too large (%u > %u usec)\n",
		     limit, field_max(fmask) * 1000);
	} else {
		/* We can use pulse generator 0 (100 usec granularity) */
		gran_sel = 0;
=======
	if (!microseconds)
		return 0;	/* Nothing to compute if time limit is 0 */

	max = ipa_reg_field_max(reg, TIME_LIMIT);
	if (ipa->version >= IPA_VERSION_4_5) {
		u32 gran_sel;
		int ret;

		/* Compute the Qtime limit value to use */
		ret = ipa_qtime_val(microseconds, max);
		if (ret < 0) {
			val = -ret;
			gran_sel = ipa_reg_bit(reg, AGGR_GRAN_SEL);
		} else {
			val = ret;
			gran_sel = 0;
		}

		return gran_sel | ipa_reg_encode(reg, TIME_LIMIT, val);
>>>>>>> 7365df19
	}

	/* We program aggregation granularity in ipa_hardware_config() */
	val = DIV_ROUND_CLOSEST(microseconds, IPA_AGGR_GRANULARITY);
	WARN(val > max, "aggr_time_limit too large (%u > %u usec)\n",
	     microseconds, max * IPA_AGGR_GRANULARITY);

	return ipa_reg_encode(reg, TIME_LIMIT, val);
}

static void ipa_endpoint_init_aggr(struct ipa_endpoint *endpoint)
{
	u32 endpoint_id = endpoint->endpoint_id;
	struct ipa *ipa = endpoint->ipa;
	const struct ipa_reg *reg;
	u32 val = 0;

<<<<<<< HEAD
=======
	reg = ipa_reg(ipa, ENDP_INIT_AGGR);
>>>>>>> 7365df19
	if (endpoint->config.aggregation) {
		if (!endpoint->toward_ipa) {
			const struct ipa_endpoint_rx *rx_config;
			u32 buffer_size;
<<<<<<< HEAD
			bool close_eof;
			u32 limit;

			rx_config = &endpoint->config.rx;
			val |= u32_encode_bits(IPA_ENABLE_AGGR, AGGR_EN_FMASK);
			val |= u32_encode_bits(IPA_GENERIC, AGGR_TYPE_FMASK);
=======
			u32 limit;

			rx_config = &endpoint->config.rx;
			val |= ipa_reg_encode(reg, AGGR_EN, IPA_ENABLE_AGGR);
			val |= ipa_reg_encode(reg, AGGR_TYPE, IPA_GENERIC);
>>>>>>> 7365df19

			buffer_size = rx_config->buffer_size;
			limit = ipa_aggr_size_kb(buffer_size - NET_SKB_PAD,
						 rx_config->aggr_hard_limit);
<<<<<<< HEAD
			val |= aggr_byte_limit_encoded(version, limit);

			limit = rx_config->aggr_time_limit;
			val |= aggr_time_limit_encoded(version, limit);

			/* AGGR_PKT_LIMIT is 0 (unlimited) */

			close_eof = rx_config->aggr_close_eof;
			val |= aggr_sw_eof_active_encoded(version, close_eof);
=======
			val |= ipa_reg_encode(reg, BYTE_LIMIT, limit);

			limit = rx_config->aggr_time_limit;
			val |= aggr_time_limit_encode(ipa, reg, limit);

			/* AGGR_PKT_LIMIT is 0 (unlimited) */

			if (rx_config->aggr_close_eof)
				val |= ipa_reg_bit(reg, SW_EOF_ACTIVE);
>>>>>>> 7365df19
		} else {
			val |= ipa_reg_encode(reg, AGGR_EN, IPA_ENABLE_DEAGGR);
			val |= ipa_reg_encode(reg, AGGR_TYPE, IPA_QCMAP);
			/* other fields ignored */
		}
		/* AGGR_FORCE_CLOSE is 0 */
		/* AGGR_GRAN_SEL is 0 for IPA v4.5 */
	} else {
		val |= ipa_reg_encode(reg, AGGR_EN, IPA_BYPASS_AGGR);
		/* other fields ignored */
	}

	iowrite32(val, ipa->reg_virt + ipa_reg_n_offset(reg, endpoint_id));
}

/* The head-of-line blocking timer is defined as a tick count.  For
 * IPA version 4.5 the tick count is based on the Qtimer, which is
 * derived from the 19.2 MHz SoC XO clock.  For older IPA versions
 * each tick represents 128 cycles of the IPA core clock.
 *
 * Return the encoded value representing the timeout period provided
 * that should be written to the ENDP_INIT_HOL_BLOCK_TIMER register.
 */
static u32 hol_block_timer_encode(struct ipa *ipa, const struct ipa_reg *reg,
				  u32 microseconds)
{
	u32 width;
	u32 scale;
	u64 ticks;
	u64 rate;
	u32 high;
	u32 val;

	if (!microseconds)
		return 0;	/* Nothing to compute if timer period is 0 */

	if (ipa->version >= IPA_VERSION_4_5) {
		u32 max = ipa_reg_field_max(reg, TIMER_LIMIT);
		u32 gran_sel;
		int ret;

		/* Compute the Qtime limit value to use */
		ret = ipa_qtime_val(microseconds, max);
		if (ret < 0) {
			val = -ret;
			gran_sel = ipa_reg_bit(reg, TIMER_GRAN_SEL);
		} else {
			val = ret;
			gran_sel = 0;
		}

		return gran_sel | ipa_reg_encode(reg, TIMER_LIMIT, val);
	}

	/* Use 64 bit arithmetic to avoid overflow */
	rate = ipa_core_clock_rate(ipa);
	ticks = DIV_ROUND_CLOSEST(microseconds * rate, 128 * USEC_PER_SEC);

	/* We still need the result to fit into the field */
	WARN_ON(ticks > ipa_reg_field_max(reg, TIMER_BASE_VALUE));

	/* IPA v3.5.1 through v4.1 just record the tick count */
	if (ipa->version < IPA_VERSION_4_2)
		return ipa_reg_encode(reg, TIMER_BASE_VALUE, (u32)ticks);

	/* For IPA v4.2, the tick count is represented by base and
	 * scale fields within the 32-bit timer register, where:
	 *     ticks = base << scale;
	 * The best precision is achieved when the base value is as
	 * large as possible.  Find the highest set bit in the tick
	 * count, and extract the number of bits in the base field
	 * such that high bit is included.
	 */
	high = fls(ticks);		/* 1..32 (or warning above) */
	width = hweight32(ipa_reg_fmask(reg, TIMER_BASE_VALUE));
	scale = high > width ? high - width : 0;
	if (scale) {
		/* If we're scaling, round up to get a closer result */
		ticks += 1 << (scale - 1);
		/* High bit was set, so rounding might have affected it */
		if (fls(ticks) != high)
			scale++;
	}

	val = ipa_reg_encode(reg, TIMER_SCALE, scale);
	val |= ipa_reg_encode(reg, TIMER_BASE_VALUE, (u32)ticks >> scale);

	return val;
}

/* If microseconds is 0, timeout is immediate */
static void ipa_endpoint_init_hol_block_timer(struct ipa_endpoint *endpoint,
					      u32 microseconds)
{
	u32 endpoint_id = endpoint->endpoint_id;
	struct ipa *ipa = endpoint->ipa;
	const struct ipa_reg *reg;
	u32 val;

	/* This should only be changed when HOL_BLOCK_EN is disabled */
	reg = ipa_reg(ipa, ENDP_INIT_HOL_BLOCK_TIMER);
	val = hol_block_timer_encode(ipa, reg, microseconds);

	iowrite32(val, ipa->reg_virt + ipa_reg_n_offset(reg, endpoint_id));
}

static void
ipa_endpoint_init_hol_block_en(struct ipa_endpoint *endpoint, bool enable)
{
	u32 endpoint_id = endpoint->endpoint_id;
	struct ipa *ipa = endpoint->ipa;
	const struct ipa_reg *reg;
	u32 offset;
	u32 val;

	reg = ipa_reg(ipa, ENDP_INIT_HOL_BLOCK_EN);
	offset = ipa_reg_n_offset(reg, endpoint_id);
	val = enable ? ipa_reg_bit(reg, HOL_BLOCK_EN) : 0;

	iowrite32(val, ipa->reg_virt + offset);

	/* When enabling, the register must be written twice for IPA v4.5+ */
	if (enable && ipa->version >= IPA_VERSION_4_5)
		iowrite32(val, ipa->reg_virt + offset);
}

/* Assumes HOL_BLOCK is in disabled state */
static void ipa_endpoint_init_hol_block_enable(struct ipa_endpoint *endpoint,
					       u32 microseconds)
{
	ipa_endpoint_init_hol_block_timer(endpoint, microseconds);
	ipa_endpoint_init_hol_block_en(endpoint, true);
}

static void ipa_endpoint_init_hol_block_disable(struct ipa_endpoint *endpoint)
{
	ipa_endpoint_init_hol_block_en(endpoint, false);
}

void ipa_endpoint_modem_hol_block_clear_all(struct ipa *ipa)
{
	u32 i;

	for (i = 0; i < IPA_ENDPOINT_MAX; i++) {
		struct ipa_endpoint *endpoint = &ipa->endpoint[i];

		if (endpoint->toward_ipa || endpoint->ee_id != GSI_EE_MODEM)
			continue;

		ipa_endpoint_init_hol_block_disable(endpoint);
		ipa_endpoint_init_hol_block_enable(endpoint, 0);
	}
}

static void ipa_endpoint_init_deaggr(struct ipa_endpoint *endpoint)
{
	u32 endpoint_id = endpoint->endpoint_id;
	struct ipa *ipa = endpoint->ipa;
	const struct ipa_reg *reg;
	u32 val = 0;

	if (!endpoint->toward_ipa)
		return;		/* Register not valid for RX endpoints */

	reg = ipa_reg(ipa, ENDP_INIT_DEAGGR);
	/* DEAGGR_HDR_LEN is 0 */
	/* PACKET_OFFSET_VALID is 0 */
	/* PACKET_OFFSET_LOCATION is ignored (not valid) */
	/* MAX_PACKET_LEN is 0 (not enforced) */

	iowrite32(val, ipa->reg_virt + ipa_reg_n_offset(reg, endpoint_id));
}

static void ipa_endpoint_init_rsrc_grp(struct ipa_endpoint *endpoint)
{
	u32 resource_group = endpoint->config.resource_group;
	u32 endpoint_id = endpoint->endpoint_id;
	struct ipa *ipa = endpoint->ipa;
	const struct ipa_reg *reg;
	u32 val;

<<<<<<< HEAD
	val = rsrc_grp_encoded(ipa->version, endpoint->config.resource_group);
	iowrite32(val, ipa->reg_virt + offset);
=======
	reg = ipa_reg(ipa, ENDP_INIT_RSRC_GRP);
	val = ipa_reg_encode(reg, ENDP_RSRC_GRP, resource_group);

	iowrite32(val, ipa->reg_virt + ipa_reg_n_offset(reg, endpoint_id));
>>>>>>> 7365df19
}

static void ipa_endpoint_init_seq(struct ipa_endpoint *endpoint)
{
	u32 endpoint_id = endpoint->endpoint_id;
	struct ipa *ipa = endpoint->ipa;
	const struct ipa_reg *reg;
	u32 val;

	if (!endpoint->toward_ipa)
		return;		/* Register not valid for RX endpoints */

	reg = ipa_reg(ipa, ENDP_INIT_SEQ);

	/* Low-order byte configures primary packet processing */
<<<<<<< HEAD
	val |= u32_encode_bits(endpoint->config.tx.seq_type, SEQ_TYPE_FMASK);

	/* Second byte configures replicated packet processing */
	val |= u32_encode_bits(endpoint->config.tx.seq_rep_type,
			       SEQ_REP_TYPE_FMASK);
=======
	val = ipa_reg_encode(reg, SEQ_TYPE, endpoint->config.tx.seq_type);

	/* Second byte (if supported) configures replicated packet processing */
	if (ipa->version < IPA_VERSION_4_5)
		val |= ipa_reg_encode(reg, SEQ_REP_TYPE,
				      endpoint->config.tx.seq_rep_type);
>>>>>>> 7365df19

	iowrite32(val, ipa->reg_virt + ipa_reg_n_offset(reg, endpoint_id));
}

/**
 * ipa_endpoint_skb_tx() - Transmit a socket buffer
 * @endpoint:	Endpoint pointer
 * @skb:	Socket buffer to send
 *
 * Returns:	0 if successful, or a negative error code
 */
int ipa_endpoint_skb_tx(struct ipa_endpoint *endpoint, struct sk_buff *skb)
{
	struct gsi_trans *trans;
	u32 nr_frags;
	int ret;

	/* Make sure source endpoint's TLV FIFO has enough entries to
	 * hold the linear portion of the skb and all its fragments.
	 * If not, see if we can linearize it before giving up.
	 */
	nr_frags = skb_shinfo(skb)->nr_frags;
	if (nr_frags > endpoint->skb_frag_max) {
		if (skb_linearize(skb))
			return -E2BIG;
		nr_frags = 0;
	}

	trans = ipa_endpoint_trans_alloc(endpoint, 1 + nr_frags);
	if (!trans)
		return -EBUSY;

	ret = gsi_trans_skb_add(trans, skb);
	if (ret)
		goto err_trans_free;
	trans->data = skb;	/* transaction owns skb now */

	gsi_trans_commit(trans, !netdev_xmit_more());

	return 0;

err_trans_free:
	gsi_trans_free(trans);

	return -ENOMEM;
}

static void ipa_endpoint_status(struct ipa_endpoint *endpoint)
{
	u32 endpoint_id = endpoint->endpoint_id;
	struct ipa *ipa = endpoint->ipa;
	const struct ipa_reg *reg;
	u32 val = 0;

<<<<<<< HEAD
	if (endpoint->config.status_enable) {
		val |= STATUS_EN_FMASK;
=======
	reg = ipa_reg(ipa, ENDP_STATUS);
	if (endpoint->config.status_enable) {
		val |= ipa_reg_bit(reg, STATUS_EN);
>>>>>>> 7365df19
		if (endpoint->toward_ipa) {
			enum ipa_endpoint_name name;
			u32 status_endpoint_id;

			name = endpoint->config.tx.status_endpoint;
			status_endpoint_id = ipa->name_map[name]->endpoint_id;

			val |= ipa_reg_encode(reg, STATUS_ENDP,
					      status_endpoint_id);
		}
		/* STATUS_LOCATION is 0, meaning status element precedes
		 * packet (not present for IPA v4.5+)
		 */
		/* STATUS_PKT_SUPPRESS_FMASK is 0 (not present for v4.0+) */
	}

	iowrite32(val, ipa->reg_virt + ipa_reg_n_offset(reg, endpoint_id));
}

static int ipa_endpoint_replenish_one(struct ipa_endpoint *endpoint,
				      struct gsi_trans *trans)
{
	struct page *page;
	u32 buffer_size;
	u32 offset;
	u32 len;
	int ret;

	buffer_size = endpoint->config.rx.buffer_size;
	page = dev_alloc_pages(get_order(buffer_size));
	if (!page)
		return -ENOMEM;

	/* Offset the buffer to make space for skb headroom */
	offset = NET_SKB_PAD;
	len = buffer_size - offset;

	ret = gsi_trans_page_add(trans, page, len, offset);
	if (ret)
		put_page(page);
	else
		trans->data = page;	/* transaction owns page now */

	return ret;
}

/**
 * ipa_endpoint_replenish() - Replenish endpoint receive buffers
 * @endpoint:	Endpoint to be replenished
 *
 * The IPA hardware can hold a fixed number of receive buffers for an RX
 * endpoint, based on the number of entries in the underlying channel ring
 * buffer.  If an endpoint's "backlog" is non-zero, it indicates how many
 * more receive buffers can be supplied to the hardware.  Replenishing for
 * an endpoint can be disabled, in which case buffers are not queued to
 * the hardware.
 */
static void ipa_endpoint_replenish(struct ipa_endpoint *endpoint)
{
	struct gsi_trans *trans;

	if (!test_bit(IPA_REPLENISH_ENABLED, endpoint->replenish_flags))
		return;

	/* Skip it if it's already active */
	if (test_and_set_bit(IPA_REPLENISH_ACTIVE, endpoint->replenish_flags))
		return;

	while ((trans = ipa_endpoint_trans_alloc(endpoint, 1))) {
		bool doorbell;

		if (ipa_endpoint_replenish_one(endpoint, trans))
			goto try_again_later;


		/* Ring the doorbell if we've got a full batch */
		doorbell = !(++endpoint->replenish_count % IPA_REPLENISH_BATCH);
		gsi_trans_commit(trans, doorbell);
	}

	clear_bit(IPA_REPLENISH_ACTIVE, endpoint->replenish_flags);

	return;

try_again_later:
	gsi_trans_free(trans);
	clear_bit(IPA_REPLENISH_ACTIVE, endpoint->replenish_flags);

	/* Whenever a receive buffer transaction completes we'll try to
	 * replenish again.  It's unlikely, but if we fail to supply even
	 * one buffer, nothing will trigger another replenish attempt.
	 * If the hardware has no receive buffers queued, schedule work to
	 * try replenishing again.
	 */
	if (gsi_channel_trans_idle(&endpoint->ipa->gsi, endpoint->channel_id))
		schedule_delayed_work(&endpoint->replenish_work,
				      msecs_to_jiffies(1));
}

static void ipa_endpoint_replenish_enable(struct ipa_endpoint *endpoint)
{
	set_bit(IPA_REPLENISH_ENABLED, endpoint->replenish_flags);

	/* Start replenishing if hardware currently has no buffers */
	if (gsi_channel_trans_idle(&endpoint->ipa->gsi, endpoint->channel_id))
		ipa_endpoint_replenish(endpoint);
}

static void ipa_endpoint_replenish_disable(struct ipa_endpoint *endpoint)
{
	clear_bit(IPA_REPLENISH_ENABLED, endpoint->replenish_flags);
}

static void ipa_endpoint_replenish_work(struct work_struct *work)
{
	struct delayed_work *dwork = to_delayed_work(work);
	struct ipa_endpoint *endpoint;

	endpoint = container_of(dwork, struct ipa_endpoint, replenish_work);

	ipa_endpoint_replenish(endpoint);
}

static void ipa_endpoint_skb_copy(struct ipa_endpoint *endpoint,
				  void *data, u32 len, u32 extra)
{
	struct sk_buff *skb;

	if (!endpoint->netdev)
		return;

	skb = __dev_alloc_skb(len, GFP_ATOMIC);
	if (skb) {
		/* Copy the data into the socket buffer and receive it */
		skb_put(skb, len);
		memcpy(skb->data, data, len);
		skb->truesize += extra;
	}

	ipa_modem_skb_rx(endpoint->netdev, skb);
}

static bool ipa_endpoint_skb_build(struct ipa_endpoint *endpoint,
				   struct page *page, u32 len)
{
	u32 buffer_size = endpoint->config.rx.buffer_size;
	struct sk_buff *skb;

	/* Nothing to do if there's no netdev */
	if (!endpoint->netdev)
		return false;

	WARN_ON(len > SKB_WITH_OVERHEAD(buffer_size - NET_SKB_PAD));

	skb = build_skb(page_address(page), buffer_size);
	if (skb) {
		/* Reserve the headroom and account for the data */
		skb_reserve(skb, NET_SKB_PAD);
		skb_put(skb, len);
	}

	/* Receive the buffer (or record drop if unable to build it) */
	ipa_modem_skb_rx(endpoint->netdev, skb);

	return skb != NULL;
}

/* The format of a packet status element is the same for several status
 * types (opcodes).  Other types aren't currently supported.
 */
static bool ipa_status_format_packet(enum ipa_status_opcode opcode)
{
	switch (opcode) {
	case IPA_STATUS_OPCODE_PACKET:
	case IPA_STATUS_OPCODE_DROPPED_PACKET:
	case IPA_STATUS_OPCODE_SUSPENDED_PACKET:
	case IPA_STATUS_OPCODE_PACKET_2ND_PASS:
		return true;
	default:
		return false;
	}
}

static bool ipa_endpoint_status_skip(struct ipa_endpoint *endpoint,
				     const struct ipa_status *status)
{
	u32 endpoint_id;

	if (!ipa_status_format_packet(status->opcode))
		return true;
	if (!status->pkt_len)
		return true;
	endpoint_id = u8_get_bits(status->endp_dst_idx,
				  IPA_STATUS_DST_IDX_FMASK);
	if (endpoint_id != endpoint->endpoint_id)
		return true;

	return false;	/* Don't skip this packet, process it */
}

static bool ipa_endpoint_status_tag(struct ipa_endpoint *endpoint,
				    const struct ipa_status *status)
{
	struct ipa_endpoint *command_endpoint;
	struct ipa *ipa = endpoint->ipa;
	u32 endpoint_id;

	if (!le16_get_bits(status->mask, IPA_STATUS_MASK_TAG_VALID_FMASK))
		return false;	/* No valid tag */

	/* The status contains a valid tag.  We know the packet was sent to
	 * this endpoint (already verified by ipa_endpoint_status_skip()).
	 * If the packet came from the AP->command TX endpoint we know
	 * this packet was sent as part of the pipeline clear process.
	 */
	endpoint_id = u8_get_bits(status->endp_src_idx,
				  IPA_STATUS_SRC_IDX_FMASK);
	command_endpoint = ipa->name_map[IPA_ENDPOINT_AP_COMMAND_TX];
	if (endpoint_id == command_endpoint->endpoint_id) {
		complete(&ipa->completion);
	} else {
		dev_err(&ipa->pdev->dev,
			"unexpected tagged packet from endpoint %u\n",
			endpoint_id);
	}

	return true;
}

/* Return whether the status indicates the packet should be dropped */
static bool ipa_endpoint_status_drop(struct ipa_endpoint *endpoint,
				     const struct ipa_status *status)
{
	u32 val;

	/* If the status indicates a tagged transfer, we'll drop the packet */
	if (ipa_endpoint_status_tag(endpoint, status))
		return true;

	/* Deaggregation exceptions we drop; all other types we consume */
	if (status->exception)
		return status->exception == IPA_STATUS_EXCEPTION_DEAGGR;

	/* Drop the packet if it fails to match a routing rule; otherwise no */
	val = le32_get_bits(status->flags1, IPA_STATUS_FLAGS1_RT_RULE_ID_FMASK);

	return val == field_max(IPA_STATUS_FLAGS1_RT_RULE_ID_FMASK);
}

static void ipa_endpoint_status_parse(struct ipa_endpoint *endpoint,
				      struct page *page, u32 total_len)
{
	u32 buffer_size = endpoint->config.rx.buffer_size;
	void *data = page_address(page) + NET_SKB_PAD;
	u32 unused = buffer_size - total_len;
	u32 resid = total_len;

	while (resid) {
		const struct ipa_status *status = data;
		u32 align;
		u32 len;

		if (resid < sizeof(*status)) {
			dev_err(&endpoint->ipa->pdev->dev,
				"short message (%u bytes < %zu byte status)\n",
				resid, sizeof(*status));
			break;
		}

		/* Skip over status packets that lack packet data */
		if (ipa_endpoint_status_skip(endpoint, status)) {
			data += sizeof(*status);
			resid -= sizeof(*status);
			continue;
		}

		/* Compute the amount of buffer space consumed by the packet,
		 * including the status element.  If the hardware is configured
		 * to pad packet data to an aligned boundary, account for that.
		 * And if checksum offload is enabled a trailer containing
		 * computed checksum information will be appended.
		 */
		align = endpoint->config.rx.pad_align ? : 1;
		len = le16_to_cpu(status->pkt_len);
		len = sizeof(*status) + ALIGN(len, align);
		if (endpoint->config.checksum)
			len += sizeof(struct rmnet_map_dl_csum_trailer);

		if (!ipa_endpoint_status_drop(endpoint, status)) {
			void *data2;
			u32 extra;
			u32 len2;

			/* Client receives only packet data (no status) */
			data2 = data + sizeof(*status);
			len2 = le16_to_cpu(status->pkt_len);

			/* Have the true size reflect the extra unused space in
			 * the original receive buffer.  Distribute the "cost"
			 * proportionately across all aggregated packets in the
			 * buffer.
			 */
			extra = DIV_ROUND_CLOSEST(unused * len, total_len);
			ipa_endpoint_skb_copy(endpoint, data2, len2, extra);
		}

		/* Consume status and the full packet it describes */
		data += len;
		resid -= len;
	}
}

void ipa_endpoint_trans_complete(struct ipa_endpoint *endpoint,
				 struct gsi_trans *trans)
{
	struct page *page;

	if (endpoint->toward_ipa)
		return;

	if (trans->cancelled)
		goto done;

	/* Parse or build a socket buffer using the actual received length */
	page = trans->data;
	if (endpoint->config.status_enable)
		ipa_endpoint_status_parse(endpoint, page, trans->len);
	else if (ipa_endpoint_skb_build(endpoint, page, trans->len))
		trans->data = NULL;	/* Pages have been consumed */
done:
	ipa_endpoint_replenish(endpoint);
}

void ipa_endpoint_trans_release(struct ipa_endpoint *endpoint,
				struct gsi_trans *trans)
{
	if (endpoint->toward_ipa) {
		struct ipa *ipa = endpoint->ipa;

		/* Nothing to do for command transactions */
		if (endpoint != ipa->name_map[IPA_ENDPOINT_AP_COMMAND_TX]) {
			struct sk_buff *skb = trans->data;

			if (skb)
				dev_kfree_skb_any(skb);
		}
	} else {
		struct page *page = trans->data;

		if (page)
			put_page(page);
	}
}

void ipa_endpoint_default_route_set(struct ipa *ipa, u32 endpoint_id)
{
	const struct ipa_reg *reg;
	u32 val;

	reg = ipa_reg(ipa, ROUTE);
	/* ROUTE_DIS is 0 */
	val = ipa_reg_encode(reg, ROUTE_DEF_PIPE, endpoint_id);
	val |= ipa_reg_bit(reg, ROUTE_DEF_HDR_TABLE);
	/* ROUTE_DEF_HDR_OFST is 0 */
	val |= ipa_reg_encode(reg, ROUTE_FRAG_DEF_PIPE, endpoint_id);
	val |= ipa_reg_bit(reg, ROUTE_DEF_RETAIN_HDR);

	iowrite32(val, ipa->reg_virt + ipa_reg_offset(reg));
}

void ipa_endpoint_default_route_clear(struct ipa *ipa)
{
	ipa_endpoint_default_route_set(ipa, 0);
}

/**
 * ipa_endpoint_reset_rx_aggr() - Reset RX endpoint with aggregation active
 * @endpoint:	Endpoint to be reset
 *
 * If aggregation is active on an RX endpoint when a reset is performed
 * on its underlying GSI channel, a special sequence of actions must be
 * taken to ensure the IPA pipeline is properly cleared.
 *
 * Return:	0 if successful, or a negative error code
 */
static int ipa_endpoint_reset_rx_aggr(struct ipa_endpoint *endpoint)
{
	struct device *dev = &endpoint->ipa->pdev->dev;
	struct ipa *ipa = endpoint->ipa;
	struct gsi *gsi = &ipa->gsi;
	bool suspended = false;
	dma_addr_t addr;
	u32 retries;
	u32 len = 1;
	void *virt;
	int ret;

	virt = kzalloc(len, GFP_KERNEL);
	if (!virt)
		return -ENOMEM;

	addr = dma_map_single(dev, virt, len, DMA_FROM_DEVICE);
	if (dma_mapping_error(dev, addr)) {
		ret = -ENOMEM;
		goto out_kfree;
	}

	/* Force close aggregation before issuing the reset */
	ipa_endpoint_force_close(endpoint);

	/* Reset and reconfigure the channel with the doorbell engine
	 * disabled.  Then poll until we know aggregation is no longer
	 * active.  We'll re-enable the doorbell (if appropriate) when
	 * we reset again below.
	 */
	gsi_channel_reset(gsi, endpoint->channel_id, false);

	/* Make sure the channel isn't suspended */
	suspended = ipa_endpoint_program_suspend(endpoint, false);

	/* Start channel and do a 1 byte read */
	ret = gsi_channel_start(gsi, endpoint->channel_id);
	if (ret)
		goto out_suspend_again;

	ret = gsi_trans_read_byte(gsi, endpoint->channel_id, addr);
	if (ret)
		goto err_endpoint_stop;

	/* Wait for aggregation to be closed on the channel */
	retries = IPA_ENDPOINT_RESET_AGGR_RETRY_MAX;
	do {
		if (!ipa_endpoint_aggr_active(endpoint))
			break;
		usleep_range(USEC_PER_MSEC, 2 * USEC_PER_MSEC);
	} while (retries--);

	/* Check one last time */
	if (ipa_endpoint_aggr_active(endpoint))
		dev_err(dev, "endpoint %u still active during reset\n",
			endpoint->endpoint_id);

	gsi_trans_read_byte_done(gsi, endpoint->channel_id);

	ret = gsi_channel_stop(gsi, endpoint->channel_id);
	if (ret)
		goto out_suspend_again;

	/* Finally, reset and reconfigure the channel again (re-enabling
	 * the doorbell engine if appropriate).  Sleep for 1 millisecond to
	 * complete the channel reset sequence.  Finish by suspending the
	 * channel again (if necessary).
	 */
	gsi_channel_reset(gsi, endpoint->channel_id, true);

	usleep_range(USEC_PER_MSEC, 2 * USEC_PER_MSEC);

	goto out_suspend_again;

err_endpoint_stop:
	(void)gsi_channel_stop(gsi, endpoint->channel_id);
out_suspend_again:
	if (suspended)
		(void)ipa_endpoint_program_suspend(endpoint, true);
	dma_unmap_single(dev, addr, len, DMA_FROM_DEVICE);
out_kfree:
	kfree(virt);

	return ret;
}

static void ipa_endpoint_reset(struct ipa_endpoint *endpoint)
{
	u32 channel_id = endpoint->channel_id;
	struct ipa *ipa = endpoint->ipa;
	bool special;
	int ret = 0;

	/* On IPA v3.5.1, if an RX endpoint is reset while aggregation
	 * is active, we need to handle things specially to recover.
	 * All other cases just need to reset the underlying GSI channel.
	 */
	special = ipa->version < IPA_VERSION_4_0 && !endpoint->toward_ipa &&
			endpoint->config.aggregation;
	if (special && ipa_endpoint_aggr_active(endpoint))
		ret = ipa_endpoint_reset_rx_aggr(endpoint);
	else
		gsi_channel_reset(&ipa->gsi, channel_id, true);

	if (ret)
		dev_err(&ipa->pdev->dev,
			"error %d resetting channel %u for endpoint %u\n",
			ret, endpoint->channel_id, endpoint->endpoint_id);
}

static void ipa_endpoint_program(struct ipa_endpoint *endpoint)
{
	if (endpoint->toward_ipa) {
		/* Newer versions of IPA use GSI channel flow control
		 * instead of endpoint DELAY mode to prevent sending data.
		 * Flow control is disabled for newly-allocated channels,
		 * and we can assume flow control is not (ever) enabled
		 * for AP TX channels.
		 */
		if (endpoint->ipa->version < IPA_VERSION_4_2)
			ipa_endpoint_program_delay(endpoint, false);
	} else {
		/* Ensure suspend mode is off on all AP RX endpoints */
		(void)ipa_endpoint_program_suspend(endpoint, false);
	}
	ipa_endpoint_init_cfg(endpoint);
	ipa_endpoint_init_nat(endpoint);
	ipa_endpoint_init_hdr(endpoint);
	ipa_endpoint_init_hdr_ext(endpoint);
	ipa_endpoint_init_hdr_metadata_mask(endpoint);
	ipa_endpoint_init_mode(endpoint);
	ipa_endpoint_init_aggr(endpoint);
	if (!endpoint->toward_ipa) {
		if (endpoint->config.rx.holb_drop)
			ipa_endpoint_init_hol_block_enable(endpoint, 0);
		else
			ipa_endpoint_init_hol_block_disable(endpoint);
	}
	ipa_endpoint_init_deaggr(endpoint);
	ipa_endpoint_init_rsrc_grp(endpoint);
	ipa_endpoint_init_seq(endpoint);
	ipa_endpoint_status(endpoint);
}

int ipa_endpoint_enable_one(struct ipa_endpoint *endpoint)
{
	struct ipa *ipa = endpoint->ipa;
	struct gsi *gsi = &ipa->gsi;
	int ret;

	ret = gsi_channel_start(gsi, endpoint->channel_id);
	if (ret) {
		dev_err(&ipa->pdev->dev,
			"error %d starting %cX channel %u for endpoint %u\n",
			ret, endpoint->toward_ipa ? 'T' : 'R',
			endpoint->channel_id, endpoint->endpoint_id);
		return ret;
	}

	if (!endpoint->toward_ipa) {
		ipa_interrupt_suspend_enable(ipa->interrupt,
					     endpoint->endpoint_id);
		ipa_endpoint_replenish_enable(endpoint);
	}

	ipa->enabled |= BIT(endpoint->endpoint_id);

	return 0;
}

void ipa_endpoint_disable_one(struct ipa_endpoint *endpoint)
{
	u32 mask = BIT(endpoint->endpoint_id);
	struct ipa *ipa = endpoint->ipa;
	struct gsi *gsi = &ipa->gsi;
	int ret;

	if (!(ipa->enabled & mask))
		return;

	ipa->enabled ^= mask;

	if (!endpoint->toward_ipa) {
		ipa_endpoint_replenish_disable(endpoint);
		ipa_interrupt_suspend_disable(ipa->interrupt,
					      endpoint->endpoint_id);
	}

	/* Note that if stop fails, the channel's state is not well-defined */
	ret = gsi_channel_stop(gsi, endpoint->channel_id);
	if (ret)
		dev_err(&ipa->pdev->dev,
			"error %d attempting to stop endpoint %u\n", ret,
			endpoint->endpoint_id);
}

void ipa_endpoint_suspend_one(struct ipa_endpoint *endpoint)
{
	struct device *dev = &endpoint->ipa->pdev->dev;
	struct gsi *gsi = &endpoint->ipa->gsi;
	int ret;

	if (!(endpoint->ipa->enabled & BIT(endpoint->endpoint_id)))
		return;

	if (!endpoint->toward_ipa) {
		ipa_endpoint_replenish_disable(endpoint);
		(void)ipa_endpoint_program_suspend(endpoint, true);
	}

	ret = gsi_channel_suspend(gsi, endpoint->channel_id);
	if (ret)
		dev_err(dev, "error %d suspending channel %u\n", ret,
			endpoint->channel_id);
}

void ipa_endpoint_resume_one(struct ipa_endpoint *endpoint)
{
	struct device *dev = &endpoint->ipa->pdev->dev;
	struct gsi *gsi = &endpoint->ipa->gsi;
	int ret;

	if (!(endpoint->ipa->enabled & BIT(endpoint->endpoint_id)))
		return;

	if (!endpoint->toward_ipa)
		(void)ipa_endpoint_program_suspend(endpoint, false);

	ret = gsi_channel_resume(gsi, endpoint->channel_id);
	if (ret)
		dev_err(dev, "error %d resuming channel %u\n", ret,
			endpoint->channel_id);
	else if (!endpoint->toward_ipa)
		ipa_endpoint_replenish_enable(endpoint);
}

void ipa_endpoint_suspend(struct ipa *ipa)
{
	if (!ipa->setup_complete)
		return;

	if (ipa->modem_netdev)
		ipa_modem_suspend(ipa->modem_netdev);

	ipa_endpoint_suspend_one(ipa->name_map[IPA_ENDPOINT_AP_LAN_RX]);
	ipa_endpoint_suspend_one(ipa->name_map[IPA_ENDPOINT_AP_COMMAND_TX]);
}

void ipa_endpoint_resume(struct ipa *ipa)
{
	if (!ipa->setup_complete)
		return;

	ipa_endpoint_resume_one(ipa->name_map[IPA_ENDPOINT_AP_COMMAND_TX]);
	ipa_endpoint_resume_one(ipa->name_map[IPA_ENDPOINT_AP_LAN_RX]);

	if (ipa->modem_netdev)
		ipa_modem_resume(ipa->modem_netdev);
}

static void ipa_endpoint_setup_one(struct ipa_endpoint *endpoint)
{
	struct gsi *gsi = &endpoint->ipa->gsi;
	u32 channel_id = endpoint->channel_id;

	/* Only AP endpoints get set up */
	if (endpoint->ee_id != GSI_EE_AP)
		return;

	endpoint->skb_frag_max = gsi->channel[channel_id].trans_tre_max - 1;
	if (!endpoint->toward_ipa) {
		/* RX transactions require a single TRE, so the maximum
		 * backlog is the same as the maximum outstanding TREs.
		 */
		clear_bit(IPA_REPLENISH_ENABLED, endpoint->replenish_flags);
		clear_bit(IPA_REPLENISH_ACTIVE, endpoint->replenish_flags);
		INIT_DELAYED_WORK(&endpoint->replenish_work,
				  ipa_endpoint_replenish_work);
	}

	ipa_endpoint_program(endpoint);

	endpoint->ipa->set_up |= BIT(endpoint->endpoint_id);
}

static void ipa_endpoint_teardown_one(struct ipa_endpoint *endpoint)
{
	endpoint->ipa->set_up &= ~BIT(endpoint->endpoint_id);

	if (!endpoint->toward_ipa)
		cancel_delayed_work_sync(&endpoint->replenish_work);

	ipa_endpoint_reset(endpoint);
}

void ipa_endpoint_setup(struct ipa *ipa)
{
	u32 initialized = ipa->initialized;

	ipa->set_up = 0;
	while (initialized) {
		u32 endpoint_id = __ffs(initialized);

		initialized ^= BIT(endpoint_id);

		ipa_endpoint_setup_one(&ipa->endpoint[endpoint_id]);
	}
}

void ipa_endpoint_teardown(struct ipa *ipa)
{
	u32 set_up = ipa->set_up;

	while (set_up) {
		u32 endpoint_id = __fls(set_up);

		set_up ^= BIT(endpoint_id);

		ipa_endpoint_teardown_one(&ipa->endpoint[endpoint_id]);
	}
	ipa->set_up = 0;
}

int ipa_endpoint_config(struct ipa *ipa)
{
	struct device *dev = &ipa->pdev->dev;
	const struct ipa_reg *reg;
	u32 initialized;
	u32 rx_base;
	u32 rx_mask;
	u32 tx_mask;
	int ret = 0;
	u32 max;
	u32 val;

	/* Prior to IPAv3.5, the FLAVOR_0 register was not supported.
	 * Furthermore, the endpoints were not grouped such that TX
	 * endpoint numbers started with 0 and RX endpoints had numbers
	 * higher than all TX endpoints, so we can't do the simple
	 * direction check used for newer hardware below.
	 *
	 * For hardware that doesn't support the FLAVOR_0 register,
	 * just set the available mask to support any endpoint, and
	 * assume the configuration is valid.
	 */
	if (ipa->version < IPA_VERSION_3_5) {
		ipa->available = ~0;
		return 0;
	}

	/* Find out about the endpoints supplied by the hardware, and ensure
	 * the highest one doesn't exceed the number we support.
	 */
	reg = ipa_reg(ipa, FLAVOR_0);
	val = ioread32(ipa->reg_virt + ipa_reg_offset(reg));

	/* Our RX is an IPA producer */
	rx_base = ipa_reg_decode(reg, PROD_LOWEST, val);
	max = rx_base + ipa_reg_decode(reg, MAX_PROD_PIPES, val);
	if (max > IPA_ENDPOINT_MAX) {
		dev_err(dev, "too many endpoints (%u > %u)\n",
			max, IPA_ENDPOINT_MAX);
		return -EINVAL;
	}
	rx_mask = GENMASK(max - 1, rx_base);

	/* Our TX is an IPA consumer */
	max = ipa_reg_decode(reg, MAX_CONS_PIPES, val);
	tx_mask = GENMASK(max - 1, 0);

	ipa->available = rx_mask | tx_mask;

	/* Check for initialized endpoints not supported by the hardware */
	if (ipa->initialized & ~ipa->available) {
		dev_err(dev, "unavailable endpoint id(s) 0x%08x\n",
			ipa->initialized & ~ipa->available);
		ret = -EINVAL;		/* Report other errors too */
	}

	initialized = ipa->initialized;
	while (initialized) {
		u32 endpoint_id = __ffs(initialized);
		struct ipa_endpoint *endpoint;

		initialized ^= BIT(endpoint_id);

		/* Make sure it's pointing in the right direction */
		endpoint = &ipa->endpoint[endpoint_id];
		if ((endpoint_id < rx_base) != endpoint->toward_ipa) {
			dev_err(dev, "endpoint id %u wrong direction\n",
				endpoint_id);
			ret = -EINVAL;
		}
	}

	return ret;
}

void ipa_endpoint_deconfig(struct ipa *ipa)
{
	ipa->available = 0;	/* Nothing more to do */
}

static void ipa_endpoint_init_one(struct ipa *ipa, enum ipa_endpoint_name name,
				  const struct ipa_gsi_endpoint_data *data)
{
	struct ipa_endpoint *endpoint;

	endpoint = &ipa->endpoint[data->endpoint_id];

	if (data->ee_id == GSI_EE_AP)
		ipa->channel_map[data->channel_id] = endpoint;
	ipa->name_map[name] = endpoint;

	endpoint->ipa = ipa;
	endpoint->ee_id = data->ee_id;
	endpoint->channel_id = data->channel_id;
	endpoint->endpoint_id = data->endpoint_id;
	endpoint->toward_ipa = data->toward_ipa;
	endpoint->config = data->endpoint.config;

	ipa->initialized |= BIT(endpoint->endpoint_id);
}

static void ipa_endpoint_exit_one(struct ipa_endpoint *endpoint)
{
	endpoint->ipa->initialized &= ~BIT(endpoint->endpoint_id);

	memset(endpoint, 0, sizeof(*endpoint));
}

void ipa_endpoint_exit(struct ipa *ipa)
{
	u32 initialized = ipa->initialized;

	while (initialized) {
		u32 endpoint_id = __fls(initialized);

		initialized ^= BIT(endpoint_id);

		ipa_endpoint_exit_one(&ipa->endpoint[endpoint_id]);
	}
	memset(ipa->name_map, 0, sizeof(ipa->name_map));
	memset(ipa->channel_map, 0, sizeof(ipa->channel_map));
}

/* Returns a bitmask of endpoints that support filtering, or 0 on error */
u32 ipa_endpoint_init(struct ipa *ipa, u32 count,
		      const struct ipa_gsi_endpoint_data *data)
{
	enum ipa_endpoint_name name;
	u32 filter_map;

	BUILD_BUG_ON(!IPA_REPLENISH_BATCH);

	if (!ipa_endpoint_data_valid(ipa, count, data))
		return 0;	/* Error */

	ipa->initialized = 0;

	filter_map = 0;
	for (name = 0; name < count; name++, data++) {
		if (ipa_gsi_endpoint_data_empty(data))
			continue;	/* Skip over empty slots */

		ipa_endpoint_init_one(ipa, name, data);

		if (data->endpoint.filter_support)
			filter_map |= BIT(data->endpoint_id);
		if (data->ee_id == GSI_EE_MODEM && data->toward_ipa)
			ipa->modem_tx_count++;
	}

	if (!ipa_filter_map_valid(ipa, filter_map))
		goto err_endpoint_exit;

	return filter_map;	/* Non-zero bitmask */

err_endpoint_exit:
	ipa_endpoint_exit(ipa);

	return 0;	/* Error */
}<|MERGE_RESOLUTION|>--- conflicted
+++ resolved
@@ -88,24 +88,6 @@
 	return rx_buffer_size / SZ_1K;
 }
 
-/* Compute the aggregation size value to use for a given buffer size */
-static u32 ipa_aggr_size_kb(u32 rx_buffer_size, bool aggr_hard_limit)
-{
-	/* A hard aggregation limit will not be crossed; aggregation closes
-	 * if saving incoming data would cross the hard byte limit boundary.
-	 *
-	 * With a soft limit, aggregation closes *after* the size boundary
-	 * has been crossed.  In that case the limit must leave enough space
-	 * after that limit to receive a full MTU of data plus overhead.
-	 */
-	if (!aggr_hard_limit)
-		rx_buffer_size -= IPA_MTU + IPA_RX_BUFFER_OVERHEAD;
-
-	/* The byte limit is encoded as a number of kilobytes */
-
-	return rx_buffer_size / SZ_1K;
-}
-
 static bool ipa_endpoint_data_valid_one(struct ipa *ipa, u32 count,
 			    const struct ipa_gsi_endpoint_data *all_data,
 			    const struct ipa_gsi_endpoint_data *data)
@@ -119,10 +101,7 @@
 
 	if (!data->toward_ipa) {
 		const struct ipa_endpoint_rx *rx_config;
-<<<<<<< HEAD
-=======
 		const struct ipa_reg *reg;
->>>>>>> 7365df19
 		u32 buffer_size;
 		u32 aggr_size;
 		u32 limit;
@@ -158,7 +137,6 @@
 					"time limit with no aggregation for RX endpoint %u\n",
 					data->endpoint_id);
 				result = false;
-<<<<<<< HEAD
 			}
 
 			if (rx_config->aggr_hard_limit) {
@@ -167,16 +145,6 @@
 				result = false;
 			}
 
-=======
-			}
-
-			if (rx_config->aggr_hard_limit) {
-				dev_err(dev, "hard limit with no aggregation for RX endpoint %u\n",
-					data->endpoint_id);
-				result = false;
-			}
-
->>>>>>> 7365df19
 			if (rx_config->aggr_close_eof) {
 				dev_err(dev, "close EOF with no aggregation for RX endpoint %u\n",
 					data->endpoint_id);
@@ -194,13 +162,9 @@
 		 */
 		aggr_size = ipa_aggr_size_kb(buffer_size - NET_SKB_PAD,
 					     rx_config->aggr_hard_limit);
-<<<<<<< HEAD
-		limit = aggr_byte_limit_max(ipa->version);
-=======
 		reg = ipa_reg(ipa, ENDP_INIT_AGGR);
 
 		limit = ipa_reg_field_max(reg, BYTE_LIMIT);
->>>>>>> 7365df19
 		if (aggr_size > limit) {
 			dev_err(dev, "aggregated size too large for RX endpoint %u (%u KB > %u KB)\n",
 				data->endpoint_id, aggr_size, limit);
@@ -542,11 +506,7 @@
 	reg = ipa_reg(ipa, ENDP_INIT_CFG);
 	/* FRAG_OFFLOAD_EN is 0 */
 	if (endpoint->config.checksum) {
-<<<<<<< HEAD
-		enum ipa_version version = endpoint->ipa->version;
-=======
 		enum ipa_version version = ipa->version;
->>>>>>> 7365df19
 
 		if (endpoint->toward_ipa) {
 			u32 off;
@@ -681,10 +641,7 @@
 	const struct ipa_reg *reg;
 	u32 val = 0;
 
-<<<<<<< HEAD
-=======
 	reg = ipa_reg(ipa, ENDP_INIT_HDR);
->>>>>>> 7365df19
 	if (endpoint->config.qmap) {
 		enum ipa_version version = ipa->version;
 		size_t header_size;
@@ -723,27 +680,16 @@
 
 static void ipa_endpoint_init_hdr_ext(struct ipa_endpoint *endpoint)
 {
-<<<<<<< HEAD
-	u32 offset = IPA_REG_ENDP_INIT_HDR_EXT_N_OFFSET(endpoint->endpoint_id);
-	u32 pad_align = endpoint->config.rx.pad_align;
-=======
 	u32 pad_align = endpoint->config.rx.pad_align;
 	u32 endpoint_id = endpoint->endpoint_id;
->>>>>>> 7365df19
 	struct ipa *ipa = endpoint->ipa;
 	const struct ipa_reg *reg;
 	u32 val = 0;
 
-<<<<<<< HEAD
-	if (endpoint->config.qmap) {
-		/* We have a header, so we must specify its endianness */
-		val |= HDR_ENDIANNESS_FMASK;	/* big endian */
-=======
 	reg = ipa_reg(ipa, ENDP_INIT_HDR_EXT);
 	if (endpoint->config.qmap) {
 		/* We have a header, so we must specify its endianness */
 		val |= ipa_reg_bit(reg, HDR_ENDIANNESS);	/* big endian */
->>>>>>> 7365df19
 
 		/* A QMAP header contains a 6 bit pad field at offset 0.
 		 * The RMNet driver assumes this field is meaningful in
@@ -753,15 +699,9 @@
 		 * (although 0) should be ignored.
 		 */
 		if (!endpoint->toward_ipa) {
-<<<<<<< HEAD
-			val |= HDR_TOTAL_LEN_OR_PAD_VALID_FMASK;
-			/* HDR_TOTAL_LEN_OR_PAD is 0 (pad, not total_len) */
-			val |= HDR_PAYLOAD_LEN_INC_PADDING_FMASK;
-=======
 			val |= ipa_reg_bit(reg, HDR_TOTAL_LEN_OR_PAD_VALID);
 			/* HDR_TOTAL_LEN_OR_PAD is 0 (pad, not total_len) */
 			val |= ipa_reg_bit(reg, HDR_PAYLOAD_LEN_INC_PADDING);
->>>>>>> 7365df19
 			/* HDR_TOTAL_LEN_OR_PAD_OFFSET is 0 */
 		}
 	}
@@ -776,14 +716,6 @@
 	if (ipa->version >= IPA_VERSION_4_5) {
 		/* HDR_TOTAL_LEN_OR_PAD_OFFSET is 0, so MSB is 0 */
 		if (endpoint->config.qmap && !endpoint->toward_ipa) {
-<<<<<<< HEAD
-			u32 offset;
-
-			offset = offsetof(struct rmnet_map_header, pkt_len);
-			offset >>= hweight32(HDR_OFST_PKT_SIZE_FMASK);
-			val |= u32_encode_bits(offset,
-					       HDR_OFST_PKT_SIZE_MSB_FMASK);
-=======
 			u32 mask = ipa_reg_field_max(reg, HDR_OFST_PKT_SIZE);
 			u32 off;     /* Field offset within header */
 
@@ -791,7 +723,6 @@
 			/* Low bits are in the ENDP_INIT_HDR register */
 			off >>= hweight32(mask);
 			val |= ipa_reg_encode(reg, HDR_OFST_PKT_SIZE_MSB, off);
->>>>>>> 7365df19
 			/* HDR_ADDITIONAL_CONST_LEN is 0 so MSB is 0 */
 		}
 	}
@@ -830,16 +761,10 @@
 	if (!endpoint->toward_ipa)
 		return;		/* Register not valid for RX endpoints */
 
-<<<<<<< HEAD
-	if (endpoint->config.dma_mode) {
-		enum ipa_endpoint_name name = endpoint->config.dma_endpoint;
-		u32 dma_endpoint_id;
-=======
 	reg = ipa_reg(ipa, ENDP_INIT_MODE);
 	if (endpoint->config.dma_mode) {
 		enum ipa_endpoint_name name = endpoint->config.dma_endpoint;
 		u32 dma_endpoint_id = ipa->name_map[name]->endpoint_id;
->>>>>>> 7365df19
 
 		val = ipa_reg_encode(reg, ENDP_MODE, IPA_DMA);
 		val |= ipa_reg_encode(reg, DEST_PIPE_INDEX, dma_endpoint_id);
@@ -852,13 +777,6 @@
 	iowrite32(val, ipa->reg_virt + offset);
 }
 
-<<<<<<< HEAD
-/* Encoded values for AGGR endpoint register fields */
-static u32 aggr_byte_limit_encoded(enum ipa_version version, u32 limit)
-{
-	if (version < IPA_VERSION_4_5)
-		return u32_encode_bits(limit, aggr_byte_limit_fmask(true));
-=======
 /* For IPA v4.5+, times are expressed using Qtime.  The AP uses one of two
  * pulse generators (0 and 1) to measure elapsed time.  In ipa_qtime_config()
  * they're configured to have granularity 100 usec and 1 msec, respectively.
@@ -879,7 +797,6 @@
 	/* Have to use pulse generator 1 (millisecond granularity) */
 	val = DIV_ROUND_CLOSEST(microseconds, 1000);
 	WARN_ON(val > max);
->>>>>>> 7365df19
 
 	return (int)-val;
 }
@@ -891,37 +808,6 @@
 	u32 max;
 	u32 val;
 
-<<<<<<< HEAD
-	if (version < IPA_VERSION_4_5) {
-		/* We set aggregation granularity in ipa_hardware_config() */
-		fmask = aggr_time_limit_fmask(true);
-		val = DIV_ROUND_CLOSEST(limit, IPA_AGGR_GRANULARITY);
-		WARN(val > field_max(fmask),
-		     "aggr_time_limit too large (%u > %u usec)\n",
-		     val, field_max(fmask) * IPA_AGGR_GRANULARITY);
-
-		return u32_encode_bits(val, fmask);
-	}
-
-	/* IPA v4.5 expresses the time limit using Qtime.  The AP has
-	 * pulse generators 0 and 1 available, which were configured
-	 * in ipa_qtime_config() to have granularity 100 usec and
-	 * 1 msec, respectively.  Use pulse generator 0 if possible,
-	 * otherwise fall back to pulse generator 1.
-	 */
-	fmask = aggr_time_limit_fmask(false);
-	val = DIV_ROUND_CLOSEST(limit, 100);
-	if (val > field_max(fmask)) {
-		/* Have to use pulse generator 1 (millisecond granularity) */
-		gran_sel = AGGR_GRAN_SEL_FMASK;
-		val = DIV_ROUND_CLOSEST(limit, 1000);
-		WARN(val > field_max(fmask),
-		     "aggr_time_limit too large (%u > %u usec)\n",
-		     limit, field_max(fmask) * 1000);
-	} else {
-		/* We can use pulse generator 0 (100 usec granularity) */
-		gran_sel = 0;
-=======
 	if (!microseconds)
 		return 0;	/* Nothing to compute if time limit is 0 */
 
@@ -941,7 +827,6 @@
 		}
 
 		return gran_sel | ipa_reg_encode(reg, TIME_LIMIT, val);
->>>>>>> 7365df19
 	}
 
 	/* We program aggregation granularity in ipa_hardware_config() */
@@ -959,43 +844,20 @@
 	const struct ipa_reg *reg;
 	u32 val = 0;
 
-<<<<<<< HEAD
-=======
 	reg = ipa_reg(ipa, ENDP_INIT_AGGR);
->>>>>>> 7365df19
 	if (endpoint->config.aggregation) {
 		if (!endpoint->toward_ipa) {
 			const struct ipa_endpoint_rx *rx_config;
 			u32 buffer_size;
-<<<<<<< HEAD
-			bool close_eof;
-			u32 limit;
-
-			rx_config = &endpoint->config.rx;
-			val |= u32_encode_bits(IPA_ENABLE_AGGR, AGGR_EN_FMASK);
-			val |= u32_encode_bits(IPA_GENERIC, AGGR_TYPE_FMASK);
-=======
 			u32 limit;
 
 			rx_config = &endpoint->config.rx;
 			val |= ipa_reg_encode(reg, AGGR_EN, IPA_ENABLE_AGGR);
 			val |= ipa_reg_encode(reg, AGGR_TYPE, IPA_GENERIC);
->>>>>>> 7365df19
 
 			buffer_size = rx_config->buffer_size;
 			limit = ipa_aggr_size_kb(buffer_size - NET_SKB_PAD,
 						 rx_config->aggr_hard_limit);
-<<<<<<< HEAD
-			val |= aggr_byte_limit_encoded(version, limit);
-
-			limit = rx_config->aggr_time_limit;
-			val |= aggr_time_limit_encoded(version, limit);
-
-			/* AGGR_PKT_LIMIT is 0 (unlimited) */
-
-			close_eof = rx_config->aggr_close_eof;
-			val |= aggr_sw_eof_active_encoded(version, close_eof);
-=======
 			val |= ipa_reg_encode(reg, BYTE_LIMIT, limit);
 
 			limit = rx_config->aggr_time_limit;
@@ -1005,7 +867,6 @@
 
 			if (rx_config->aggr_close_eof)
 				val |= ipa_reg_bit(reg, SW_EOF_ACTIVE);
->>>>>>> 7365df19
 		} else {
 			val |= ipa_reg_encode(reg, AGGR_EN, IPA_ENABLE_DEAGGR);
 			val |= ipa_reg_encode(reg, AGGR_TYPE, IPA_QCMAP);
@@ -1187,15 +1048,10 @@
 	const struct ipa_reg *reg;
 	u32 val;
 
-<<<<<<< HEAD
-	val = rsrc_grp_encoded(ipa->version, endpoint->config.resource_group);
-	iowrite32(val, ipa->reg_virt + offset);
-=======
 	reg = ipa_reg(ipa, ENDP_INIT_RSRC_GRP);
 	val = ipa_reg_encode(reg, ENDP_RSRC_GRP, resource_group);
 
 	iowrite32(val, ipa->reg_virt + ipa_reg_n_offset(reg, endpoint_id));
->>>>>>> 7365df19
 }
 
 static void ipa_endpoint_init_seq(struct ipa_endpoint *endpoint)
@@ -1211,20 +1067,12 @@
 	reg = ipa_reg(ipa, ENDP_INIT_SEQ);
 
 	/* Low-order byte configures primary packet processing */
-<<<<<<< HEAD
-	val |= u32_encode_bits(endpoint->config.tx.seq_type, SEQ_TYPE_FMASK);
-
-	/* Second byte configures replicated packet processing */
-	val |= u32_encode_bits(endpoint->config.tx.seq_rep_type,
-			       SEQ_REP_TYPE_FMASK);
-=======
 	val = ipa_reg_encode(reg, SEQ_TYPE, endpoint->config.tx.seq_type);
 
 	/* Second byte (if supported) configures replicated packet processing */
 	if (ipa->version < IPA_VERSION_4_5)
 		val |= ipa_reg_encode(reg, SEQ_REP_TYPE,
 				      endpoint->config.tx.seq_rep_type);
->>>>>>> 7365df19
 
 	iowrite32(val, ipa->reg_virt + ipa_reg_n_offset(reg, endpoint_id));
 }
@@ -1279,14 +1127,9 @@
 	const struct ipa_reg *reg;
 	u32 val = 0;
 
-<<<<<<< HEAD
-	if (endpoint->config.status_enable) {
-		val |= STATUS_EN_FMASK;
-=======
 	reg = ipa_reg(ipa, ENDP_STATUS);
 	if (endpoint->config.status_enable) {
 		val |= ipa_reg_bit(reg, STATUS_EN);
->>>>>>> 7365df19
 		if (endpoint->toward_ipa) {
 			enum ipa_endpoint_name name;
 			u32 status_endpoint_id;
