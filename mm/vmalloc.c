--- conflicted
+++ resolved
@@ -2965,10 +2965,6 @@
 				 int node)
 {
 	const gfp_t nested_gfp = (gfp_mask & GFP_RECLAIM_MASK) | __GFP_ZERO;
-<<<<<<< HEAD
-	const gfp_t orig_gfp_mask = gfp_mask;
-=======
->>>>>>> 95cd2cdc
 	bool nofail = gfp_mask & __GFP_NOFAIL;
 	unsigned long addr = (unsigned long)area->addr;
 	unsigned long size = get_vm_area_size(area);
@@ -3047,11 +3043,7 @@
 		memalloc_noio_restore(flags);
 
 	if (ret < 0) {
-<<<<<<< HEAD
-		warn_alloc(orig_gfp_mask, NULL,
-=======
 		warn_alloc(gfp_mask, NULL,
->>>>>>> 95cd2cdc
 			"vmalloc error: size %lu, failed to map pages",
 			area->nr_pages * PAGE_SIZE);
 		goto fail;
