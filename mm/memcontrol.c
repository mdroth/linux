--- conflicted
+++ resolved
@@ -1490,11 +1490,7 @@
 #endif
 };
 
-<<<<<<< HEAD
-static char *memory_stat_format(struct mem_cgroup *memcg)
-=======
 static void memory_stat_format(struct mem_cgroup *memcg, char *buf, int bufsize)
->>>>>>> 4724a977
 {
 	struct seq_buf s;
 	int i;
