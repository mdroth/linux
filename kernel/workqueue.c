--- conflicted
+++ resolved
@@ -4610,17 +4610,12 @@
 
 enomem:
 	if (wq->cpu_pwq) {
-<<<<<<< HEAD
-		for_each_possible_cpu(cpu)
-			kfree(*per_cpu_ptr(wq->cpu_pwq, cpu));
-=======
 		for_each_possible_cpu(cpu) {
 			struct pool_workqueue *pwq = *per_cpu_ptr(wq->cpu_pwq, cpu);
 
 			if (pwq)
 				kmem_cache_free(pwq_cache, pwq);
 		}
->>>>>>> 740329d7
 		free_percpu(wq->cpu_pwq);
 		wq->cpu_pwq = NULL;
 	}
