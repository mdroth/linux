--- conflicted
+++ resolved
@@ -6368,11 +6368,7 @@
 	if (!tr->array_buffer.buffer)
 		return 0;
 
-<<<<<<< HEAD
-	/* Do not allow tracing while resizng ring buffer */
-=======
 	/* Do not allow tracing while resizing ring buffer */
->>>>>>> de927f6c
 	tracing_stop_tr(tr);
 
 	ret = ring_buffer_resize(tr->array_buffer.buffer, size, cpu);
@@ -6380,11 +6376,7 @@
 		goto out_start;
 
 #ifdef CONFIG_TRACER_MAX_TRACE
-<<<<<<< HEAD
-	if (!tr->current_trace->use_max_tr)
-=======
 	if (!tr->allocated_snapshot)
->>>>>>> de927f6c
 		goto out;
 
 	ret = ring_buffer_resize(tr->max_buffer.buffer, size, cpu);
