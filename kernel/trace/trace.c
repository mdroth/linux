--- conflicted
+++ resolved
@@ -7777,15 +7777,8 @@
 	struct tracing_log_err *err;
 
 	if (tr->n_err_log_entries < TRACING_LOG_ERRS_MAX) {
-<<<<<<< HEAD
-		err = kzalloc(sizeof(*err), GFP_KERNEL);
-		if (!err)
-			err = ERR_PTR(-ENOMEM);
-		else
-=======
 		err = alloc_tracing_log_err(len);
 		if (PTR_ERR(err) != -ENOMEM)
->>>>>>> 95cd2cdc
 			tr->n_err_log_entries++;
 
 		return err;
