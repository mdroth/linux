// SPDX-License-Identifier: GPL-2.0-only
#include <time.h>
#include <linux/bpf.h>
#include <bpf/bpf_helpers.h>

struct timer {
	struct bpf_timer t;
};

struct lock {
	struct bpf_spin_lock l;
};

struct {
	__uint(type, BPF_MAP_TYPE_ARRAY);
	__uint(max_entries, 1);
	__type(key, __u32);
	__type(value, struct timer);
} timers SEC(".maps");

struct {
	__uint(type, BPF_MAP_TYPE_ARRAY);
	__uint(max_entries, 1);
	__type(key, __u32);
	__type(value, struct lock);
} locks SEC(".maps");

static int timer_cb(void *map, int *key, struct timer *timer)
{
	return 0;
}

static void timer_work(void)
{
	struct timer *timer;
	const int key = 0;

	timer  = bpf_map_lookup_elem(&timers, &key);
	if (timer) {
		bpf_timer_init(&timer->t, &timers, CLOCK_MONOTONIC);
		bpf_timer_set_callback(&timer->t, timer_cb);
		bpf_timer_start(&timer->t, 10E9, 0);
		bpf_timer_cancel(&timer->t);
	}
}

static void spin_lock_work(void)
{
	const int key = 0;
	struct lock *lock;

	lock = bpf_map_lookup_elem(&locks, &key);
	if (lock) {
		bpf_spin_lock(&lock->l);
		bpf_spin_unlock(&lock->l);
	}
}

SEC("?raw_tp/sys_enter")
int raw_tp_timer(void *ctx)
{
	timer_work();

	return 0;
}

SEC("?tp/syscalls/sys_enter_nanosleep")
int tp_timer(void *ctx)
{
	timer_work();

	return 0;
}

<<<<<<< HEAD
SEC("?kprobe/sys_nanosleep")
=======
SEC("?kprobe")
>>>>>>> 7365df19
int kprobe_timer(void *ctx)
{
	timer_work();

	return 0;
}

SEC("?perf_event")
int perf_event_timer(void *ctx)
{
	timer_work();

	return 0;
}

SEC("?raw_tp/sys_enter")
int raw_tp_spin_lock(void *ctx)
{
	spin_lock_work();

	return 0;
}

SEC("?tp/syscalls/sys_enter_nanosleep")
int tp_spin_lock(void *ctx)
{
	spin_lock_work();

	return 0;
}

<<<<<<< HEAD
SEC("?kprobe/sys_nanosleep")
=======
SEC("?kprobe")
>>>>>>> 7365df19
int kprobe_spin_lock(void *ctx)
{
	spin_lock_work();

	return 0;
}

SEC("?perf_event")
int perf_event_spin_lock(void *ctx)
{
	spin_lock_work();

	return 0;
}

const char LICENSE[] SEC("license") = "GPL";<|MERGE_RESOLUTION|>--- conflicted
+++ resolved
@@ -72,11 +72,7 @@
 	return 0;
 }
 
-<<<<<<< HEAD
-SEC("?kprobe/sys_nanosleep")
-=======
 SEC("?kprobe")
->>>>>>> 7365df19
 int kprobe_timer(void *ctx)
 {
 	timer_work();
@@ -108,11 +104,7 @@
 	return 0;
 }
 
-<<<<<<< HEAD
-SEC("?kprobe/sys_nanosleep")
-=======
 SEC("?kprobe")
->>>>>>> 7365df19
 int kprobe_spin_lock(void *ctx)
 {
 	spin_lock_work();
