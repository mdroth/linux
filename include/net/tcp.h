/* SPDX-License-Identifier: GPL-2.0-or-later */
/*
 * INET		An implementation of the TCP/IP protocol suite for the LINUX
 *		operating system.  INET is implemented using the  BSD Socket
 *		interface as the means of communication with the user level.
 *
 *		Definitions for the TCP module.
 *
 * Version:	@(#)tcp.h	1.0.5	05/23/93
 *
 * Authors:	Ross Biro
 *		Fred N. van Kempen, <waltje@uWalt.NL.Mugnet.ORG>
 */
#ifndef _TCP_H
#define _TCP_H

#define FASTRETRANS_DEBUG 1

#include <linux/list.h>
#include <linux/tcp.h>
#include <linux/bug.h>
#include <linux/slab.h>
#include <linux/cache.h>
#include <linux/percpu.h>
#include <linux/skbuff.h>
#include <linux/kref.h>
#include <linux/ktime.h>
#include <linux/indirect_call_wrapper.h>

#include <net/inet_connection_sock.h>
#include <net/inet_timewait_sock.h>
#include <net/inet_hashtables.h>
#include <net/checksum.h>
#include <net/request_sock.h>
#include <net/sock_reuseport.h>
#include <net/sock.h>
#include <net/snmp.h>
#include <net/ip.h>
#include <net/tcp_states.h>
#include <net/inet_ecn.h>
#include <net/dst.h>
#include <net/mptcp.h>

#include <linux/seq_file.h>
#include <linux/memcontrol.h>
#include <linux/bpf-cgroup.h>
#include <linux/siphash.h>

extern struct inet_hashinfo tcp_hashinfo;

DECLARE_PER_CPU(unsigned int, tcp_orphan_count);
int tcp_orphan_count_sum(void);

void tcp_time_wait(struct sock *sk, int state, int timeo);

#define MAX_TCP_HEADER	L1_CACHE_ALIGN(128 + MAX_HEADER)
#define MAX_TCP_OPTION_SPACE 40
#define TCP_MIN_SND_MSS		48
#define TCP_MIN_GSO_SIZE	(TCP_MIN_SND_MSS - MAX_TCP_OPTION_SPACE)

/*
 * Never offer a window over 32767 without using window scaling. Some
 * poor stacks do signed 16bit maths!
 */
#define MAX_TCP_WINDOW		32767U

/* Minimal accepted MSS. It is (60+60+8) - (20+20). */
#define TCP_MIN_MSS		88U

/* The initial MTU to use for probing */
#define TCP_BASE_MSS		1024

/* probing interval, default to 10 minutes as per RFC4821 */
#define TCP_PROBE_INTERVAL	600

/* Specify interval when tcp mtu probing will stop */
#define TCP_PROBE_THRESHOLD	8

/* After receiving this amount of duplicate ACKs fast retransmit starts. */
#define TCP_FASTRETRANS_THRESH 3

/* Maximal number of ACKs sent quickly to accelerate slow-start. */
#define TCP_MAX_QUICKACKS	16U

/* Maximal number of window scale according to RFC1323 */
#define TCP_MAX_WSCALE		14U

/* urg_data states */
#define TCP_URG_VALID	0x0100
#define TCP_URG_NOTYET	0x0200
#define TCP_URG_READ	0x0400

#define TCP_RETR1	3	/*
				 * This is how many retries it does before it
				 * tries to figure out if the gateway is
				 * down. Minimal RFC value is 3; it corresponds
				 * to ~3sec-8min depending on RTO.
				 */

#define TCP_RETR2	15	/*
				 * This should take at least
				 * 90 minutes to time out.
				 * RFC1122 says that the limit is 100 sec.
				 * 15 is ~13-30min depending on RTO.
				 */

#define TCP_SYN_RETRIES	 6	/* This is how many retries are done
				 * when active opening a connection.
				 * RFC1122 says the minimum retry MUST
				 * be at least 180secs.  Nevertheless
				 * this value is corresponding to
				 * 63secs of retransmission with the
				 * current initial RTO.
				 */

#define TCP_SYNACK_RETRIES 5	/* This is how may retries are done
				 * when passive opening a connection.
				 * This is corresponding to 31secs of
				 * retransmission with the current
				 * initial RTO.
				 */

#define TCP_TIMEWAIT_LEN (60*HZ) /* how long to wait to destroy TIME-WAIT
				  * state, about 60 seconds	*/
#define TCP_FIN_TIMEOUT	TCP_TIMEWAIT_LEN
                                 /* BSD style FIN_WAIT2 deadlock breaker.
				  * It used to be 3min, new value is 60sec,
				  * to combine FIN-WAIT-2 timeout with
				  * TIME-WAIT timer.
				  */
#define TCP_FIN_TIMEOUT_MAX (120 * HZ) /* max TCP_LINGER2 value (two minutes) */

#define TCP_DELACK_MAX	((unsigned)(HZ/5))	/* maximal time to delay before sending an ACK */
#if HZ >= 100
#define TCP_DELACK_MIN	((unsigned)(HZ/25))	/* minimal time to delay before sending an ACK */
#define TCP_ATO_MIN	((unsigned)(HZ/25))
#else
#define TCP_DELACK_MIN	4U
#define TCP_ATO_MIN	4U
#endif
#define TCP_RTO_MAX	((unsigned)(120*HZ))
#define TCP_RTO_MIN	((unsigned)(HZ/5))
#define TCP_TIMEOUT_MIN	(2U) /* Min timeout for TCP timers in jiffies */
#define TCP_TIMEOUT_INIT ((unsigned)(1*HZ))	/* RFC6298 2.1 initial RTO value	*/
#define TCP_TIMEOUT_FALLBACK ((unsigned)(3*HZ))	/* RFC 1122 initial RTO value, now
						 * used as a fallback RTO for the
						 * initial data transmission if no
						 * valid RTT sample has been acquired,
						 * most likely due to retrans in 3WHS.
						 */

#define TCP_RESOURCE_PROBE_INTERVAL ((unsigned)(HZ/2U)) /* Maximal interval between probes
					                 * for local resources.
					                 */
#define TCP_KEEPALIVE_TIME	(120*60*HZ)	/* two hours */
#define TCP_KEEPALIVE_PROBES	9		/* Max of 9 keepalive probes	*/
#define TCP_KEEPALIVE_INTVL	(75*HZ)

#define MAX_TCP_KEEPIDLE	32767
#define MAX_TCP_KEEPINTVL	32767
#define MAX_TCP_KEEPCNT		127
#define MAX_TCP_SYNCNT		127

#define TCP_SYNQ_INTERVAL	(HZ/5)	/* Period of SYNACK timer */

#define TCP_PAWS_24DAYS	(60 * 60 * 24 * 24)
#define TCP_PAWS_MSL	60		/* Per-host timestamps are invalidated
					 * after this time. It should be equal
					 * (or greater than) TCP_TIMEWAIT_LEN
					 * to provide reliability equal to one
					 * provided by timewait state.
					 */
#define TCP_PAWS_WINDOW	1		/* Replay window for per-host
					 * timestamps. It must be less than
					 * minimal timewait lifetime.
					 */
/*
 *	TCP option
 */

#define TCPOPT_NOP		1	/* Padding */
#define TCPOPT_EOL		0	/* End of options */
#define TCPOPT_MSS		2	/* Segment size negotiating */
#define TCPOPT_WINDOW		3	/* Window scaling */
#define TCPOPT_SACK_PERM        4       /* SACK Permitted */
#define TCPOPT_SACK             5       /* SACK Block */
#define TCPOPT_TIMESTAMP	8	/* Better RTT estimations/PAWS */
#define TCPOPT_MD5SIG		19	/* MD5 Signature (RFC2385) */
#define TCPOPT_MPTCP		30	/* Multipath TCP (RFC6824) */
#define TCPOPT_FASTOPEN		34	/* Fast open (RFC7413) */
#define TCPOPT_EXP		254	/* Experimental */
/* Magic number to be after the option value for sharing TCP
 * experimental options. See draft-ietf-tcpm-experimental-options-00.txt
 */
#define TCPOPT_FASTOPEN_MAGIC	0xF989
#define TCPOPT_SMC_MAGIC	0xE2D4C3D9

/*
 *     TCP option lengths
 */

#define TCPOLEN_MSS            4
#define TCPOLEN_WINDOW         3
#define TCPOLEN_SACK_PERM      2
#define TCPOLEN_TIMESTAMP      10
#define TCPOLEN_MD5SIG         18
#define TCPOLEN_FASTOPEN_BASE  2
#define TCPOLEN_EXP_FASTOPEN_BASE  4
#define TCPOLEN_EXP_SMC_BASE   6

/* But this is what stacks really send out. */
#define TCPOLEN_TSTAMP_ALIGNED		12
#define TCPOLEN_WSCALE_ALIGNED		4
#define TCPOLEN_SACKPERM_ALIGNED	4
#define TCPOLEN_SACK_BASE		2
#define TCPOLEN_SACK_BASE_ALIGNED	4
#define TCPOLEN_SACK_PERBLOCK		8
#define TCPOLEN_MD5SIG_ALIGNED		20
#define TCPOLEN_MSS_ALIGNED		4
#define TCPOLEN_EXP_SMC_BASE_ALIGNED	8

/* Flags in tp->nonagle */
#define TCP_NAGLE_OFF		1	/* Nagle's algo is disabled */
#define TCP_NAGLE_CORK		2	/* Socket is corked	    */
#define TCP_NAGLE_PUSH		4	/* Cork is overridden for already queued data */

/* TCP thin-stream limits */
#define TCP_THIN_LINEAR_RETRIES 6       /* After 6 linear retries, do exp. backoff */

/* TCP initial congestion window as per rfc6928 */
#define TCP_INIT_CWND		10

/* Bit Flags for sysctl_tcp_fastopen */
#define	TFO_CLIENT_ENABLE	1
#define	TFO_SERVER_ENABLE	2
#define	TFO_CLIENT_NO_COOKIE	4	/* Data in SYN w/o cookie option */

/* Accept SYN data w/o any cookie option */
#define	TFO_SERVER_COOKIE_NOT_REQD	0x200

/* Force enable TFO on all listeners, i.e., not requiring the
 * TCP_FASTOPEN socket option.
 */
#define	TFO_SERVER_WO_SOCKOPT1	0x400


/* sysctl variables for tcp */
extern int sysctl_tcp_max_orphans;
extern long sysctl_tcp_mem[3];

#define TCP_RACK_LOSS_DETECTION  0x1 /* Use RACK to detect losses */
#define TCP_RACK_STATIC_REO_WND  0x2 /* Use static RACK reo wnd */
#define TCP_RACK_NO_DUPTHRESH    0x4 /* Do not use DUPACK threshold in RACK */

extern atomic_long_t tcp_memory_allocated;
extern struct percpu_counter tcp_sockets_allocated;
extern unsigned long tcp_memory_pressure;

/* optimized version of sk_under_memory_pressure() for TCP sockets */
static inline bool tcp_under_memory_pressure(const struct sock *sk)
{
	if (mem_cgroup_sockets_enabled && sk->sk_memcg &&
	    mem_cgroup_under_socket_pressure(sk->sk_memcg))
		return true;

	return READ_ONCE(tcp_memory_pressure);
}
/*
 * The next routines deal with comparing 32 bit unsigned ints
 * and worry about wraparound (automatic with unsigned arithmetic).
 */

static inline bool before(__u32 seq1, __u32 seq2)
{
        return (__s32)(seq1-seq2) < 0;
}
#define after(seq2, seq1) 	before(seq1, seq2)

/* is s2<=s1<=s3 ? */
static inline bool between(__u32 seq1, __u32 seq2, __u32 seq3)
{
	return seq3 - seq2 >= seq1 - seq2;
}

static inline bool tcp_out_of_memory(struct sock *sk)
{
	if (sk->sk_wmem_queued > SOCK_MIN_SNDBUF &&
	    sk_memory_allocated(sk) > sk_prot_mem_limits(sk, 2))
		return true;
	return false;
}

static inline void tcp_wmem_free_skb(struct sock *sk, struct sk_buff *skb)
{
	sk_wmem_queued_add(sk, -skb->truesize);
	if (!skb_zcopy_pure(skb))
		sk_mem_uncharge(sk, skb->truesize);
	else
		sk_mem_uncharge(sk, SKB_TRUESIZE(skb_end_offset(skb)));
	__kfree_skb(skb);
}

void sk_forced_mem_schedule(struct sock *sk, int size);

bool tcp_check_oom(struct sock *sk, int shift);


extern struct proto tcp_prot;

#define TCP_INC_STATS(net, field)	SNMP_INC_STATS((net)->mib.tcp_statistics, field)
#define __TCP_INC_STATS(net, field)	__SNMP_INC_STATS((net)->mib.tcp_statistics, field)
#define TCP_DEC_STATS(net, field)	SNMP_DEC_STATS((net)->mib.tcp_statistics, field)
#define TCP_ADD_STATS(net, field, val)	SNMP_ADD_STATS((net)->mib.tcp_statistics, field, val)

void tcp_tasklet_init(void);

int tcp_v4_err(struct sk_buff *skb, u32);

void tcp_shutdown(struct sock *sk, int how);

int tcp_v4_early_demux(struct sk_buff *skb);
int tcp_v4_rcv(struct sk_buff *skb);

void tcp_remove_empty_skb(struct sock *sk);
int tcp_v4_tw_remember_stamp(struct inet_timewait_sock *tw);
int tcp_sendmsg(struct sock *sk, struct msghdr *msg, size_t size);
int tcp_sendmsg_locked(struct sock *sk, struct msghdr *msg, size_t size);
int tcp_sendpage(struct sock *sk, struct page *page, int offset, size_t size,
		 int flags);
int tcp_sendpage_locked(struct sock *sk, struct page *page, int offset,
			size_t size, int flags);
ssize_t do_tcp_sendpages(struct sock *sk, struct page *page, int offset,
		 size_t size, int flags);
int tcp_send_mss(struct sock *sk, int *size_goal, int flags);
void tcp_push(struct sock *sk, int flags, int mss_now, int nonagle,
	      int size_goal);
void tcp_release_cb(struct sock *sk);
void tcp_wfree(struct sk_buff *skb);
void tcp_write_timer_handler(struct sock *sk);
void tcp_delack_timer_handler(struct sock *sk);
int tcp_ioctl(struct sock *sk, int cmd, unsigned long arg);
int tcp_rcv_state_process(struct sock *sk, struct sk_buff *skb);
void tcp_rcv_established(struct sock *sk, struct sk_buff *skb);
void tcp_rcv_space_adjust(struct sock *sk);
int tcp_twsk_unique(struct sock *sk, struct sock *sktw, void *twp);
void tcp_twsk_destructor(struct sock *sk);
ssize_t tcp_splice_read(struct socket *sk, loff_t *ppos,
			struct pipe_inode_info *pipe, size_t len,
			unsigned int flags);
struct sk_buff *tcp_stream_alloc_skb(struct sock *sk, int size, gfp_t gfp,
				     bool force_schedule);

void tcp_enter_quickack_mode(struct sock *sk, unsigned int max_quickacks);
static inline void tcp_dec_quickack_mode(struct sock *sk,
					 const unsigned int pkts)
{
	struct inet_connection_sock *icsk = inet_csk(sk);

	if (icsk->icsk_ack.quick) {
		if (pkts >= icsk->icsk_ack.quick) {
			icsk->icsk_ack.quick = 0;
			/* Leaving quickack mode we deflate ATO. */
			icsk->icsk_ack.ato   = TCP_ATO_MIN;
		} else
			icsk->icsk_ack.quick -= pkts;
	}
}

#define	TCP_ECN_OK		1
#define	TCP_ECN_QUEUE_CWR	2
#define	TCP_ECN_DEMAND_CWR	4
#define	TCP_ECN_SEEN		8

enum tcp_tw_status {
	TCP_TW_SUCCESS = 0,
	TCP_TW_RST = 1,
	TCP_TW_ACK = 2,
	TCP_TW_SYN = 3
};


enum tcp_tw_status tcp_timewait_state_process(struct inet_timewait_sock *tw,
					      struct sk_buff *skb,
					      const struct tcphdr *th);
struct sock *tcp_check_req(struct sock *sk, struct sk_buff *skb,
			   struct request_sock *req, bool fastopen,
			   bool *lost_race);
int tcp_child_process(struct sock *parent, struct sock *child,
		      struct sk_buff *skb);
void tcp_enter_loss(struct sock *sk);
void tcp_cwnd_reduction(struct sock *sk, int newly_acked_sacked, int newly_lost, int flag);
void tcp_clear_retrans(struct tcp_sock *tp);
void tcp_update_metrics(struct sock *sk);
void tcp_init_metrics(struct sock *sk);
void tcp_metrics_init(void);
bool tcp_peer_is_proven(struct request_sock *req, struct dst_entry *dst);
void __tcp_close(struct sock *sk, long timeout);
void tcp_close(struct sock *sk, long timeout);
void tcp_init_sock(struct sock *sk);
void tcp_init_transfer(struct sock *sk, int bpf_op, struct sk_buff *skb);
__poll_t tcp_poll(struct file *file, struct socket *sock,
		      struct poll_table_struct *wait);
int tcp_getsockopt(struct sock *sk, int level, int optname,
		   char __user *optval, int __user *optlen);
bool tcp_bpf_bypass_getsockopt(int level, int optname);
int tcp_setsockopt(struct sock *sk, int level, int optname, sockptr_t optval,
		   unsigned int optlen);
void tcp_set_keepalive(struct sock *sk, int val);
void tcp_syn_ack_timeout(const struct request_sock *req);
int tcp_recvmsg(struct sock *sk, struct msghdr *msg, size_t len, int nonblock,
		int flags, int *addr_len);
int tcp_set_rcvlowat(struct sock *sk, int val);
int tcp_set_window_clamp(struct sock *sk, int val);
void tcp_update_recv_tstamps(struct sk_buff *skb,
			     struct scm_timestamping_internal *tss);
void tcp_recv_timestamp(struct msghdr *msg, const struct sock *sk,
			struct scm_timestamping_internal *tss);
void tcp_data_ready(struct sock *sk);
#ifdef CONFIG_MMU
int tcp_mmap(struct file *file, struct socket *sock,
	     struct vm_area_struct *vma);
#endif
void tcp_parse_options(const struct net *net, const struct sk_buff *skb,
		       struct tcp_options_received *opt_rx,
		       int estab, struct tcp_fastopen_cookie *foc);
const u8 *tcp_parse_md5sig_option(const struct tcphdr *th);

/*
 *	BPF SKB-less helpers
 */
u16 tcp_v4_get_syncookie(struct sock *sk, struct iphdr *iph,
			 struct tcphdr *th, u32 *cookie);
u16 tcp_v6_get_syncookie(struct sock *sk, struct ipv6hdr *iph,
			 struct tcphdr *th, u32 *cookie);
u16 tcp_get_syncookie_mss(struct request_sock_ops *rsk_ops,
			  const struct tcp_request_sock_ops *af_ops,
			  struct sock *sk, struct tcphdr *th);
/*
 *	TCP v4 functions exported for the inet6 API
 */

void tcp_v4_send_check(struct sock *sk, struct sk_buff *skb);
void tcp_v4_mtu_reduced(struct sock *sk);
void tcp_req_err(struct sock *sk, u32 seq, bool abort);
void tcp_ld_RTO_revert(struct sock *sk, u32 seq);
int tcp_v4_conn_request(struct sock *sk, struct sk_buff *skb);
struct sock *tcp_create_openreq_child(const struct sock *sk,
				      struct request_sock *req,
				      struct sk_buff *skb);
void tcp_ca_openreq_child(struct sock *sk, const struct dst_entry *dst);
struct sock *tcp_v4_syn_recv_sock(const struct sock *sk, struct sk_buff *skb,
				  struct request_sock *req,
				  struct dst_entry *dst,
				  struct request_sock *req_unhash,
				  bool *own_req);
int tcp_v4_do_rcv(struct sock *sk, struct sk_buff *skb);
int tcp_v4_connect(struct sock *sk, struct sockaddr *uaddr, int addr_len);
int tcp_connect(struct sock *sk);
enum tcp_synack_type {
	TCP_SYNACK_NORMAL,
	TCP_SYNACK_FASTOPEN,
	TCP_SYNACK_COOKIE,
};
struct sk_buff *tcp_make_synack(const struct sock *sk, struct dst_entry *dst,
				struct request_sock *req,
				struct tcp_fastopen_cookie *foc,
				enum tcp_synack_type synack_type,
				struct sk_buff *syn_skb);
int tcp_disconnect(struct sock *sk, int flags);

void tcp_finish_connect(struct sock *sk, struct sk_buff *skb);
int tcp_send_rcvq(struct sock *sk, struct msghdr *msg, size_t size);
void inet_sk_rx_dst_set(struct sock *sk, const struct sk_buff *skb);

/* From syncookies.c */
struct sock *tcp_get_cookie_sock(struct sock *sk, struct sk_buff *skb,
				 struct request_sock *req,
				 struct dst_entry *dst, u32 tsoff);
int __cookie_v4_check(const struct iphdr *iph, const struct tcphdr *th,
		      u32 cookie);
struct sock *cookie_v4_check(struct sock *sk, struct sk_buff *skb);
struct request_sock *cookie_tcp_reqsk_alloc(const struct request_sock_ops *ops,
					    struct sock *sk, struct sk_buff *skb);
#ifdef CONFIG_SYN_COOKIES

/* Syncookies use a monotonic timer which increments every 60 seconds.
 * This counter is used both as a hash input and partially encoded into
 * the cookie value.  A cookie is only validated further if the delta
 * between the current counter value and the encoded one is less than this,
 * i.e. a sent cookie is valid only at most for 2*60 seconds (or less if
 * the counter advances immediately after a cookie is generated).
 */
#define MAX_SYNCOOKIE_AGE	2
#define TCP_SYNCOOKIE_PERIOD	(60 * HZ)
#define TCP_SYNCOOKIE_VALID	(MAX_SYNCOOKIE_AGE * TCP_SYNCOOKIE_PERIOD)

/* syncookies: remember time of last synqueue overflow
 * But do not dirty this field too often (once per second is enough)
 * It is racy as we do not hold a lock, but race is very minor.
 */
static inline void tcp_synq_overflow(const struct sock *sk)
{
	unsigned int last_overflow;
	unsigned int now = jiffies;

	if (sk->sk_reuseport) {
		struct sock_reuseport *reuse;

		reuse = rcu_dereference(sk->sk_reuseport_cb);
		if (likely(reuse)) {
			last_overflow = READ_ONCE(reuse->synq_overflow_ts);
			if (!time_between32(now, last_overflow,
					    last_overflow + HZ))
				WRITE_ONCE(reuse->synq_overflow_ts, now);
			return;
		}
	}

	last_overflow = READ_ONCE(tcp_sk(sk)->rx_opt.ts_recent_stamp);
	if (!time_between32(now, last_overflow, last_overflow + HZ))
		WRITE_ONCE(tcp_sk(sk)->rx_opt.ts_recent_stamp, now);
}

/* syncookies: no recent synqueue overflow on this listening socket? */
static inline bool tcp_synq_no_recent_overflow(const struct sock *sk)
{
	unsigned int last_overflow;
	unsigned int now = jiffies;

	if (sk->sk_reuseport) {
		struct sock_reuseport *reuse;

		reuse = rcu_dereference(sk->sk_reuseport_cb);
		if (likely(reuse)) {
			last_overflow = READ_ONCE(reuse->synq_overflow_ts);
			return !time_between32(now, last_overflow - HZ,
					       last_overflow +
					       TCP_SYNCOOKIE_VALID);
		}
	}

	last_overflow = READ_ONCE(tcp_sk(sk)->rx_opt.ts_recent_stamp);

	/* If last_overflow <= jiffies <= last_overflow + TCP_SYNCOOKIE_VALID,
	 * then we're under synflood. However, we have to use
	 * 'last_overflow - HZ' as lower bound. That's because a concurrent
	 * tcp_synq_overflow() could update .ts_recent_stamp after we read
	 * jiffies but before we store .ts_recent_stamp into last_overflow,
	 * which could lead to rejecting a valid syncookie.
	 */
	return !time_between32(now, last_overflow - HZ,
			       last_overflow + TCP_SYNCOOKIE_VALID);
}

static inline u32 tcp_cookie_time(void)
{
	u64 val = get_jiffies_64();

	do_div(val, TCP_SYNCOOKIE_PERIOD);
	return val;
}

u32 __cookie_v4_init_sequence(const struct iphdr *iph, const struct tcphdr *th,
			      u16 *mssp);
__u32 cookie_v4_init_sequence(const struct sk_buff *skb, __u16 *mss);
u64 cookie_init_timestamp(struct request_sock *req, u64 now);
bool cookie_timestamp_decode(const struct net *net,
			     struct tcp_options_received *opt);
bool cookie_ecn_ok(const struct tcp_options_received *opt,
		   const struct net *net, const struct dst_entry *dst);

/* From net/ipv6/syncookies.c */
int __cookie_v6_check(const struct ipv6hdr *iph, const struct tcphdr *th,
		      u32 cookie);
struct sock *cookie_v6_check(struct sock *sk, struct sk_buff *skb);

u32 __cookie_v6_init_sequence(const struct ipv6hdr *iph,
			      const struct tcphdr *th, u16 *mssp);
__u32 cookie_v6_init_sequence(const struct sk_buff *skb, __u16 *mss);
#endif
/* tcp_output.c */

void tcp_skb_entail(struct sock *sk, struct sk_buff *skb);
void tcp_mark_push(struct tcp_sock *tp, struct sk_buff *skb);
void __tcp_push_pending_frames(struct sock *sk, unsigned int cur_mss,
			       int nonagle);
int __tcp_retransmit_skb(struct sock *sk, struct sk_buff *skb, int segs);
int tcp_retransmit_skb(struct sock *sk, struct sk_buff *skb, int segs);
void tcp_retransmit_timer(struct sock *sk);
void tcp_xmit_retransmit_queue(struct sock *);
void tcp_simple_retransmit(struct sock *);
void tcp_enter_recovery(struct sock *sk, bool ece_ack);
int tcp_trim_head(struct sock *, struct sk_buff *, u32);
enum tcp_queue {
	TCP_FRAG_IN_WRITE_QUEUE,
	TCP_FRAG_IN_RTX_QUEUE,
};
int tcp_fragment(struct sock *sk, enum tcp_queue tcp_queue,
		 struct sk_buff *skb, u32 len,
		 unsigned int mss_now, gfp_t gfp);

void tcp_send_probe0(struct sock *);
void tcp_send_partial(struct sock *);
int tcp_write_wakeup(struct sock *, int mib);
void tcp_send_fin(struct sock *sk);
void tcp_send_active_reset(struct sock *sk, gfp_t priority);
int tcp_send_synack(struct sock *);
void tcp_push_one(struct sock *, unsigned int mss_now);
void __tcp_send_ack(struct sock *sk, u32 rcv_nxt);
void tcp_send_ack(struct sock *sk);
void tcp_send_delayed_ack(struct sock *sk);
void tcp_send_loss_probe(struct sock *sk);
bool tcp_schedule_loss_probe(struct sock *sk, bool advancing_rto);
void tcp_skb_collapse_tstamp(struct sk_buff *skb,
			     const struct sk_buff *next_skb);

/* tcp_input.c */
void tcp_rearm_rto(struct sock *sk);
void tcp_synack_rtt_meas(struct sock *sk, struct request_sock *req);
void tcp_reset(struct sock *sk, struct sk_buff *skb);
void tcp_skb_mark_lost_uncond_verify(struct tcp_sock *tp, struct sk_buff *skb);
void tcp_fin(struct sock *sk);

/* tcp_timer.c */
void tcp_init_xmit_timers(struct sock *);
static inline void tcp_clear_xmit_timers(struct sock *sk)
{
	if (hrtimer_try_to_cancel(&tcp_sk(sk)->pacing_timer) == 1)
		__sock_put(sk);

	if (hrtimer_try_to_cancel(&tcp_sk(sk)->compressed_ack_timer) == 1)
		__sock_put(sk);

	inet_csk_clear_xmit_timers(sk);
}

unsigned int tcp_sync_mss(struct sock *sk, u32 pmtu);
unsigned int tcp_current_mss(struct sock *sk);
u32 tcp_clamp_probe0_to_user_timeout(const struct sock *sk, u32 when);

/* Bound MSS / TSO packet size with the half of the window */
static inline int tcp_bound_to_half_wnd(struct tcp_sock *tp, int pktsize)
{
	int cutoff;

	/* When peer uses tiny windows, there is no use in packetizing
	 * to sub-MSS pieces for the sake of SWS or making sure there
	 * are enough packets in the pipe for fast recovery.
	 *
	 * On the other hand, for extremely large MSS devices, handling
	 * smaller than MSS windows in this way does make sense.
	 */
	if (tp->max_window > TCP_MSS_DEFAULT)
		cutoff = (tp->max_window >> 1);
	else
		cutoff = tp->max_window;

	if (cutoff && pktsize > cutoff)
		return max_t(int, cutoff, 68U - tp->tcp_header_len);
	else
		return pktsize;
}

/* tcp.c */
void tcp_get_info(struct sock *, struct tcp_info *);

/* Read 'sendfile()'-style from a TCP socket */
int tcp_read_sock(struct sock *sk, read_descriptor_t *desc,
		  sk_read_actor_t recv_actor);

void tcp_initialize_rcv_mss(struct sock *sk);

int tcp_mtu_to_mss(struct sock *sk, int pmtu);
int tcp_mss_to_mtu(struct sock *sk, int mss);
void tcp_mtup_init(struct sock *sk);

static inline void tcp_bound_rto(const struct sock *sk)
{
	if (inet_csk(sk)->icsk_rto > TCP_RTO_MAX)
		inet_csk(sk)->icsk_rto = TCP_RTO_MAX;
}

static inline u32 __tcp_set_rto(const struct tcp_sock *tp)
{
	return usecs_to_jiffies((tp->srtt_us >> 3) + tp->rttvar_us);
}

static inline void __tcp_fast_path_on(struct tcp_sock *tp, u32 snd_wnd)
{
	/* mptcp hooks are only on the slow path */
	if (sk_is_mptcp((struct sock *)tp))
		return;

	tp->pred_flags = htonl((tp->tcp_header_len << 26) |
			       ntohl(TCP_FLAG_ACK) |
			       snd_wnd);
}

static inline void tcp_fast_path_on(struct tcp_sock *tp)
{
	__tcp_fast_path_on(tp, tp->snd_wnd >> tp->rx_opt.snd_wscale);
}

static inline void tcp_fast_path_check(struct sock *sk)
{
	struct tcp_sock *tp = tcp_sk(sk);

	if (RB_EMPTY_ROOT(&tp->out_of_order_queue) &&
	    tp->rcv_wnd &&
	    atomic_read(&sk->sk_rmem_alloc) < sk->sk_rcvbuf &&
	    !tp->urg_data)
		tcp_fast_path_on(tp);
}

/* Compute the actual rto_min value */
static inline u32 tcp_rto_min(struct sock *sk)
{
	const struct dst_entry *dst = __sk_dst_get(sk);
	u32 rto_min = inet_csk(sk)->icsk_rto_min;

	if (dst && dst_metric_locked(dst, RTAX_RTO_MIN))
		rto_min = dst_metric_rtt(dst, RTAX_RTO_MIN);
	return rto_min;
}

static inline u32 tcp_rto_min_us(struct sock *sk)
{
	return jiffies_to_usecs(tcp_rto_min(sk));
}

static inline bool tcp_ca_dst_locked(const struct dst_entry *dst)
{
	return dst_metric_locked(dst, RTAX_CC_ALGO);
}

/* Minimum RTT in usec. ~0 means not available. */
static inline u32 tcp_min_rtt(const struct tcp_sock *tp)
{
	return minmax_get(&tp->rtt_min);
}

/* Compute the actual receive window we are currently advertising.
 * Rcv_nxt can be after the window if our peer push more data
 * than the offered window.
 */
static inline u32 tcp_receive_window(const struct tcp_sock *tp)
{
	s32 win = tp->rcv_wup + tp->rcv_wnd - tp->rcv_nxt;

	if (win < 0)
		win = 0;
	return (u32) win;
}

/* Choose a new window, without checks for shrinking, and without
 * scaling applied to the result.  The caller does these things
 * if necessary.  This is a "raw" window selection.
 */
u32 __tcp_select_window(struct sock *sk);

void tcp_send_window_probe(struct sock *sk);

/* TCP uses 32bit jiffies to save some space.
 * Note that this is different from tcp_time_stamp, which
 * historically has been the same until linux-4.13.
 */
#define tcp_jiffies32 ((u32)jiffies)

/*
 * Deliver a 32bit value for TCP timestamp option (RFC 7323)
 * It is no longer tied to jiffies, but to 1 ms clock.
 * Note: double check if you want to use tcp_jiffies32 instead of this.
 */
#define TCP_TS_HZ	1000

static inline u64 tcp_clock_ns(void)
{
	return ktime_get_ns();
}

static inline u64 tcp_clock_us(void)
{
	return div_u64(tcp_clock_ns(), NSEC_PER_USEC);
}

/* This should only be used in contexts where tp->tcp_mstamp is up to date */
static inline u32 tcp_time_stamp(const struct tcp_sock *tp)
{
	return div_u64(tp->tcp_mstamp, USEC_PER_SEC / TCP_TS_HZ);
}

/* Convert a nsec timestamp into TCP TSval timestamp (ms based currently) */
static inline u32 tcp_ns_to_ts(u64 ns)
{
	return div_u64(ns, NSEC_PER_SEC / TCP_TS_HZ);
}

/* Could use tcp_clock_us() / 1000, but this version uses a single divide */
static inline u32 tcp_time_stamp_raw(void)
{
	return tcp_ns_to_ts(tcp_clock_ns());
}

void tcp_mstamp_refresh(struct tcp_sock *tp);

static inline u32 tcp_stamp_us_delta(u64 t1, u64 t0)
{
	return max_t(s64, t1 - t0, 0);
}

static inline u32 tcp_skb_timestamp(const struct sk_buff *skb)
{
	return tcp_ns_to_ts(skb->skb_mstamp_ns);
}

/* provide the departure time in us unit */
static inline u64 tcp_skb_timestamp_us(const struct sk_buff *skb)
{
	return div_u64(skb->skb_mstamp_ns, NSEC_PER_USEC);
}


#define tcp_flag_byte(th) (((u_int8_t *)th)[13])

#define TCPHDR_FIN 0x01
#define TCPHDR_SYN 0x02
#define TCPHDR_RST 0x04
#define TCPHDR_PSH 0x08
#define TCPHDR_ACK 0x10
#define TCPHDR_URG 0x20
#define TCPHDR_ECE 0x40
#define TCPHDR_CWR 0x80

#define TCPHDR_SYN_ECN	(TCPHDR_SYN | TCPHDR_ECE | TCPHDR_CWR)

/* This is what the send packet queuing engine uses to pass
 * TCP per-packet control information to the transmission code.
 * We also store the host-order sequence numbers in here too.
 * This is 44 bytes if IPV6 is enabled.
 * If this grows please adjust skbuff.h:skbuff->cb[xxx] size appropriately.
 */
struct tcp_skb_cb {
	__u32		seq;		/* Starting sequence number	*/
	__u32		end_seq;	/* SEQ + FIN + SYN + datalen	*/
	union {
		/* Note : tcp_tw_isn is used in input path only
		 *	  (isn chosen by tcp_timewait_state_process())
		 *
		 * 	  tcp_gso_segs/size are used in write queue only,
		 *	  cf tcp_skb_pcount()/tcp_skb_mss()
		 */
		__u32		tcp_tw_isn;
		struct {
			u16	tcp_gso_segs;
			u16	tcp_gso_size;
		};
	};
	__u8		tcp_flags;	/* TCP header flags. (tcp[13])	*/

	__u8		sacked;		/* State flags for SACK.	*/
#define TCPCB_SACKED_ACKED	0x01	/* SKB ACK'd by a SACK block	*/
#define TCPCB_SACKED_RETRANS	0x02	/* SKB retransmitted		*/
#define TCPCB_LOST		0x04	/* SKB is lost			*/
#define TCPCB_TAGBITS		0x07	/* All tag bits			*/
#define TCPCB_REPAIRED		0x10	/* SKB repaired (no skb_mstamp_ns)	*/
#define TCPCB_EVER_RETRANS	0x80	/* Ever retransmitted frame	*/
#define TCPCB_RETRANS		(TCPCB_SACKED_RETRANS|TCPCB_EVER_RETRANS| \
				TCPCB_REPAIRED)

	__u8		ip_dsfield;	/* IPv4 tos or IPv6 dsfield	*/
	__u8		txstamp_ack:1,	/* Record TX timestamp for ack? */
			eor:1,		/* Is skb MSG_EOR marked? */
			has_rxtstamp:1,	/* SKB has a RX timestamp	*/
			unused:5;
	__u32		ack_seq;	/* Sequence number ACK'd	*/
	union {
		struct {
#define TCPCB_DELIVERED_CE_MASK ((1U<<20) - 1)
			/* There is space for up to 24 bytes */
			__u32 is_app_limited:1, /* cwnd not fully used? */
			      delivered_ce:20,
			      unused:11;
			/* pkts S/ACKed so far upon tx of skb, incl retrans: */
			__u32 delivered;
			/* start of send pipeline phase */
			u64 first_tx_mstamp;
			/* when we reached the "delivered" count */
			u64 delivered_mstamp;
		} tx;   /* only used for outgoing skbs */
		union {
			struct inet_skb_parm	h4;
#if IS_ENABLED(CONFIG_IPV6)
			struct inet6_skb_parm	h6;
#endif
		} header;	/* For incoming skbs */
	};
};

#define TCP_SKB_CB(__skb)	((struct tcp_skb_cb *)&((__skb)->cb[0]))

extern const struct inet_connection_sock_af_ops ipv4_specific;

#if IS_ENABLED(CONFIG_IPV6)
/* This is the variant of inet6_iif() that must be used by TCP,
 * as TCP moves IP6CB into a different location in skb->cb[]
 */
static inline int tcp_v6_iif(const struct sk_buff *skb)
{
	return TCP_SKB_CB(skb)->header.h6.iif;
}

static inline int tcp_v6_iif_l3_slave(const struct sk_buff *skb)
{
	bool l3_slave = ipv6_l3mdev_skb(TCP_SKB_CB(skb)->header.h6.flags);

	return l3_slave ? skb->skb_iif : TCP_SKB_CB(skb)->header.h6.iif;
}

/* TCP_SKB_CB reference means this can not be used from early demux */
static inline int tcp_v6_sdif(const struct sk_buff *skb)
{
#if IS_ENABLED(CONFIG_NET_L3_MASTER_DEV)
	if (skb && ipv6_l3mdev_skb(TCP_SKB_CB(skb)->header.h6.flags))
		return TCP_SKB_CB(skb)->header.h6.iif;
#endif
	return 0;
}

extern const struct inet_connection_sock_af_ops ipv6_specific;

INDIRECT_CALLABLE_DECLARE(void tcp_v6_send_check(struct sock *sk, struct sk_buff *skb));
INDIRECT_CALLABLE_DECLARE(int tcp_v6_rcv(struct sk_buff *skb));
INDIRECT_CALLABLE_DECLARE(void tcp_v6_early_demux(struct sk_buff *skb));

#endif

/* TCP_SKB_CB reference means this can not be used from early demux */
static inline int tcp_v4_sdif(struct sk_buff *skb)
{
#if IS_ENABLED(CONFIG_NET_L3_MASTER_DEV)
	if (skb && ipv4_l3mdev_skb(TCP_SKB_CB(skb)->header.h4.flags))
		return TCP_SKB_CB(skb)->header.h4.iif;
#endif
	return 0;
}

/* Due to TSO, an SKB can be composed of multiple actual
 * packets.  To keep these tracked properly, we use this.
 */
static inline int tcp_skb_pcount(const struct sk_buff *skb)
{
	return TCP_SKB_CB(skb)->tcp_gso_segs;
}

static inline void tcp_skb_pcount_set(struct sk_buff *skb, int segs)
{
	TCP_SKB_CB(skb)->tcp_gso_segs = segs;
}

static inline void tcp_skb_pcount_add(struct sk_buff *skb, int segs)
{
	TCP_SKB_CB(skb)->tcp_gso_segs += segs;
}

/* This is valid iff skb is in write queue and tcp_skb_pcount() > 1. */
static inline int tcp_skb_mss(const struct sk_buff *skb)
{
	return TCP_SKB_CB(skb)->tcp_gso_size;
}

static inline bool tcp_skb_can_collapse_to(const struct sk_buff *skb)
{
	return likely(!TCP_SKB_CB(skb)->eor);
}

static inline bool tcp_skb_can_collapse(const struct sk_buff *to,
					const struct sk_buff *from)
{
	return likely(tcp_skb_can_collapse_to(to) &&
		      mptcp_skb_can_collapse(to, from) &&
		      skb_pure_zcopy_same(to, from));
}

/* Events passed to congestion control interface */
enum tcp_ca_event {
	CA_EVENT_TX_START,	/* first transmit when no packets in flight */
	CA_EVENT_CWND_RESTART,	/* congestion window restart */
	CA_EVENT_COMPLETE_CWR,	/* end of congestion recovery */
	CA_EVENT_LOSS,		/* loss timeout */
	CA_EVENT_ECN_NO_CE,	/* ECT set, but not CE marked */
	CA_EVENT_ECN_IS_CE,	/* received CE marked IP packet */
};

/* Information about inbound ACK, passed to cong_ops->in_ack_event() */
enum tcp_ca_ack_event_flags {
	CA_ACK_SLOWPATH		= (1 << 0),	/* In slow path processing */
	CA_ACK_WIN_UPDATE	= (1 << 1),	/* ACK updated window */
	CA_ACK_ECE		= (1 << 2),	/* ECE bit is set on ack */
};

/*
 * Interface for adding new TCP congestion control handlers
 */
#define TCP_CA_NAME_MAX	16
#define TCP_CA_MAX	128
#define TCP_CA_BUF_MAX	(TCP_CA_NAME_MAX*TCP_CA_MAX)

#define TCP_CA_UNSPEC	0

/* Algorithm can be set on socket without CAP_NET_ADMIN privileges */
#define TCP_CONG_NON_RESTRICTED 0x1
/* Requires ECN/ECT set on all packets */
#define TCP_CONG_NEEDS_ECN	0x2
#define TCP_CONG_MASK	(TCP_CONG_NON_RESTRICTED | TCP_CONG_NEEDS_ECN)

union tcp_cc_info;

struct ack_sample {
	u32 pkts_acked;
	s32 rtt_us;
	u32 in_flight;
};

/* A rate sample measures the number of (original/retransmitted) data
 * packets delivered "delivered" over an interval of time "interval_us".
 * The tcp_rate.c code fills in the rate sample, and congestion
 * control modules that define a cong_control function to run at the end
 * of ACK processing can optionally chose to consult this sample when
 * setting cwnd and pacing rate.
 * A sample is invalid if "delivered" or "interval_us" is negative.
 */
struct rate_sample {
	u64  prior_mstamp; /* starting timestamp for interval */
	u32  prior_delivered;	/* tp->delivered at "prior_mstamp" */
	u32  prior_delivered_ce;/* tp->delivered_ce at "prior_mstamp" */
	s32  delivered;		/* number of packets delivered over interval */
	s32  delivered_ce;	/* number of packets delivered w/ CE marks*/
	long interval_us;	/* time for tp->delivered to incr "delivered" */
	u32 snd_interval_us;	/* snd interval for delivered packets */
	u32 rcv_interval_us;	/* rcv interval for delivered packets */
	long rtt_us;		/* RTT of last (S)ACKed packet (or -1) */
	int  losses;		/* number of packets marked lost upon ACK */
	u32  acked_sacked;	/* number of packets newly (S)ACKed upon ACK */
	u32  prior_in_flight;	/* in flight before this ACK */
	bool is_app_limited;	/* is sample from packet with bubble in pipe? */
	bool is_retrans;	/* is sample from retransmission? */
	bool is_ack_delayed;	/* is this (likely) a delayed ACK? */
};

struct tcp_congestion_ops {
/* fast path fields are put first to fill one cache line */

	/* return slow start threshold (required) */
	u32 (*ssthresh)(struct sock *sk);

	/* do new cwnd calculation (required) */
	void (*cong_avoid)(struct sock *sk, u32 ack, u32 acked);

	/* call before changing ca_state (optional) */
	void (*set_state)(struct sock *sk, u8 new_state);

	/* call when cwnd event occurs (optional) */
	void (*cwnd_event)(struct sock *sk, enum tcp_ca_event ev);

	/* call when ack arrives (optional) */
	void (*in_ack_event)(struct sock *sk, u32 flags);

	/* hook for packet ack accounting (optional) */
	void (*pkts_acked)(struct sock *sk, const struct ack_sample *sample);

	/* override sysctl_tcp_min_tso_segs */
	u32 (*min_tso_segs)(struct sock *sk);

	/* call when packets are delivered to update cwnd and pacing rate,
	 * after all the ca_state processing. (optional)
	 */
	void (*cong_control)(struct sock *sk, const struct rate_sample *rs);


	/* new value of cwnd after loss (required) */
	u32  (*undo_cwnd)(struct sock *sk);
	/* returns the multiplier used in tcp_sndbuf_expand (optional) */
	u32 (*sndbuf_expand)(struct sock *sk);

/* control/slow paths put last */
	/* get info for inet_diag (optional) */
	size_t (*get_info)(struct sock *sk, u32 ext, int *attr,
			   union tcp_cc_info *info);

	char 			name[TCP_CA_NAME_MAX];
	struct module		*owner;
	struct list_head	list;
	u32			key;
	u32			flags;

	/* initialize private data (optional) */
	void (*init)(struct sock *sk);
	/* cleanup private data  (optional) */
	void (*release)(struct sock *sk);
} ____cacheline_aligned_in_smp;

int tcp_register_congestion_control(struct tcp_congestion_ops *type);
void tcp_unregister_congestion_control(struct tcp_congestion_ops *type);

void tcp_assign_congestion_control(struct sock *sk);
void tcp_init_congestion_control(struct sock *sk);
void tcp_cleanup_congestion_control(struct sock *sk);
int tcp_set_default_congestion_control(struct net *net, const char *name);
void tcp_get_default_congestion_control(struct net *net, char *name);
void tcp_get_available_congestion_control(char *buf, size_t len);
void tcp_get_allowed_congestion_control(char *buf, size_t len);
int tcp_set_allowed_congestion_control(char *allowed);
int tcp_set_congestion_control(struct sock *sk, const char *name, bool load,
			       bool cap_net_admin);
u32 tcp_slow_start(struct tcp_sock *tp, u32 acked);
void tcp_cong_avoid_ai(struct tcp_sock *tp, u32 w, u32 acked);

u32 tcp_reno_ssthresh(struct sock *sk);
u32 tcp_reno_undo_cwnd(struct sock *sk);
void tcp_reno_cong_avoid(struct sock *sk, u32 ack, u32 acked);
extern struct tcp_congestion_ops tcp_reno;

struct tcp_congestion_ops *tcp_ca_find(const char *name);
struct tcp_congestion_ops *tcp_ca_find_key(u32 key);
u32 tcp_ca_get_key_by_name(struct net *net, const char *name, bool *ecn_ca);
#ifdef CONFIG_INET
char *tcp_ca_get_name_by_key(u32 key, char *buffer);
#else
static inline char *tcp_ca_get_name_by_key(u32 key, char *buffer)
{
	return NULL;
}
#endif

static inline bool tcp_ca_needs_ecn(const struct sock *sk)
{
	const struct inet_connection_sock *icsk = inet_csk(sk);

	return icsk->icsk_ca_ops->flags & TCP_CONG_NEEDS_ECN;
}

static inline void tcp_set_ca_state(struct sock *sk, const u8 ca_state)
{
	struct inet_connection_sock *icsk = inet_csk(sk);

	if (icsk->icsk_ca_ops->set_state)
		icsk->icsk_ca_ops->set_state(sk, ca_state);
	icsk->icsk_ca_state = ca_state;
}

static inline void tcp_ca_event(struct sock *sk, const enum tcp_ca_event event)
{
	const struct inet_connection_sock *icsk = inet_csk(sk);

	if (icsk->icsk_ca_ops->cwnd_event)
		icsk->icsk_ca_ops->cwnd_event(sk, event);
}

/* From tcp_rate.c */
void tcp_rate_skb_sent(struct sock *sk, struct sk_buff *skb);
void tcp_rate_skb_delivered(struct sock *sk, struct sk_buff *skb,
			    struct rate_sample *rs);
void tcp_rate_gen(struct sock *sk, u32 delivered, u32 lost,
		  bool is_sack_reneg, struct rate_sample *rs);
void tcp_rate_check_app_limited(struct sock *sk);

/* These functions determine how the current flow behaves in respect of SACK
 * handling. SACK is negotiated with the peer, and therefore it can vary
 * between different flows.
 *
 * tcp_is_sack - SACK enabled
 * tcp_is_reno - No SACK
 */
static inline int tcp_is_sack(const struct tcp_sock *tp)
{
	return likely(tp->rx_opt.sack_ok);
}

static inline bool tcp_is_reno(const struct tcp_sock *tp)
{
	return !tcp_is_sack(tp);
}

static inline unsigned int tcp_left_out(const struct tcp_sock *tp)
{
	return tp->sacked_out + tp->lost_out;
}

/* This determines how many packets are "in the network" to the best
 * of our knowledge.  In many cases it is conservative, but where
 * detailed information is available from the receiver (via SACK
 * blocks etc.) we can make more aggressive calculations.
 *
 * Use this for decisions involving congestion control, use just
 * tp->packets_out to determine if the send queue is empty or not.
 *
 * Read this equation as:
 *
 *	"Packets sent once on transmission queue" MINUS
 *	"Packets left network, but not honestly ACKed yet" PLUS
 *	"Packets fast retransmitted"
 */
static inline unsigned int tcp_packets_in_flight(const struct tcp_sock *tp)
{
	return tp->packets_out - tcp_left_out(tp) + tp->retrans_out;
}

#define TCP_INFINITE_SSTHRESH	0x7fffffff

static inline bool tcp_in_slow_start(const struct tcp_sock *tp)
{
	return tp->snd_cwnd < tp->snd_ssthresh;
}

static inline bool tcp_in_initial_slowstart(const struct tcp_sock *tp)
{
	return tp->snd_ssthresh >= TCP_INFINITE_SSTHRESH;
}

static inline bool tcp_in_cwnd_reduction(const struct sock *sk)
{
	return (TCPF_CA_CWR | TCPF_CA_Recovery) &
	       (1 << inet_csk(sk)->icsk_ca_state);
}

/* If cwnd > ssthresh, we may raise ssthresh to be half-way to cwnd.
 * The exception is cwnd reduction phase, when cwnd is decreasing towards
 * ssthresh.
 */
static inline __u32 tcp_current_ssthresh(const struct sock *sk)
{
	const struct tcp_sock *tp = tcp_sk(sk);

	if (tcp_in_cwnd_reduction(sk))
		return tp->snd_ssthresh;
	else
		return max(tp->snd_ssthresh,
			   ((tp->snd_cwnd >> 1) +
			    (tp->snd_cwnd >> 2)));
}

/* Use define here intentionally to get WARN_ON location shown at the caller */
#define tcp_verify_left_out(tp)	WARN_ON(tcp_left_out(tp) > tp->packets_out)

void tcp_enter_cwr(struct sock *sk);
__u32 tcp_init_cwnd(const struct tcp_sock *tp, const struct dst_entry *dst);

/* The maximum number of MSS of available cwnd for which TSO defers
 * sending if not using sysctl_tcp_tso_win_divisor.
 */
static inline __u32 tcp_max_tso_deferred_mss(const struct tcp_sock *tp)
{
	return 3;
}

/* Returns end sequence number of the receiver's advertised window */
static inline u32 tcp_wnd_end(const struct tcp_sock *tp)
{
	return tp->snd_una + tp->snd_wnd;
}

/* We follow the spirit of RFC2861 to validate cwnd but implement a more
 * flexible approach. The RFC suggests cwnd should not be raised unless
 * it was fully used previously. And that's exactly what we do in
 * congestion avoidance mode. But in slow start we allow cwnd to grow
 * as long as the application has used half the cwnd.
 * Example :
 *    cwnd is 10 (IW10), but application sends 9 frames.
 *    We allow cwnd to reach 18 when all frames are ACKed.
 * This check is safe because it's as aggressive as slow start which already
 * risks 100% overshoot. The advantage is that we discourage application to
 * either send more filler packets or data to artificially blow up the cwnd
 * usage, and allow application-limited process to probe bw more aggressively.
 */
static inline bool tcp_is_cwnd_limited(const struct sock *sk)
{
	const struct tcp_sock *tp = tcp_sk(sk);

	/* If in slow start, ensure cwnd grows to twice what was ACKed. */
	if (tcp_in_slow_start(tp))
		return tp->snd_cwnd < 2 * tp->max_packets_out;

	return tp->is_cwnd_limited;
}

/* BBR congestion control needs pacing.
 * Same remark for SO_MAX_PACING_RATE.
 * sch_fq packet scheduler is efficiently handling pacing,
 * but is not always installed/used.
 * Return true if TCP stack should pace packets itself.
 */
static inline bool tcp_needs_internal_pacing(const struct sock *sk)
{
	return smp_load_acquire(&sk->sk_pacing_status) == SK_PACING_NEEDED;
}

/* Estimates in how many jiffies next packet for this flow can be sent.
 * Scheduling a retransmit timer too early would be silly.
 */
static inline unsigned long tcp_pacing_delay(const struct sock *sk)
{
	s64 delay = tcp_sk(sk)->tcp_wstamp_ns - tcp_sk(sk)->tcp_clock_cache;

	return delay > 0 ? nsecs_to_jiffies(delay) : 0;
}

static inline void tcp_reset_xmit_timer(struct sock *sk,
					const int what,
					unsigned long when,
					const unsigned long max_when)
{
	inet_csk_reset_xmit_timer(sk, what, when + tcp_pacing_delay(sk),
				  max_when);
}

/* Something is really bad, we could not queue an additional packet,
 * because qdisc is full or receiver sent a 0 window, or we are paced.
 * We do not want to add fuel to the fire, or abort too early,
 * so make sure the timer we arm now is at least 200ms in the future,
 * regardless of current icsk_rto value (as it could be ~2ms)
 */
static inline unsigned long tcp_probe0_base(const struct sock *sk)
{
	return max_t(unsigned long, inet_csk(sk)->icsk_rto, TCP_RTO_MIN);
}

/* Variant of inet_csk_rto_backoff() used for zero window probes */
static inline unsigned long tcp_probe0_when(const struct sock *sk,
					    unsigned long max_when)
{
	u8 backoff = min_t(u8, ilog2(TCP_RTO_MAX / TCP_RTO_MIN) + 1,
			   inet_csk(sk)->icsk_backoff);
	u64 when = (u64)tcp_probe0_base(sk) << backoff;

	return (unsigned long)min_t(u64, when, max_when);
}

static inline void tcp_check_probe_timer(struct sock *sk)
{
	if (!tcp_sk(sk)->packets_out && !inet_csk(sk)->icsk_pending)
		tcp_reset_xmit_timer(sk, ICSK_TIME_PROBE0,
				     tcp_probe0_base(sk), TCP_RTO_MAX);
}

static inline void tcp_init_wl(struct tcp_sock *tp, u32 seq)
{
	tp->snd_wl1 = seq;
}

static inline void tcp_update_wl(struct tcp_sock *tp, u32 seq)
{
	tp->snd_wl1 = seq;
}

/*
 * Calculate(/check) TCP checksum
 */
static inline __sum16 tcp_v4_check(int len, __be32 saddr,
				   __be32 daddr, __wsum base)
{
	return csum_tcpudp_magic(saddr, daddr, len, IPPROTO_TCP, base);
}

static inline bool tcp_checksum_complete(struct sk_buff *skb)
{
	return !skb_csum_unnecessary(skb) &&
		__skb_checksum_complete(skb);
}

bool tcp_add_backlog(struct sock *sk, struct sk_buff *skb);

<<<<<<< HEAD
=======
#ifdef CONFIG_INET
>>>>>>> 1889421a
void __sk_defer_free_flush(struct sock *sk);

static inline void sk_defer_free_flush(struct sock *sk)
{
	if (llist_empty(&sk->defer_list))
		return;
	__sk_defer_free_flush(sk);
}
<<<<<<< HEAD
=======
#else
static inline void sk_defer_free_flush(struct sock *sk) {}
#endif
>>>>>>> 1889421a

int tcp_filter(struct sock *sk, struct sk_buff *skb);
void tcp_set_state(struct sock *sk, int state);
void tcp_done(struct sock *sk);
int tcp_abort(struct sock *sk, int err);

static inline void tcp_sack_reset(struct tcp_options_received *rx_opt)
{
	rx_opt->dsack = 0;
	rx_opt->num_sacks = 0;
}

void tcp_cwnd_restart(struct sock *sk, s32 delta);

static inline void tcp_slow_start_after_idle_check(struct sock *sk)
{
	const struct tcp_congestion_ops *ca_ops = inet_csk(sk)->icsk_ca_ops;
	struct tcp_sock *tp = tcp_sk(sk);
	s32 delta;

	if (!sock_net(sk)->ipv4.sysctl_tcp_slow_start_after_idle || tp->packets_out ||
	    ca_ops->cong_control)
		return;
	delta = tcp_jiffies32 - tp->lsndtime;
	if (delta > inet_csk(sk)->icsk_rto)
		tcp_cwnd_restart(sk, delta);
}

/* Determine a window scaling and initial window to offer. */
void tcp_select_initial_window(const struct sock *sk, int __space,
			       __u32 mss, __u32 *rcv_wnd,
			       __u32 *window_clamp, int wscale_ok,
			       __u8 *rcv_wscale, __u32 init_rcv_wnd);

static inline int tcp_win_from_space(const struct sock *sk, int space)
{
	int tcp_adv_win_scale = sock_net(sk)->ipv4.sysctl_tcp_adv_win_scale;

	return tcp_adv_win_scale <= 0 ?
		(space>>(-tcp_adv_win_scale)) :
		space - (space>>tcp_adv_win_scale);
}

/* Note: caller must be prepared to deal with negative returns */
static inline int tcp_space(const struct sock *sk)
{
	return tcp_win_from_space(sk, READ_ONCE(sk->sk_rcvbuf) -
				  READ_ONCE(sk->sk_backlog.len) -
				  atomic_read(&sk->sk_rmem_alloc));
}

static inline int tcp_full_space(const struct sock *sk)
{
	return tcp_win_from_space(sk, READ_ONCE(sk->sk_rcvbuf));
}

static inline void tcp_adjust_rcv_ssthresh(struct sock *sk)
{
	int unused_mem = sk_unused_reserved_mem(sk);
	struct tcp_sock *tp = tcp_sk(sk);

	tp->rcv_ssthresh = min(tp->rcv_ssthresh, 4U * tp->advmss);
	if (unused_mem)
		tp->rcv_ssthresh = max_t(u32, tp->rcv_ssthresh,
					 tcp_win_from_space(sk, unused_mem));
}

void tcp_cleanup_rbuf(struct sock *sk, int copied);

/* We provision sk_rcvbuf around 200% of sk_rcvlowat.
 * If 87.5 % (7/8) of the space has been consumed, we want to override
 * SO_RCVLOWAT constraint, since we are receiving skbs with too small
 * len/truesize ratio.
 */
static inline bool tcp_rmem_pressure(const struct sock *sk)
{
	int rcvbuf, threshold;

	if (tcp_under_memory_pressure(sk))
		return true;

	rcvbuf = READ_ONCE(sk->sk_rcvbuf);
	threshold = rcvbuf - (rcvbuf >> 3);

	return atomic_read(&sk->sk_rmem_alloc) > threshold;
}

static inline bool tcp_epollin_ready(const struct sock *sk, int target)
{
	const struct tcp_sock *tp = tcp_sk(sk);
	int avail = READ_ONCE(tp->rcv_nxt) - READ_ONCE(tp->copied_seq);

	if (avail <= 0)
		return false;

	return (avail >= target) || tcp_rmem_pressure(sk) ||
	       (tcp_receive_window(tp) <= inet_csk(sk)->icsk_ack.rcv_mss);
}

extern void tcp_openreq_init_rwin(struct request_sock *req,
				  const struct sock *sk_listener,
				  const struct dst_entry *dst);

void tcp_enter_memory_pressure(struct sock *sk);
void tcp_leave_memory_pressure(struct sock *sk);

static inline int keepalive_intvl_when(const struct tcp_sock *tp)
{
	struct net *net = sock_net((struct sock *)tp);

	return tp->keepalive_intvl ? : net->ipv4.sysctl_tcp_keepalive_intvl;
}

static inline int keepalive_time_when(const struct tcp_sock *tp)
{
	struct net *net = sock_net((struct sock *)tp);

	return tp->keepalive_time ? : net->ipv4.sysctl_tcp_keepalive_time;
}

static inline int keepalive_probes(const struct tcp_sock *tp)
{
	struct net *net = sock_net((struct sock *)tp);

	return tp->keepalive_probes ? : net->ipv4.sysctl_tcp_keepalive_probes;
}

static inline u32 keepalive_time_elapsed(const struct tcp_sock *tp)
{
	const struct inet_connection_sock *icsk = &tp->inet_conn;

	return min_t(u32, tcp_jiffies32 - icsk->icsk_ack.lrcvtime,
			  tcp_jiffies32 - tp->rcv_tstamp);
}

static inline int tcp_fin_time(const struct sock *sk)
{
	int fin_timeout = tcp_sk(sk)->linger2 ? : sock_net(sk)->ipv4.sysctl_tcp_fin_timeout;
	const int rto = inet_csk(sk)->icsk_rto;

	if (fin_timeout < (rto << 2) - (rto >> 1))
		fin_timeout = (rto << 2) - (rto >> 1);

	return fin_timeout;
}

static inline bool tcp_paws_check(const struct tcp_options_received *rx_opt,
				  int paws_win)
{
	if ((s32)(rx_opt->ts_recent - rx_opt->rcv_tsval) <= paws_win)
		return true;
	if (unlikely(!time_before32(ktime_get_seconds(),
				    rx_opt->ts_recent_stamp + TCP_PAWS_24DAYS)))
		return true;
	/*
	 * Some OSes send SYN and SYNACK messages with tsval=0 tsecr=0,
	 * then following tcp messages have valid values. Ignore 0 value,
	 * or else 'negative' tsval might forbid us to accept their packets.
	 */
	if (!rx_opt->ts_recent)
		return true;
	return false;
}

static inline bool tcp_paws_reject(const struct tcp_options_received *rx_opt,
				   int rst)
{
	if (tcp_paws_check(rx_opt, 0))
		return false;

	/* RST segments are not recommended to carry timestamp,
	   and, if they do, it is recommended to ignore PAWS because
	   "their cleanup function should take precedence over timestamps."
	   Certainly, it is mistake. It is necessary to understand the reasons
	   of this constraint to relax it: if peer reboots, clock may go
	   out-of-sync and half-open connections will not be reset.
	   Actually, the problem would be not existing if all
	   the implementations followed draft about maintaining clock
	   via reboots. Linux-2.2 DOES NOT!

	   However, we can relax time bounds for RST segments to MSL.
	 */
	if (rst && !time_before32(ktime_get_seconds(),
				  rx_opt->ts_recent_stamp + TCP_PAWS_MSL))
		return false;
	return true;
}

bool tcp_oow_rate_limited(struct net *net, const struct sk_buff *skb,
			  int mib_idx, u32 *last_oow_ack_time);

static inline void tcp_mib_init(struct net *net)
{
	/* See RFC 2012 */
	TCP_ADD_STATS(net, TCP_MIB_RTOALGORITHM, 1);
	TCP_ADD_STATS(net, TCP_MIB_RTOMIN, TCP_RTO_MIN*1000/HZ);
	TCP_ADD_STATS(net, TCP_MIB_RTOMAX, TCP_RTO_MAX*1000/HZ);
	TCP_ADD_STATS(net, TCP_MIB_MAXCONN, -1);
}

/* from STCP */
static inline void tcp_clear_retrans_hints_partial(struct tcp_sock *tp)
{
	tp->lost_skb_hint = NULL;
}

static inline void tcp_clear_all_retrans_hints(struct tcp_sock *tp)
{
	tcp_clear_retrans_hints_partial(tp);
	tp->retransmit_skb_hint = NULL;
}

union tcp_md5_addr {
	struct in_addr  a4;
#if IS_ENABLED(CONFIG_IPV6)
	struct in6_addr	a6;
#endif
};

/* - key database */
struct tcp_md5sig_key {
	struct hlist_node	node;
	u8			keylen;
	u8			family; /* AF_INET or AF_INET6 */
	u8			prefixlen;
	u8			flags;
	union tcp_md5_addr	addr;
	int			l3index; /* set if key added with L3 scope */
	u8			key[TCP_MD5SIG_MAXKEYLEN];
	struct rcu_head		rcu;
};

/* - sock block */
struct tcp_md5sig_info {
	struct hlist_head	head;
	struct rcu_head		rcu;
};

/* - pseudo header */
struct tcp4_pseudohdr {
	__be32		saddr;
	__be32		daddr;
	__u8		pad;
	__u8		protocol;
	__be16		len;
};

struct tcp6_pseudohdr {
	struct in6_addr	saddr;
	struct in6_addr daddr;
	__be32		len;
	__be32		protocol;	/* including padding */
};

union tcp_md5sum_block {
	struct tcp4_pseudohdr ip4;
#if IS_ENABLED(CONFIG_IPV6)
	struct tcp6_pseudohdr ip6;
#endif
};

/* - pool: digest algorithm, hash description and scratch buffer */
struct tcp_md5sig_pool {
	struct ahash_request	*md5_req;
	void			*scratch;
};

/* - functions */
int tcp_v4_md5_hash_skb(char *md5_hash, const struct tcp_md5sig_key *key,
			const struct sock *sk, const struct sk_buff *skb);
int tcp_md5_do_add(struct sock *sk, const union tcp_md5_addr *addr,
		   int family, u8 prefixlen, int l3index, u8 flags,
		   const u8 *newkey, u8 newkeylen, gfp_t gfp);
int tcp_md5_do_del(struct sock *sk, const union tcp_md5_addr *addr,
		   int family, u8 prefixlen, int l3index, u8 flags);
struct tcp_md5sig_key *tcp_v4_md5_lookup(const struct sock *sk,
					 const struct sock *addr_sk);

#ifdef CONFIG_TCP_MD5SIG
#include <linux/jump_label.h>
extern struct static_key_false tcp_md5_needed;
struct tcp_md5sig_key *__tcp_md5_do_lookup(const struct sock *sk, int l3index,
					   const union tcp_md5_addr *addr,
					   int family);
static inline struct tcp_md5sig_key *
tcp_md5_do_lookup(const struct sock *sk, int l3index,
		  const union tcp_md5_addr *addr, int family)
{
	if (!static_branch_unlikely(&tcp_md5_needed))
		return NULL;
	return __tcp_md5_do_lookup(sk, l3index, addr, family);
}

#define tcp_twsk_md5_key(twsk)	((twsk)->tw_md5_key)
#else
static inline struct tcp_md5sig_key *
tcp_md5_do_lookup(const struct sock *sk, int l3index,
		  const union tcp_md5_addr *addr, int family)
{
	return NULL;
}
#define tcp_twsk_md5_key(twsk)	NULL
#endif

bool tcp_alloc_md5sig_pool(void);

struct tcp_md5sig_pool *tcp_get_md5sig_pool(void);
static inline void tcp_put_md5sig_pool(void)
{
	local_bh_enable();
}

int tcp_md5_hash_skb_data(struct tcp_md5sig_pool *, const struct sk_buff *,
			  unsigned int header_len);
int tcp_md5_hash_key(struct tcp_md5sig_pool *hp,
		     const struct tcp_md5sig_key *key);

/* From tcp_fastopen.c */
void tcp_fastopen_cache_get(struct sock *sk, u16 *mss,
			    struct tcp_fastopen_cookie *cookie);
void tcp_fastopen_cache_set(struct sock *sk, u16 mss,
			    struct tcp_fastopen_cookie *cookie, bool syn_lost,
			    u16 try_exp);
struct tcp_fastopen_request {
	/* Fast Open cookie. Size 0 means a cookie request */
	struct tcp_fastopen_cookie	cookie;
	struct msghdr			*data;  /* data in MSG_FASTOPEN */
	size_t				size;
	int				copied;	/* queued in tcp_connect() */
	struct ubuf_info		*uarg;
};
void tcp_free_fastopen_req(struct tcp_sock *tp);
void tcp_fastopen_destroy_cipher(struct sock *sk);
void tcp_fastopen_ctx_destroy(struct net *net);
int tcp_fastopen_reset_cipher(struct net *net, struct sock *sk,
			      void *primary_key, void *backup_key);
int tcp_fastopen_get_cipher(struct net *net, struct inet_connection_sock *icsk,
			    u64 *key);
void tcp_fastopen_add_skb(struct sock *sk, struct sk_buff *skb);
struct sock *tcp_try_fastopen(struct sock *sk, struct sk_buff *skb,
			      struct request_sock *req,
			      struct tcp_fastopen_cookie *foc,
			      const struct dst_entry *dst);
void tcp_fastopen_init_key_once(struct net *net);
bool tcp_fastopen_cookie_check(struct sock *sk, u16 *mss,
			     struct tcp_fastopen_cookie *cookie);
bool tcp_fastopen_defer_connect(struct sock *sk, int *err);
#define TCP_FASTOPEN_KEY_LENGTH sizeof(siphash_key_t)
#define TCP_FASTOPEN_KEY_MAX 2
#define TCP_FASTOPEN_KEY_BUF_LENGTH \
	(TCP_FASTOPEN_KEY_LENGTH * TCP_FASTOPEN_KEY_MAX)

/* Fastopen key context */
struct tcp_fastopen_context {
	siphash_key_t	key[TCP_FASTOPEN_KEY_MAX];
	int		num;
	struct rcu_head	rcu;
};

void tcp_fastopen_active_disable(struct sock *sk);
bool tcp_fastopen_active_should_disable(struct sock *sk);
void tcp_fastopen_active_disable_ofo_check(struct sock *sk);
void tcp_fastopen_active_detect_blackhole(struct sock *sk, bool expired);

/* Caller needs to wrap with rcu_read_(un)lock() */
static inline
struct tcp_fastopen_context *tcp_fastopen_get_ctx(const struct sock *sk)
{
	struct tcp_fastopen_context *ctx;

	ctx = rcu_dereference(inet_csk(sk)->icsk_accept_queue.fastopenq.ctx);
	if (!ctx)
		ctx = rcu_dereference(sock_net(sk)->ipv4.tcp_fastopen_ctx);
	return ctx;
}

static inline
bool tcp_fastopen_cookie_match(const struct tcp_fastopen_cookie *foc,
			       const struct tcp_fastopen_cookie *orig)
{
	if (orig->len == TCP_FASTOPEN_COOKIE_SIZE &&
	    orig->len == foc->len &&
	    !memcmp(orig->val, foc->val, foc->len))
		return true;
	return false;
}

static inline
int tcp_fastopen_context_len(const struct tcp_fastopen_context *ctx)
{
	return ctx->num;
}

/* Latencies incurred by various limits for a sender. They are
 * chronograph-like stats that are mutually exclusive.
 */
enum tcp_chrono {
	TCP_CHRONO_UNSPEC,
	TCP_CHRONO_BUSY, /* Actively sending data (non-empty write queue) */
	TCP_CHRONO_RWND_LIMITED, /* Stalled by insufficient receive window */
	TCP_CHRONO_SNDBUF_LIMITED, /* Stalled by insufficient send buffer */
	__TCP_CHRONO_MAX,
};

void tcp_chrono_start(struct sock *sk, const enum tcp_chrono type);
void tcp_chrono_stop(struct sock *sk, const enum tcp_chrono type);

/* This helper is needed, because skb->tcp_tsorted_anchor uses
 * the same memory storage than skb->destructor/_skb_refdst
 */
static inline void tcp_skb_tsorted_anchor_cleanup(struct sk_buff *skb)
{
	skb->destructor = NULL;
	skb->_skb_refdst = 0UL;
}

#define tcp_skb_tsorted_save(skb) {		\
	unsigned long _save = skb->_skb_refdst;	\
	skb->_skb_refdst = 0UL;

#define tcp_skb_tsorted_restore(skb)		\
	skb->_skb_refdst = _save;		\
}

void tcp_write_queue_purge(struct sock *sk);

static inline struct sk_buff *tcp_rtx_queue_head(const struct sock *sk)
{
	return skb_rb_first(&sk->tcp_rtx_queue);
}

static inline struct sk_buff *tcp_rtx_queue_tail(const struct sock *sk)
{
	return skb_rb_last(&sk->tcp_rtx_queue);
}

static inline struct sk_buff *tcp_write_queue_head(const struct sock *sk)
{
	return skb_peek(&sk->sk_write_queue);
}

static inline struct sk_buff *tcp_write_queue_tail(const struct sock *sk)
{
	return skb_peek_tail(&sk->sk_write_queue);
}

#define tcp_for_write_queue_from_safe(skb, tmp, sk)			\
	skb_queue_walk_from_safe(&(sk)->sk_write_queue, skb, tmp)

static inline struct sk_buff *tcp_send_head(const struct sock *sk)
{
	return skb_peek(&sk->sk_write_queue);
}

static inline bool tcp_skb_is_last(const struct sock *sk,
				   const struct sk_buff *skb)
{
	return skb_queue_is_last(&sk->sk_write_queue, skb);
}

/**
 * tcp_write_queue_empty - test if any payload (or FIN) is available in write queue
 * @sk: socket
 *
 * Since the write queue can have a temporary empty skb in it,
 * we must not use "return skb_queue_empty(&sk->sk_write_queue)"
 */
static inline bool tcp_write_queue_empty(const struct sock *sk)
{
	const struct tcp_sock *tp = tcp_sk(sk);

	return tp->write_seq == tp->snd_nxt;
}

static inline bool tcp_rtx_queue_empty(const struct sock *sk)
{
	return RB_EMPTY_ROOT(&sk->tcp_rtx_queue);
}

static inline bool tcp_rtx_and_write_queues_empty(const struct sock *sk)
{
	return tcp_rtx_queue_empty(sk) && tcp_write_queue_empty(sk);
}

static inline void tcp_add_write_queue_tail(struct sock *sk, struct sk_buff *skb)
{
	__skb_queue_tail(&sk->sk_write_queue, skb);

	/* Queue it, remembering where we must start sending. */
	if (sk->sk_write_queue.next == skb)
		tcp_chrono_start(sk, TCP_CHRONO_BUSY);
}

/* Insert new before skb on the write queue of sk.  */
static inline void tcp_insert_write_queue_before(struct sk_buff *new,
						  struct sk_buff *skb,
						  struct sock *sk)
{
	__skb_queue_before(&sk->sk_write_queue, skb, new);
}

static inline void tcp_unlink_write_queue(struct sk_buff *skb, struct sock *sk)
{
	tcp_skb_tsorted_anchor_cleanup(skb);
	__skb_unlink(skb, &sk->sk_write_queue);
}

void tcp_rbtree_insert(struct rb_root *root, struct sk_buff *skb);

static inline void tcp_rtx_queue_unlink(struct sk_buff *skb, struct sock *sk)
{
	tcp_skb_tsorted_anchor_cleanup(skb);
	rb_erase(&skb->rbnode, &sk->tcp_rtx_queue);
}

static inline void tcp_rtx_queue_unlink_and_free(struct sk_buff *skb, struct sock *sk)
{
	list_del(&skb->tcp_tsorted_anchor);
	tcp_rtx_queue_unlink(skb, sk);
	tcp_wmem_free_skb(sk, skb);
}

static inline void tcp_push_pending_frames(struct sock *sk)
{
	if (tcp_send_head(sk)) {
		struct tcp_sock *tp = tcp_sk(sk);

		__tcp_push_pending_frames(sk, tcp_current_mss(sk), tp->nonagle);
	}
}

/* Start sequence of the skb just after the highest skb with SACKed
 * bit, valid only if sacked_out > 0 or when the caller has ensured
 * validity by itself.
 */
static inline u32 tcp_highest_sack_seq(struct tcp_sock *tp)
{
	if (!tp->sacked_out)
		return tp->snd_una;

	if (tp->highest_sack == NULL)
		return tp->snd_nxt;

	return TCP_SKB_CB(tp->highest_sack)->seq;
}

static inline void tcp_advance_highest_sack(struct sock *sk, struct sk_buff *skb)
{
	tcp_sk(sk)->highest_sack = skb_rb_next(skb);
}

static inline struct sk_buff *tcp_highest_sack(struct sock *sk)
{
	return tcp_sk(sk)->highest_sack;
}

static inline void tcp_highest_sack_reset(struct sock *sk)
{
	tcp_sk(sk)->highest_sack = tcp_rtx_queue_head(sk);
}

/* Called when old skb is about to be deleted and replaced by new skb */
static inline void tcp_highest_sack_replace(struct sock *sk,
					    struct sk_buff *old,
					    struct sk_buff *new)
{
	if (old == tcp_highest_sack(sk))
		tcp_sk(sk)->highest_sack = new;
}

/* This helper checks if socket has IP_TRANSPARENT set */
static inline bool inet_sk_transparent(const struct sock *sk)
{
	switch (sk->sk_state) {
	case TCP_TIME_WAIT:
		return inet_twsk(sk)->tw_transparent;
	case TCP_NEW_SYN_RECV:
		return inet_rsk(inet_reqsk(sk))->no_srccheck;
	}
	return inet_sk(sk)->transparent;
}

/* Determines whether this is a thin stream (which may suffer from
 * increased latency). Used to trigger latency-reducing mechanisms.
 */
static inline bool tcp_stream_is_thin(struct tcp_sock *tp)
{
	return tp->packets_out < 4 && !tcp_in_initial_slowstart(tp);
}

/* /proc */
enum tcp_seq_states {
	TCP_SEQ_STATE_LISTENING,
	TCP_SEQ_STATE_ESTABLISHED,
};

void *tcp_seq_start(struct seq_file *seq, loff_t *pos);
void *tcp_seq_next(struct seq_file *seq, void *v, loff_t *pos);
void tcp_seq_stop(struct seq_file *seq, void *v);

struct tcp_seq_afinfo {
	sa_family_t			family;
};

struct tcp_iter_state {
	struct seq_net_private	p;
	enum tcp_seq_states	state;
	struct sock		*syn_wait_sk;
	int			bucket, offset, sbucket, num;
	loff_t			last_pos;
};

extern struct request_sock_ops tcp_request_sock_ops;
extern struct request_sock_ops tcp6_request_sock_ops;

void tcp_v4_destroy_sock(struct sock *sk);

struct sk_buff *tcp_gso_segment(struct sk_buff *skb,
				netdev_features_t features);
struct sk_buff *tcp_gro_receive(struct list_head *head, struct sk_buff *skb);
INDIRECT_CALLABLE_DECLARE(int tcp4_gro_complete(struct sk_buff *skb, int thoff));
INDIRECT_CALLABLE_DECLARE(struct sk_buff *tcp4_gro_receive(struct list_head *head, struct sk_buff *skb));
INDIRECT_CALLABLE_DECLARE(int tcp6_gro_complete(struct sk_buff *skb, int thoff));
INDIRECT_CALLABLE_DECLARE(struct sk_buff *tcp6_gro_receive(struct list_head *head, struct sk_buff *skb));
int tcp_gro_complete(struct sk_buff *skb);

void __tcp_v4_send_check(struct sk_buff *skb, __be32 saddr, __be32 daddr);

static inline u32 tcp_notsent_lowat(const struct tcp_sock *tp)
{
	struct net *net = sock_net((struct sock *)tp);
	return tp->notsent_lowat ?: net->ipv4.sysctl_tcp_notsent_lowat;
}

bool tcp_stream_memory_free(const struct sock *sk, int wake);

#ifdef CONFIG_PROC_FS
int tcp4_proc_init(void);
void tcp4_proc_exit(void);
#endif

int tcp_rtx_synack(const struct sock *sk, struct request_sock *req);
int tcp_conn_request(struct request_sock_ops *rsk_ops,
		     const struct tcp_request_sock_ops *af_ops,
		     struct sock *sk, struct sk_buff *skb);

/* TCP af-specific functions */
struct tcp_sock_af_ops {
#ifdef CONFIG_TCP_MD5SIG
	struct tcp_md5sig_key	*(*md5_lookup) (const struct sock *sk,
						const struct sock *addr_sk);
	int		(*calc_md5_hash)(char *location,
					 const struct tcp_md5sig_key *md5,
					 const struct sock *sk,
					 const struct sk_buff *skb);
	int		(*md5_parse)(struct sock *sk,
				     int optname,
				     sockptr_t optval,
				     int optlen);
#endif
};

struct tcp_request_sock_ops {
	u16 mss_clamp;
#ifdef CONFIG_TCP_MD5SIG
	struct tcp_md5sig_key *(*req_md5_lookup)(const struct sock *sk,
						 const struct sock *addr_sk);
	int		(*calc_md5_hash) (char *location,
					  const struct tcp_md5sig_key *md5,
					  const struct sock *sk,
					  const struct sk_buff *skb);
#endif
#ifdef CONFIG_SYN_COOKIES
	__u32 (*cookie_init_seq)(const struct sk_buff *skb,
				 __u16 *mss);
#endif
	struct dst_entry *(*route_req)(const struct sock *sk,
				       struct sk_buff *skb,
				       struct flowi *fl,
				       struct request_sock *req);
	u32 (*init_seq)(const struct sk_buff *skb);
	u32 (*init_ts_off)(const struct net *net, const struct sk_buff *skb);
	int (*send_synack)(const struct sock *sk, struct dst_entry *dst,
			   struct flowi *fl, struct request_sock *req,
			   struct tcp_fastopen_cookie *foc,
			   enum tcp_synack_type synack_type,
			   struct sk_buff *syn_skb);
};

extern const struct tcp_request_sock_ops tcp_request_sock_ipv4_ops;
#if IS_ENABLED(CONFIG_IPV6)
extern const struct tcp_request_sock_ops tcp_request_sock_ipv6_ops;
#endif

#ifdef CONFIG_SYN_COOKIES
static inline __u32 cookie_init_sequence(const struct tcp_request_sock_ops *ops,
					 const struct sock *sk, struct sk_buff *skb,
					 __u16 *mss)
{
	tcp_synq_overflow(sk);
	__NET_INC_STATS(sock_net(sk), LINUX_MIB_SYNCOOKIESSENT);
	return ops->cookie_init_seq(skb, mss);
}
#else
static inline __u32 cookie_init_sequence(const struct tcp_request_sock_ops *ops,
					 const struct sock *sk, struct sk_buff *skb,
					 __u16 *mss)
{
	return 0;
}
#endif

int tcpv4_offload_init(void);

void tcp_v4_init(void);
void tcp_init(void);

/* tcp_recovery.c */
void tcp_mark_skb_lost(struct sock *sk, struct sk_buff *skb);
void tcp_newreno_mark_lost(struct sock *sk, bool snd_una_advanced);
extern s32 tcp_rack_skb_timeout(struct tcp_sock *tp, struct sk_buff *skb,
				u32 reo_wnd);
extern bool tcp_rack_mark_lost(struct sock *sk);
extern void tcp_rack_advance(struct tcp_sock *tp, u8 sacked, u32 end_seq,
			     u64 xmit_time);
extern void tcp_rack_reo_timeout(struct sock *sk);
extern void tcp_rack_update_reo_wnd(struct sock *sk, struct rate_sample *rs);

/* At how many usecs into the future should the RTO fire? */
static inline s64 tcp_rto_delta_us(const struct sock *sk)
{
	const struct sk_buff *skb = tcp_rtx_queue_head(sk);
	u32 rto = inet_csk(sk)->icsk_rto;
	u64 rto_time_stamp_us = tcp_skb_timestamp_us(skb) + jiffies_to_usecs(rto);

	return rto_time_stamp_us - tcp_sk(sk)->tcp_mstamp;
}

/*
 * Save and compile IPv4 options, return a pointer to it
 */
static inline struct ip_options_rcu *tcp_v4_save_options(struct net *net,
							 struct sk_buff *skb)
{
	const struct ip_options *opt = &TCP_SKB_CB(skb)->header.h4.opt;
	struct ip_options_rcu *dopt = NULL;

	if (opt->optlen) {
		int opt_size = sizeof(*dopt) + opt->optlen;

		dopt = kmalloc(opt_size, GFP_ATOMIC);
		if (dopt && __ip_options_echo(net, &dopt->opt, skb, opt)) {
			kfree(dopt);
			dopt = NULL;
		}
	}
	return dopt;
}

/* locally generated TCP pure ACKs have skb->truesize == 2
 * (check tcp_send_ack() in net/ipv4/tcp_output.c )
 * This is much faster than dissecting the packet to find out.
 * (Think of GRE encapsulations, IPv4, IPv6, ...)
 */
static inline bool skb_is_tcp_pure_ack(const struct sk_buff *skb)
{
	return skb->truesize == 2;
}

static inline void skb_set_tcp_pure_ack(struct sk_buff *skb)
{
	skb->truesize = 2;
}

static inline int tcp_inq(struct sock *sk)
{
	struct tcp_sock *tp = tcp_sk(sk);
	int answ;

	if ((1 << sk->sk_state) & (TCPF_SYN_SENT | TCPF_SYN_RECV)) {
		answ = 0;
	} else if (sock_flag(sk, SOCK_URGINLINE) ||
		   !tp->urg_data ||
		   before(tp->urg_seq, tp->copied_seq) ||
		   !before(tp->urg_seq, tp->rcv_nxt)) {

		answ = tp->rcv_nxt - tp->copied_seq;

		/* Subtract 1, if FIN was received */
		if (answ && sock_flag(sk, SOCK_DONE))
			answ--;
	} else {
		answ = tp->urg_seq - tp->copied_seq;
	}

	return answ;
}

int tcp_peek_len(struct socket *sock);

static inline void tcp_segs_in(struct tcp_sock *tp, const struct sk_buff *skb)
{
	u16 segs_in;

	segs_in = max_t(u16, 1, skb_shinfo(skb)->gso_segs);

	/* We update these fields while other threads might
	 * read them from tcp_get_info()
	 */
	WRITE_ONCE(tp->segs_in, tp->segs_in + segs_in);
	if (skb->len > tcp_hdrlen(skb))
		WRITE_ONCE(tp->data_segs_in, tp->data_segs_in + segs_in);
}

/*
 * TCP listen path runs lockless.
 * We forced "struct sock" to be const qualified to make sure
 * we don't modify one of its field by mistake.
 * Here, we increment sk_drops which is an atomic_t, so we can safely
 * make sock writable again.
 */
static inline void tcp_listendrop(const struct sock *sk)
{
	atomic_inc(&((struct sock *)sk)->sk_drops);
	__NET_INC_STATS(sock_net(sk), LINUX_MIB_LISTENDROPS);
}

enum hrtimer_restart tcp_pace_kick(struct hrtimer *timer);

/*
 * Interface for adding Upper Level Protocols over TCP
 */

#define TCP_ULP_NAME_MAX	16
#define TCP_ULP_MAX		128
#define TCP_ULP_BUF_MAX		(TCP_ULP_NAME_MAX*TCP_ULP_MAX)

struct tcp_ulp_ops {
	struct list_head	list;

	/* initialize ulp */
	int (*init)(struct sock *sk);
	/* update ulp */
	void (*update)(struct sock *sk, struct proto *p,
		       void (*write_space)(struct sock *sk));
	/* cleanup ulp */
	void (*release)(struct sock *sk);
	/* diagnostic */
	int (*get_info)(const struct sock *sk, struct sk_buff *skb);
	size_t (*get_info_size)(const struct sock *sk);
	/* clone ulp */
	void (*clone)(const struct request_sock *req, struct sock *newsk,
		      const gfp_t priority);

	char		name[TCP_ULP_NAME_MAX];
	struct module	*owner;
};
int tcp_register_ulp(struct tcp_ulp_ops *type);
void tcp_unregister_ulp(struct tcp_ulp_ops *type);
int tcp_set_ulp(struct sock *sk, const char *name);
void tcp_get_available_ulp(char *buf, size_t len);
void tcp_cleanup_ulp(struct sock *sk);
void tcp_update_ulp(struct sock *sk, struct proto *p,
		    void (*write_space)(struct sock *sk));

#define MODULE_ALIAS_TCP_ULP(name)				\
	__MODULE_INFO(alias, alias_userspace, name);		\
	__MODULE_INFO(alias, alias_tcp_ulp, "tcp-ulp-" name)

#ifdef CONFIG_NET_SOCK_MSG
struct sk_msg;
struct sk_psock;

#ifdef CONFIG_BPF_SYSCALL
struct proto *tcp_bpf_get_proto(struct sock *sk, struct sk_psock *psock);
int tcp_bpf_update_proto(struct sock *sk, struct sk_psock *psock, bool restore);
void tcp_bpf_clone(const struct sock *sk, struct sock *newsk);
#endif /* CONFIG_BPF_SYSCALL */

int tcp_bpf_sendmsg_redir(struct sock *sk, struct sk_msg *msg, u32 bytes,
			  int flags);
#endif /* CONFIG_NET_SOCK_MSG */

#if !defined(CONFIG_BPF_SYSCALL) || !defined(CONFIG_NET_SOCK_MSG)
static inline void tcp_bpf_clone(const struct sock *sk, struct sock *newsk)
{
}
#endif

#ifdef CONFIG_CGROUP_BPF
static inline void bpf_skops_init_skb(struct bpf_sock_ops_kern *skops,
				      struct sk_buff *skb,
				      unsigned int end_offset)
{
	skops->skb = skb;
	skops->skb_data_end = skb->data + end_offset;
}
#else
static inline void bpf_skops_init_skb(struct bpf_sock_ops_kern *skops,
				      struct sk_buff *skb,
				      unsigned int end_offset)
{
}
#endif

/* Call BPF_SOCK_OPS program that returns an int. If the return value
 * is < 0, then the BPF op failed (for example if the loaded BPF
 * program does not support the chosen operation or there is no BPF
 * program loaded).
 */
#ifdef CONFIG_BPF
static inline int tcp_call_bpf(struct sock *sk, int op, u32 nargs, u32 *args)
{
	struct bpf_sock_ops_kern sock_ops;
	int ret;

	memset(&sock_ops, 0, offsetof(struct bpf_sock_ops_kern, temp));
	if (sk_fullsock(sk)) {
		sock_ops.is_fullsock = 1;
		sock_owned_by_me(sk);
	}

	sock_ops.sk = sk;
	sock_ops.op = op;
	if (nargs > 0)
		memcpy(sock_ops.args, args, nargs * sizeof(*args));

	ret = BPF_CGROUP_RUN_PROG_SOCK_OPS(&sock_ops);
	if (ret == 0)
		ret = sock_ops.reply;
	else
		ret = -1;
	return ret;
}

static inline int tcp_call_bpf_2arg(struct sock *sk, int op, u32 arg1, u32 arg2)
{
	u32 args[2] = {arg1, arg2};

	return tcp_call_bpf(sk, op, 2, args);
}

static inline int tcp_call_bpf_3arg(struct sock *sk, int op, u32 arg1, u32 arg2,
				    u32 arg3)
{
	u32 args[3] = {arg1, arg2, arg3};

	return tcp_call_bpf(sk, op, 3, args);
}

#else
static inline int tcp_call_bpf(struct sock *sk, int op, u32 nargs, u32 *args)
{
	return -EPERM;
}

static inline int tcp_call_bpf_2arg(struct sock *sk, int op, u32 arg1, u32 arg2)
{
	return -EPERM;
}

static inline int tcp_call_bpf_3arg(struct sock *sk, int op, u32 arg1, u32 arg2,
				    u32 arg3)
{
	return -EPERM;
}

#endif

static inline u32 tcp_timeout_init(struct sock *sk)
{
	int timeout;

	timeout = tcp_call_bpf(sk, BPF_SOCK_OPS_TIMEOUT_INIT, 0, NULL);

	if (timeout <= 0)
		timeout = TCP_TIMEOUT_INIT;
	return timeout;
}

static inline u32 tcp_rwnd_init_bpf(struct sock *sk)
{
	int rwnd;

	rwnd = tcp_call_bpf(sk, BPF_SOCK_OPS_RWND_INIT, 0, NULL);

	if (rwnd < 0)
		rwnd = 0;
	return rwnd;
}

static inline bool tcp_bpf_ca_needs_ecn(struct sock *sk)
{
	return (tcp_call_bpf(sk, BPF_SOCK_OPS_NEEDS_ECN, 0, NULL) == 1);
}

static inline void tcp_bpf_rtt(struct sock *sk)
{
	if (BPF_SOCK_OPS_TEST_FLAG(tcp_sk(sk), BPF_SOCK_OPS_RTT_CB_FLAG))
		tcp_call_bpf(sk, BPF_SOCK_OPS_RTT_CB, 0, NULL);
}

#if IS_ENABLED(CONFIG_SMC)
extern struct static_key_false tcp_have_smc;
#endif

#if IS_ENABLED(CONFIG_TLS_DEVICE)
void clean_acked_data_enable(struct inet_connection_sock *icsk,
			     void (*cad)(struct sock *sk, u32 ack_seq));
void clean_acked_data_disable(struct inet_connection_sock *icsk);
void clean_acked_data_flush(void);
#endif

DECLARE_STATIC_KEY_FALSE(tcp_tx_delay_enabled);
static inline void tcp_add_tx_delay(struct sk_buff *skb,
				    const struct tcp_sock *tp)
{
	if (static_branch_unlikely(&tcp_tx_delay_enabled))
		skb->skb_mstamp_ns += (u64)tp->tcp_tx_delay * NSEC_PER_USEC;
}

/* Compute Earliest Departure Time for some control packets
 * like ACK or RST for TIME_WAIT or non ESTABLISHED sockets.
 */
static inline u64 tcp_transmit_time(const struct sock *sk)
{
	if (static_branch_unlikely(&tcp_tx_delay_enabled)) {
		u32 delay = (sk->sk_state == TCP_TIME_WAIT) ?
			tcp_twsk(sk)->tw_tx_delay : tcp_sk(sk)->tcp_tx_delay;

		return tcp_clock_ns() + (u64)delay * NSEC_PER_USEC;
	}
	return 0;
}

#endif	/* _TCP_H */<|MERGE_RESOLUTION|>--- conflicted
+++ resolved
@@ -1369,10 +1369,7 @@
 
 bool tcp_add_backlog(struct sock *sk, struct sk_buff *skb);
 
-<<<<<<< HEAD
-=======
 #ifdef CONFIG_INET
->>>>>>> 1889421a
 void __sk_defer_free_flush(struct sock *sk);
 
 static inline void sk_defer_free_flush(struct sock *sk)
@@ -1381,12 +1378,9 @@
 		return;
 	__sk_defer_free_flush(sk);
 }
-<<<<<<< HEAD
-=======
 #else
 static inline void sk_defer_free_flush(struct sock *sk) {}
 #endif
->>>>>>> 1889421a
 
 int tcp_filter(struct sock *sk, struct sk_buff *skb);
 void tcp_set_state(struct sock *sk, int state);
