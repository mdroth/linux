/* Copyright (c) 2018, Mellanox Technologies All rights reserved.
 *
 * This software is available to you under a choice of one of two
 * licenses.  You may choose to be licensed under the terms of the GNU
 * General Public License (GPL) Version 2, available from the file
 * COPYING in the main directory of this source tree, or the
 * OpenIB.org BSD license below:
 *
 *     Redistribution and use in source and binary forms, with or
 *     without modification, are permitted provided that the following
 *     conditions are met:
 *
 *      - Redistributions of source code must retain the above
 *        copyright notice, this list of conditions and the following
 *        disclaimer.
 *
 *      - Redistributions in binary form must reproduce the above
 *        copyright notice, this list of conditions and the following
 *        disclaimer in the documentation and/or other materials
 *        provided with the distribution.
 *
 * THE SOFTWARE IS PROVIDED "AS IS", WITHOUT WARRANTY OF ANY KIND,
 * EXPRESS OR IMPLIED, INCLUDING BUT NOT LIMITED TO THE WARRANTIES OF
 * MERCHANTABILITY, FITNESS FOR A PARTICULAR PURPOSE AND
 * NONINFRINGEMENT. IN NO EVENT SHALL THE AUTHORS OR COPYRIGHT HOLDERS
 * BE LIABLE FOR ANY CLAIM, DAMAGES OR OTHER LIABILITY, WHETHER IN AN
 * ACTION OF CONTRACT, TORT OR OTHERWISE, ARISING FROM, OUT OF OR IN
 * CONNECTION WITH THE SOFTWARE OR THE USE OR OTHER DEALINGS IN THE
 * SOFTWARE.
 */

#include <crypto/aead.h>
#include <linux/highmem.h>
#include <linux/module.h>
#include <linux/netdevice.h>
#include <net/dst.h>
#include <net/inet_connection_sock.h>
#include <net/tcp.h>
#include <net/tls.h>

#include "tls.h"
#include "trace.h"

/* device_offload_lock is used to synchronize tls_dev_add
 * against NETDEV_DOWN notifications.
 */
static DECLARE_RWSEM(device_offload_lock);

static struct workqueue_struct *destruct_wq __read_mostly;

static LIST_HEAD(tls_device_list);
static LIST_HEAD(tls_device_down_list);
static DEFINE_SPINLOCK(tls_device_lock);

static void tls_device_free_ctx(struct tls_context *ctx)
{
	if (ctx->tx_conf == TLS_HW) {
		kfree(tls_offload_ctx_tx(ctx));
		kfree(ctx->tx.rec_seq);
		kfree(ctx->tx.iv);
	}

	if (ctx->rx_conf == TLS_HW)
		kfree(tls_offload_ctx_rx(ctx));

	tls_ctx_free(NULL, ctx);
}

static void tls_device_tx_del_task(struct work_struct *work)
{
	struct tls_offload_context_tx *offload_ctx =
		container_of(work, struct tls_offload_context_tx, destruct_work);
	struct tls_context *ctx = offload_ctx->ctx;
<<<<<<< HEAD
	struct net_device *netdev = ctx->netdev;

=======
	struct net_device *netdev;

	/* Safe, because this is the destroy flow, refcount is 0, so
	 * tls_device_down can't store this field in parallel.
	 */
	netdev = rcu_dereference_protected(ctx->netdev,
					   !refcount_read(&ctx->refcount));

>>>>>>> 7365df19
	netdev->tlsdev_ops->tls_dev_del(netdev, ctx, TLS_OFFLOAD_CTX_DIR_TX);
	dev_put(netdev);
	ctx->netdev = NULL;
	tls_device_free_ctx(ctx);
}

static void tls_device_queue_ctx_destruction(struct tls_context *ctx)
{
	struct net_device *netdev;
	unsigned long flags;
	bool async_cleanup;

	spin_lock_irqsave(&tls_device_lock, flags);
	if (unlikely(!refcount_dec_and_test(&ctx->refcount))) {
		spin_unlock_irqrestore(&tls_device_lock, flags);
		return;
	}
<<<<<<< HEAD

	list_del(&ctx->list); /* Remove from tls_device_list / tls_device_down_list */
	async_cleanup = ctx->netdev && ctx->tx_conf == TLS_HW;
	if (async_cleanup) {
		struct tls_offload_context_tx *offload_ctx = tls_offload_ctx_tx(ctx);

=======

	list_del(&ctx->list); /* Remove from tls_device_list / tls_device_down_list */

	/* Safe, because this is the destroy flow, refcount is 0, so
	 * tls_device_down can't store this field in parallel.
	 */
	netdev = rcu_dereference_protected(ctx->netdev,
					   !refcount_read(&ctx->refcount));

	async_cleanup = netdev && ctx->tx_conf == TLS_HW;
	if (async_cleanup) {
		struct tls_offload_context_tx *offload_ctx = tls_offload_ctx_tx(ctx);

>>>>>>> 7365df19
		/* queue_work inside the spinlock
		 * to make sure tls_device_down waits for that work.
		 */
		queue_work(destruct_wq, &offload_ctx->destruct_work);
	}
	spin_unlock_irqrestore(&tls_device_lock, flags);

	if (!async_cleanup)
		tls_device_free_ctx(ctx);
}

/* We assume that the socket is already connected */
static struct net_device *get_netdev_for_sock(struct sock *sk)
{
	struct dst_entry *dst = sk_dst_get(sk);
	struct net_device *netdev = NULL;

	if (likely(dst)) {
		netdev = netdev_sk_get_lowest_dev(dst->dev, sk);
		dev_hold(netdev);
	}

	dst_release(dst);

	return netdev;
}

static void destroy_record(struct tls_record_info *record)
{
	int i;

	for (i = 0; i < record->num_frags; i++)
		__skb_frag_unref(&record->frags[i], false);
	kfree(record);
}

static void delete_all_records(struct tls_offload_context_tx *offload_ctx)
{
	struct tls_record_info *info, *temp;

	list_for_each_entry_safe(info, temp, &offload_ctx->records_list, list) {
		list_del(&info->list);
		destroy_record(info);
	}

	offload_ctx->retransmit_hint = NULL;
}

static void tls_icsk_clean_acked(struct sock *sk, u32 acked_seq)
{
	struct tls_context *tls_ctx = tls_get_ctx(sk);
	struct tls_record_info *info, *temp;
	struct tls_offload_context_tx *ctx;
	u64 deleted_records = 0;
	unsigned long flags;

	if (!tls_ctx)
		return;

	ctx = tls_offload_ctx_tx(tls_ctx);

	spin_lock_irqsave(&ctx->lock, flags);
	info = ctx->retransmit_hint;
	if (info && !before(acked_seq, info->end_seq))
		ctx->retransmit_hint = NULL;

	list_for_each_entry_safe(info, temp, &ctx->records_list, list) {
		if (before(acked_seq, info->end_seq))
			break;
		list_del(&info->list);

		destroy_record(info);
		deleted_records++;
	}

	ctx->unacked_record_sn += deleted_records;
	spin_unlock_irqrestore(&ctx->lock, flags);
}

/* At this point, there should be no references on this
 * socket and no in-flight SKBs associated with this
 * socket, so it is safe to free all the resources.
 */
void tls_device_sk_destruct(struct sock *sk)
{
	struct tls_context *tls_ctx = tls_get_ctx(sk);
	struct tls_offload_context_tx *ctx = tls_offload_ctx_tx(tls_ctx);

	tls_ctx->sk_destruct(sk);

	if (tls_ctx->tx_conf == TLS_HW) {
		if (ctx->open_record)
			destroy_record(ctx->open_record);
		delete_all_records(ctx);
		crypto_free_aead(ctx->aead_send);
		clean_acked_data_disable(inet_csk(sk));
	}

	tls_device_queue_ctx_destruction(tls_ctx);
}
EXPORT_SYMBOL_GPL(tls_device_sk_destruct);

void tls_device_free_resources_tx(struct sock *sk)
{
	struct tls_context *tls_ctx = tls_get_ctx(sk);

	tls_free_partial_record(sk, tls_ctx);
}

void tls_offload_tx_resync_request(struct sock *sk, u32 got_seq, u32 exp_seq)
{
	struct tls_context *tls_ctx = tls_get_ctx(sk);

	trace_tls_device_tx_resync_req(sk, got_seq, exp_seq);
	WARN_ON(test_and_set_bit(TLS_TX_SYNC_SCHED, &tls_ctx->flags));
}
EXPORT_SYMBOL_GPL(tls_offload_tx_resync_request);

static void tls_device_resync_tx(struct sock *sk, struct tls_context *tls_ctx,
				 u32 seq)
{
	struct net_device *netdev;
	struct sk_buff *skb;
	int err = 0;
	u8 *rcd_sn;

	skb = tcp_write_queue_tail(sk);
	if (skb)
		TCP_SKB_CB(skb)->eor = 1;

	rcd_sn = tls_ctx->tx.rec_seq;

	trace_tls_device_tx_resync_send(sk, seq, rcd_sn);
	down_read(&device_offload_lock);
	netdev = rcu_dereference_protected(tls_ctx->netdev,
					   lockdep_is_held(&device_offload_lock));
	if (netdev)
		err = netdev->tlsdev_ops->tls_dev_resync(netdev, sk, seq,
							 rcd_sn,
							 TLS_OFFLOAD_CTX_DIR_TX);
	up_read(&device_offload_lock);
	if (err)
		return;

	clear_bit_unlock(TLS_TX_SYNC_SCHED, &tls_ctx->flags);
}

static void tls_append_frag(struct tls_record_info *record,
			    struct page_frag *pfrag,
			    int size)
{
	skb_frag_t *frag;

	frag = &record->frags[record->num_frags - 1];
	if (skb_frag_page(frag) == pfrag->page &&
	    skb_frag_off(frag) + skb_frag_size(frag) == pfrag->offset) {
		skb_frag_size_add(frag, size);
	} else {
		++frag;
		__skb_frag_set_page(frag, pfrag->page);
		skb_frag_off_set(frag, pfrag->offset);
		skb_frag_size_set(frag, size);
		++record->num_frags;
		get_page(pfrag->page);
	}

	pfrag->offset += size;
	record->len += size;
}

static int tls_push_record(struct sock *sk,
			   struct tls_context *ctx,
			   struct tls_offload_context_tx *offload_ctx,
			   struct tls_record_info *record,
			   int flags)
{
	struct tls_prot_info *prot = &ctx->prot_info;
	struct tcp_sock *tp = tcp_sk(sk);
	skb_frag_t *frag;
	int i;

	record->end_seq = tp->write_seq + record->len;
	list_add_tail_rcu(&record->list, &offload_ctx->records_list);
	offload_ctx->open_record = NULL;

	if (test_bit(TLS_TX_SYNC_SCHED, &ctx->flags))
		tls_device_resync_tx(sk, ctx, tp->write_seq);

	tls_advance_record_sn(sk, prot, &ctx->tx);

	for (i = 0; i < record->num_frags; i++) {
		frag = &record->frags[i];
		sg_unmark_end(&offload_ctx->sg_tx_data[i]);
		sg_set_page(&offload_ctx->sg_tx_data[i], skb_frag_page(frag),
			    skb_frag_size(frag), skb_frag_off(frag));
		sk_mem_charge(sk, skb_frag_size(frag));
		get_page(skb_frag_page(frag));
	}
	sg_mark_end(&offload_ctx->sg_tx_data[record->num_frags - 1]);

	/* all ready, send */
	return tls_push_sg(sk, ctx, offload_ctx->sg_tx_data, 0, flags);
}

static int tls_device_record_close(struct sock *sk,
				   struct tls_context *ctx,
				   struct tls_record_info *record,
				   struct page_frag *pfrag,
				   unsigned char record_type)
{
	struct tls_prot_info *prot = &ctx->prot_info;
	int ret;

	/* append tag
	 * device will fill in the tag, we just need to append a placeholder
	 * use socket memory to improve coalescing (re-using a single buffer
	 * increases frag count)
	 * if we can't allocate memory now, steal some back from data
	 */
	if (likely(skb_page_frag_refill(prot->tag_size, pfrag,
					sk->sk_allocation))) {
		ret = 0;
		tls_append_frag(record, pfrag, prot->tag_size);
	} else {
		ret = prot->tag_size;
		if (record->len <= prot->overhead_size)
			return -ENOMEM;
	}

	/* fill prepend */
	tls_fill_prepend(ctx, skb_frag_address(&record->frags[0]),
			 record->len - prot->overhead_size,
			 record_type);
	return ret;
}

static int tls_create_new_record(struct tls_offload_context_tx *offload_ctx,
				 struct page_frag *pfrag,
				 size_t prepend_size)
{
	struct tls_record_info *record;
	skb_frag_t *frag;

	record = kmalloc(sizeof(*record), GFP_KERNEL);
	if (!record)
		return -ENOMEM;

	frag = &record->frags[0];
	__skb_frag_set_page(frag, pfrag->page);
	skb_frag_off_set(frag, pfrag->offset);
	skb_frag_size_set(frag, prepend_size);

	get_page(pfrag->page);
	pfrag->offset += prepend_size;

	record->num_frags = 1;
	record->len = prepend_size;
	offload_ctx->open_record = record;
	return 0;
}

static int tls_do_allocation(struct sock *sk,
			     struct tls_offload_context_tx *offload_ctx,
			     struct page_frag *pfrag,
			     size_t prepend_size)
{
	int ret;

	if (!offload_ctx->open_record) {
		if (unlikely(!skb_page_frag_refill(prepend_size, pfrag,
						   sk->sk_allocation))) {
			READ_ONCE(sk->sk_prot)->enter_memory_pressure(sk);
			sk_stream_moderate_sndbuf(sk);
			return -ENOMEM;
		}

		ret = tls_create_new_record(offload_ctx, pfrag, prepend_size);
		if (ret)
			return ret;

		if (pfrag->size > pfrag->offset)
			return 0;
	}

	if (!sk_page_frag_refill(sk, pfrag))
		return -ENOMEM;

	return 0;
}

static int tls_device_copy_data(void *addr, size_t bytes, struct iov_iter *i)
{
	size_t pre_copy, nocache;

	pre_copy = ~((unsigned long)addr - 1) & (SMP_CACHE_BYTES - 1);
	if (pre_copy) {
		pre_copy = min(pre_copy, bytes);
		if (copy_from_iter(addr, pre_copy, i) != pre_copy)
			return -EFAULT;
		bytes -= pre_copy;
		addr += pre_copy;
	}

	nocache = round_down(bytes, SMP_CACHE_BYTES);
	if (copy_from_iter_nocache(addr, nocache, i) != nocache)
		return -EFAULT;
	bytes -= nocache;
	addr += nocache;

	if (bytes && copy_from_iter(addr, bytes, i) != bytes)
		return -EFAULT;

	return 0;
}

union tls_iter_offset {
	struct iov_iter *msg_iter;
	int offset;
};

static int tls_push_data(struct sock *sk,
			 union tls_iter_offset iter_offset,
			 size_t size, int flags,
			 unsigned char record_type,
			 struct page *zc_page)
{
	struct tls_context *tls_ctx = tls_get_ctx(sk);
	struct tls_prot_info *prot = &tls_ctx->prot_info;
	struct tls_offload_context_tx *ctx = tls_offload_ctx_tx(tls_ctx);
	struct tls_record_info *record;
	int tls_push_record_flags;
	struct page_frag *pfrag;
	size_t orig_size = size;
	u32 max_open_record_len;
	bool more = false;
	bool done = false;
	int copy, rc = 0;
	long timeo;

	if (flags &
	    ~(MSG_MORE | MSG_DONTWAIT | MSG_NOSIGNAL | MSG_SENDPAGE_NOTLAST))
		return -EOPNOTSUPP;

	if (unlikely(sk->sk_err))
		return -sk->sk_err;

	flags |= MSG_SENDPAGE_DECRYPTED;
	tls_push_record_flags = flags | MSG_SENDPAGE_NOTLAST;

	timeo = sock_sndtimeo(sk, flags & MSG_DONTWAIT);
	if (tls_is_partially_sent_record(tls_ctx)) {
		rc = tls_push_partial_record(sk, tls_ctx, flags);
		if (rc < 0)
			return rc;
	}

	pfrag = sk_page_frag(sk);

	/* TLS_HEADER_SIZE is not counted as part of the TLS record, and
	 * we need to leave room for an authentication tag.
	 */
	max_open_record_len = TLS_MAX_PAYLOAD_SIZE +
			      prot->prepend_size;
	do {
		rc = tls_do_allocation(sk, ctx, pfrag, prot->prepend_size);
		if (unlikely(rc)) {
			rc = sk_stream_wait_memory(sk, &timeo);
			if (!rc)
				continue;

			record = ctx->open_record;
			if (!record)
				break;
handle_error:
			if (record_type != TLS_RECORD_TYPE_DATA) {
				/* avoid sending partial
				 * record with type !=
				 * application_data
				 */
				size = orig_size;
				destroy_record(record);
				ctx->open_record = NULL;
			} else if (record->len > prot->prepend_size) {
				goto last_record;
			}

			break;
		}

		record = ctx->open_record;

		copy = min_t(size_t, size, max_open_record_len - record->len);
		if (copy && zc_page) {
			struct page_frag zc_pfrag;

			zc_pfrag.page = zc_page;
			zc_pfrag.offset = iter_offset.offset;
			zc_pfrag.size = copy;
			tls_append_frag(record, &zc_pfrag, copy);
		} else if (copy) {
			copy = min_t(size_t, copy, pfrag->size - pfrag->offset);

			rc = tls_device_copy_data(page_address(pfrag->page) +
						  pfrag->offset, copy,
						  iter_offset.msg_iter);
			if (rc)
				goto handle_error;
			tls_append_frag(record, pfrag, copy);
		}

		size -= copy;
		if (!size) {
last_record:
			tls_push_record_flags = flags;
			if (flags & (MSG_SENDPAGE_NOTLAST | MSG_MORE)) {
				more = true;
				break;
			}

			done = true;
		}

		if (done || record->len >= max_open_record_len ||
		    (record->num_frags >= MAX_SKB_FRAGS - 1)) {
			rc = tls_device_record_close(sk, tls_ctx, record,
						     pfrag, record_type);
			if (rc) {
				if (rc > 0) {
					size += rc;
				} else {
					size = orig_size;
					destroy_record(record);
					ctx->open_record = NULL;
					break;
				}
			}

			rc = tls_push_record(sk,
					     tls_ctx,
					     ctx,
					     record,
					     tls_push_record_flags);
			if (rc < 0)
				break;
		}
	} while (!done);

	tls_ctx->pending_open_record_frags = more;

	if (orig_size - size > 0)
		rc = orig_size - size;

	return rc;
}

int tls_device_sendmsg(struct sock *sk, struct msghdr *msg, size_t size)
{
	unsigned char record_type = TLS_RECORD_TYPE_DATA;
	struct tls_context *tls_ctx = tls_get_ctx(sk);
	union tls_iter_offset iter;
	int rc;

	mutex_lock(&tls_ctx->tx_lock);
	lock_sock(sk);

	if (unlikely(msg->msg_controllen)) {
		rc = tls_process_cmsg(sk, msg, &record_type);
		if (rc)
			goto out;
	}

	iter.msg_iter = &msg->msg_iter;
	rc = tls_push_data(sk, iter, size, msg->msg_flags, record_type, NULL);

out:
	release_sock(sk);
	mutex_unlock(&tls_ctx->tx_lock);
	return rc;
}

int tls_device_sendpage(struct sock *sk, struct page *page,
			int offset, size_t size, int flags)
{
	struct tls_context *tls_ctx = tls_get_ctx(sk);
	union tls_iter_offset iter_offset;
	struct iov_iter msg_iter;
	char *kaddr;
	struct kvec iov;
	int rc;

	if (flags & MSG_SENDPAGE_NOTLAST)
		flags |= MSG_MORE;

	mutex_lock(&tls_ctx->tx_lock);
	lock_sock(sk);

	if (flags & MSG_OOB) {
		rc = -EOPNOTSUPP;
		goto out;
	}

	if (tls_ctx->zerocopy_sendfile) {
		iter_offset.offset = offset;
		rc = tls_push_data(sk, iter_offset, size,
				   flags, TLS_RECORD_TYPE_DATA, page);
		goto out;
	}

	kaddr = kmap(page);
	iov.iov_base = kaddr + offset;
	iov.iov_len = size;
	iov_iter_kvec(&msg_iter, WRITE, &iov, 1, size);
	iter_offset.msg_iter = &msg_iter;
	rc = tls_push_data(sk, iter_offset, size, flags, TLS_RECORD_TYPE_DATA,
			   NULL);
	kunmap(page);

out:
	release_sock(sk);
	mutex_unlock(&tls_ctx->tx_lock);
	return rc;
}

struct tls_record_info *tls_get_record(struct tls_offload_context_tx *context,
				       u32 seq, u64 *p_record_sn)
{
	u64 record_sn = context->hint_record_sn;
	struct tls_record_info *info, *last;

	info = context->retransmit_hint;
	if (!info ||
	    before(seq, info->end_seq - info->len)) {
		/* if retransmit_hint is irrelevant start
		 * from the beginning of the list
		 */
		info = list_first_entry_or_null(&context->records_list,
						struct tls_record_info, list);
		if (!info)
			return NULL;
		/* send the start_marker record if seq number is before the
		 * tls offload start marker sequence number. This record is
		 * required to handle TCP packets which are before TLS offload
		 * started.
		 *  And if it's not start marker, look if this seq number
		 * belongs to the list.
		 */
		if (likely(!tls_record_is_start_marker(info))) {
			/* we have the first record, get the last record to see
			 * if this seq number belongs to the list.
			 */
			last = list_last_entry(&context->records_list,
					       struct tls_record_info, list);

			if (!between(seq, tls_record_start_seq(info),
				     last->end_seq))
				return NULL;
		}
		record_sn = context->unacked_record_sn;
	}

	/* We just need the _rcu for the READ_ONCE() */
	rcu_read_lock();
	list_for_each_entry_from_rcu(info, &context->records_list, list) {
		if (before(seq, info->end_seq)) {
			if (!context->retransmit_hint ||
			    after(info->end_seq,
				  context->retransmit_hint->end_seq)) {
				context->hint_record_sn = record_sn;
				context->retransmit_hint = info;
			}
			*p_record_sn = record_sn;
			goto exit_rcu_unlock;
		}
		record_sn++;
	}
	info = NULL;

exit_rcu_unlock:
	rcu_read_unlock();
	return info;
}
EXPORT_SYMBOL(tls_get_record);

static int tls_device_push_pending_record(struct sock *sk, int flags)
{
	union tls_iter_offset iter;
	struct iov_iter msg_iter;

	iov_iter_kvec(&msg_iter, WRITE, NULL, 0, 0);
	iter.msg_iter = &msg_iter;
	return tls_push_data(sk, iter, 0, flags, TLS_RECORD_TYPE_DATA, NULL);
}

void tls_device_write_space(struct sock *sk, struct tls_context *ctx)
{
	if (tls_is_partially_sent_record(ctx)) {
		gfp_t sk_allocation = sk->sk_allocation;

		WARN_ON_ONCE(sk->sk_write_pending);

		sk->sk_allocation = GFP_ATOMIC;
		tls_push_partial_record(sk, ctx,
					MSG_DONTWAIT | MSG_NOSIGNAL |
					MSG_SENDPAGE_DECRYPTED);
		sk->sk_allocation = sk_allocation;
	}
}

static void tls_device_resync_rx(struct tls_context *tls_ctx,
				 struct sock *sk, u32 seq, u8 *rcd_sn)
{
	struct tls_offload_context_rx *rx_ctx = tls_offload_ctx_rx(tls_ctx);
	struct net_device *netdev;

	trace_tls_device_rx_resync_send(sk, seq, rcd_sn, rx_ctx->resync_type);
	rcu_read_lock();
	netdev = rcu_dereference(tls_ctx->netdev);
	if (netdev)
		netdev->tlsdev_ops->tls_dev_resync(netdev, sk, seq, rcd_sn,
						   TLS_OFFLOAD_CTX_DIR_RX);
	rcu_read_unlock();
	TLS_INC_STATS(sock_net(sk), LINUX_MIB_TLSRXDEVICERESYNC);
}

static bool
tls_device_rx_resync_async(struct tls_offload_resync_async *resync_async,
			   s64 resync_req, u32 *seq, u16 *rcd_delta)
{
	u32 is_async = resync_req & RESYNC_REQ_ASYNC;
	u32 req_seq = resync_req >> 32;
	u32 req_end = req_seq + ((resync_req >> 16) & 0xffff);
	u16 i;

	*rcd_delta = 0;

	if (is_async) {
		/* shouldn't get to wraparound:
		 * too long in async stage, something bad happened
		 */
		if (WARN_ON_ONCE(resync_async->rcd_delta == USHRT_MAX))
			return false;

		/* asynchronous stage: log all headers seq such that
		 * req_seq <= seq <= end_seq, and wait for real resync request
		 */
		if (before(*seq, req_seq))
			return false;
		if (!after(*seq, req_end) &&
		    resync_async->loglen < TLS_DEVICE_RESYNC_ASYNC_LOGMAX)
			resync_async->log[resync_async->loglen++] = *seq;

		resync_async->rcd_delta++;

		return false;
	}

	/* synchronous stage: check against the logged entries and
	 * proceed to check the next entries if no match was found
	 */
	for (i = 0; i < resync_async->loglen; i++)
		if (req_seq == resync_async->log[i] &&
		    atomic64_try_cmpxchg(&resync_async->req, &resync_req, 0)) {
			*rcd_delta = resync_async->rcd_delta - i;
			*seq = req_seq;
			resync_async->loglen = 0;
			resync_async->rcd_delta = 0;
			return true;
		}

	resync_async->loglen = 0;
	resync_async->rcd_delta = 0;

	if (req_seq == *seq &&
	    atomic64_try_cmpxchg(&resync_async->req,
				 &resync_req, 0))
		return true;

	return false;
}

void tls_device_rx_resync_new_rec(struct sock *sk, u32 rcd_len, u32 seq)
{
	struct tls_context *tls_ctx = tls_get_ctx(sk);
	struct tls_offload_context_rx *rx_ctx;
	u8 rcd_sn[TLS_MAX_REC_SEQ_SIZE];
	u32 sock_data, is_req_pending;
	struct tls_prot_info *prot;
	s64 resync_req;
	u16 rcd_delta;
	u32 req_seq;

	if (tls_ctx->rx_conf != TLS_HW)
		return;
	if (unlikely(test_bit(TLS_RX_DEV_DEGRADED, &tls_ctx->flags)))
		return;

	prot = &tls_ctx->prot_info;
	rx_ctx = tls_offload_ctx_rx(tls_ctx);
	memcpy(rcd_sn, tls_ctx->rx.rec_seq, prot->rec_seq_size);

	switch (rx_ctx->resync_type) {
	case TLS_OFFLOAD_SYNC_TYPE_DRIVER_REQ:
		resync_req = atomic64_read(&rx_ctx->resync_req);
		req_seq = resync_req >> 32;
		seq += TLS_HEADER_SIZE - 1;
		is_req_pending = resync_req;

		if (likely(!is_req_pending) || req_seq != seq ||
		    !atomic64_try_cmpxchg(&rx_ctx->resync_req, &resync_req, 0))
			return;
		break;
	case TLS_OFFLOAD_SYNC_TYPE_CORE_NEXT_HINT:
		if (likely(!rx_ctx->resync_nh_do_now))
			return;

		/* head of next rec is already in, note that the sock_inq will
		 * include the currently parsed message when called from parser
		 */
		sock_data = tcp_inq(sk);
		if (sock_data > rcd_len) {
			trace_tls_device_rx_resync_nh_delay(sk, sock_data,
							    rcd_len);
			return;
		}

		rx_ctx->resync_nh_do_now = 0;
		seq += rcd_len;
		tls_bigint_increment(rcd_sn, prot->rec_seq_size);
		break;
	case TLS_OFFLOAD_SYNC_TYPE_DRIVER_REQ_ASYNC:
		resync_req = atomic64_read(&rx_ctx->resync_async->req);
		is_req_pending = resync_req;
		if (likely(!is_req_pending))
			return;

		if (!tls_device_rx_resync_async(rx_ctx->resync_async,
						resync_req, &seq, &rcd_delta))
			return;
		tls_bigint_subtract(rcd_sn, rcd_delta);
		break;
	}

	tls_device_resync_rx(tls_ctx, sk, seq, rcd_sn);
}

static void tls_device_core_ctrl_rx_resync(struct tls_context *tls_ctx,
					   struct tls_offload_context_rx *ctx,
					   struct sock *sk, struct sk_buff *skb)
{
	struct strp_msg *rxm;

	/* device will request resyncs by itself based on stream scan */
	if (ctx->resync_type != TLS_OFFLOAD_SYNC_TYPE_CORE_NEXT_HINT)
		return;
	/* already scheduled */
	if (ctx->resync_nh_do_now)
		return;
	/* seen decrypted fragments since last fully-failed record */
	if (ctx->resync_nh_reset) {
		ctx->resync_nh_reset = 0;
		ctx->resync_nh.decrypted_failed = 1;
		ctx->resync_nh.decrypted_tgt = TLS_DEVICE_RESYNC_NH_START_IVAL;
		return;
	}

	if (++ctx->resync_nh.decrypted_failed <= ctx->resync_nh.decrypted_tgt)
		return;

	/* doing resync, bump the next target in case it fails */
	if (ctx->resync_nh.decrypted_tgt < TLS_DEVICE_RESYNC_NH_MAX_IVAL)
		ctx->resync_nh.decrypted_tgt *= 2;
	else
		ctx->resync_nh.decrypted_tgt += TLS_DEVICE_RESYNC_NH_MAX_IVAL;

	rxm = strp_msg(skb);

	/* head of next rec is already in, parser will sync for us */
	if (tcp_inq(sk) > rxm->full_len) {
		trace_tls_device_rx_resync_nh_schedule(sk);
		ctx->resync_nh_do_now = 1;
	} else {
		struct tls_prot_info *prot = &tls_ctx->prot_info;
		u8 rcd_sn[TLS_MAX_REC_SEQ_SIZE];

		memcpy(rcd_sn, tls_ctx->rx.rec_seq, prot->rec_seq_size);
		tls_bigint_increment(rcd_sn, prot->rec_seq_size);

		tls_device_resync_rx(tls_ctx, sk, tcp_sk(sk)->copied_seq,
				     rcd_sn);
	}
}

static int
<<<<<<< HEAD
tls_device_reencrypt(struct sock *sk, struct tls_sw_context_rx *sw_ctx)
{
=======
tls_device_reencrypt(struct sock *sk, struct tls_context *tls_ctx)
{
	struct tls_sw_context_rx *sw_ctx = tls_sw_ctx_rx(tls_ctx);
	const struct tls_cipher_size_desc *cipher_sz;
>>>>>>> 7365df19
	int err, offset, copy, data_len, pos;
	struct sk_buff *skb, *skb_iter;
	struct scatterlist sg[1];
	struct strp_msg *rxm;
	char *orig_buf, *buf;

<<<<<<< HEAD
	rxm = strp_msg(tls_strp_msg(sw_ctx));
	orig_buf = kmalloc(rxm->full_len + TLS_HEADER_SIZE +
			   TLS_CIPHER_AES_GCM_128_IV_SIZE, sk->sk_allocation);
=======
	switch (tls_ctx->crypto_recv.info.cipher_type) {
	case TLS_CIPHER_AES_GCM_128:
	case TLS_CIPHER_AES_GCM_256:
		break;
	default:
		return -EINVAL;
	}
	cipher_sz = &tls_cipher_size_desc[tls_ctx->crypto_recv.info.cipher_type];

	rxm = strp_msg(tls_strp_msg(sw_ctx));
	orig_buf = kmalloc(rxm->full_len + TLS_HEADER_SIZE + cipher_sz->iv,
			   sk->sk_allocation);
>>>>>>> 7365df19
	if (!orig_buf)
		return -ENOMEM;
	buf = orig_buf;

	err = tls_strp_msg_cow(sw_ctx);
	if (unlikely(err))
		goto free_buf;

	skb = tls_strp_msg(sw_ctx);
	rxm = strp_msg(skb);
	offset = rxm->offset;

	sg_init_table(sg, 1);
	sg_set_buf(&sg[0], buf,
		   rxm->full_len + TLS_HEADER_SIZE + cipher_sz->iv);
	err = skb_copy_bits(skb, offset, buf, TLS_HEADER_SIZE + cipher_sz->iv);
	if (err)
		goto free_buf;

	/* We are interested only in the decrypted data not the auth */
	err = decrypt_skb(sk, sg);
	if (err != -EBADMSG)
		goto free_buf;
	else
		err = 0;

	data_len = rxm->full_len - cipher_sz->tag;

	if (skb_pagelen(skb) > offset) {
		copy = min_t(int, skb_pagelen(skb) - offset, data_len);

		if (skb->decrypted) {
			err = skb_store_bits(skb, offset, buf, copy);
			if (err)
				goto free_buf;
		}

		offset += copy;
		buf += copy;
	}

	pos = skb_pagelen(skb);
	skb_walk_frags(skb, skb_iter) {
		int frag_pos;

		/* Practically all frags must belong to msg if reencrypt
		 * is needed with current strparser and coalescing logic,
		 * but strparser may "get optimized", so let's be safe.
		 */
		if (pos + skb_iter->len <= offset)
			goto done_with_frag;
		if (pos >= data_len + rxm->offset)
			break;

		frag_pos = offset - pos;
		copy = min_t(int, skb_iter->len - frag_pos,
			     data_len + rxm->offset - offset);

		if (skb_iter->decrypted) {
			err = skb_store_bits(skb_iter, frag_pos, buf, copy);
			if (err)
				goto free_buf;
		}

		offset += copy;
		buf += copy;
done_with_frag:
		pos += skb_iter->len;
	}

free_buf:
	kfree(orig_buf);
	return err;
}

int tls_device_decrypted(struct sock *sk, struct tls_context *tls_ctx)
{
	struct tls_offload_context_rx *ctx = tls_offload_ctx_rx(tls_ctx);
	struct tls_sw_context_rx *sw_ctx = tls_sw_ctx_rx(tls_ctx);
	struct sk_buff *skb = tls_strp_msg(sw_ctx);
	struct strp_msg *rxm = strp_msg(skb);
	int is_decrypted = skb->decrypted;
	int is_encrypted = !is_decrypted;
	struct sk_buff *skb_iter;
	int left;

	left = rxm->full_len - skb->len;
	/* Check if all the data is decrypted already */
	skb_iter = skb_shinfo(skb)->frag_list;
	while (skb_iter && left > 0) {
		is_decrypted &= skb_iter->decrypted;
		is_encrypted &= !skb_iter->decrypted;

		left -= skb_iter->len;
		skb_iter = skb_iter->next;
	}

	trace_tls_device_decrypted(sk, tcp_sk(sk)->copied_seq - rxm->full_len,
				   tls_ctx->rx.rec_seq, rxm->full_len,
				   is_encrypted, is_decrypted);

	if (unlikely(test_bit(TLS_RX_DEV_DEGRADED, &tls_ctx->flags))) {
		if (likely(is_encrypted || is_decrypted))
			return is_decrypted;

		/* After tls_device_down disables the offload, the next SKB will
		 * likely have initial fragments decrypted, and final ones not
		 * decrypted. We need to reencrypt that single SKB.
		 */
<<<<<<< HEAD
		return tls_device_reencrypt(sk, sw_ctx);
=======
		return tls_device_reencrypt(sk, tls_ctx);
>>>>>>> 7365df19
	}

	/* Return immediately if the record is either entirely plaintext or
	 * entirely ciphertext. Otherwise handle reencrypt partially decrypted
	 * record.
	 */
	if (is_decrypted) {
		ctx->resync_nh_reset = 1;
		return is_decrypted;
	}
	if (is_encrypted) {
		tls_device_core_ctrl_rx_resync(tls_ctx, ctx, sk, skb);
		return 0;
	}

	ctx->resync_nh_reset = 1;
<<<<<<< HEAD
	return tls_device_reencrypt(sk, sw_ctx);
=======
	return tls_device_reencrypt(sk, tls_ctx);
>>>>>>> 7365df19
}

static void tls_device_attach(struct tls_context *ctx, struct sock *sk,
			      struct net_device *netdev)
{
	if (sk->sk_destruct != tls_device_sk_destruct) {
		refcount_set(&ctx->refcount, 1);
		dev_hold(netdev);
		RCU_INIT_POINTER(ctx->netdev, netdev);
		spin_lock_irq(&tls_device_lock);
		list_add_tail(&ctx->list, &tls_device_list);
		spin_unlock_irq(&tls_device_lock);

		ctx->sk_destruct = sk->sk_destruct;
		smp_store_release(&sk->sk_destruct, tls_device_sk_destruct);
	}
}

int tls_set_device_offload(struct sock *sk, struct tls_context *ctx)
{
	struct tls_context *tls_ctx = tls_get_ctx(sk);
	struct tls_prot_info *prot = &tls_ctx->prot_info;
	const struct tls_cipher_size_desc *cipher_sz;
	struct tls_record_info *start_marker_record;
	struct tls_offload_context_tx *offload_ctx;
	struct tls_crypto_info *crypto_info;
	struct net_device *netdev;
	char *iv, *rec_seq;
	struct sk_buff *skb;
	__be64 rcd_sn;
	int rc;

	if (!ctx)
		return -EINVAL;

	if (ctx->priv_ctx_tx)
		return -EEXIST;

	netdev = get_netdev_for_sock(sk);
	if (!netdev) {
		pr_err_ratelimited("%s: netdev not found\n", __func__);
		return -EINVAL;
	}

	if (!(netdev->features & NETIF_F_HW_TLS_TX)) {
		rc = -EOPNOTSUPP;
		goto release_netdev;
	}

	crypto_info = &ctx->crypto_send.info;
	if (crypto_info->version != TLS_1_2_VERSION) {
		rc = -EOPNOTSUPP;
		goto release_netdev;
	}

	switch (crypto_info->cipher_type) {
	case TLS_CIPHER_AES_GCM_128:
		iv = ((struct tls12_crypto_info_aes_gcm_128 *)crypto_info)->iv;
		rec_seq =
		 ((struct tls12_crypto_info_aes_gcm_128 *)crypto_info)->rec_seq;
		break;
	case TLS_CIPHER_AES_GCM_256:
		iv = ((struct tls12_crypto_info_aes_gcm_256 *)crypto_info)->iv;
		rec_seq =
		 ((struct tls12_crypto_info_aes_gcm_256 *)crypto_info)->rec_seq;
		break;
	default:
		rc = -EINVAL;
		goto release_netdev;
	}
	cipher_sz = &tls_cipher_size_desc[crypto_info->cipher_type];

	/* Sanity-check the rec_seq_size for stack allocations */
	if (cipher_sz->rec_seq > TLS_MAX_REC_SEQ_SIZE) {
		rc = -EINVAL;
		goto release_netdev;
	}

	prot->version = crypto_info->version;
	prot->cipher_type = crypto_info->cipher_type;
	prot->prepend_size = TLS_HEADER_SIZE + cipher_sz->iv;
	prot->tag_size = cipher_sz->tag;
	prot->overhead_size = prot->prepend_size + prot->tag_size;
	prot->iv_size = cipher_sz->iv;
	prot->salt_size = cipher_sz->salt;
	ctx->tx.iv = kmalloc(cipher_sz->iv + cipher_sz->salt, GFP_KERNEL);
	if (!ctx->tx.iv) {
		rc = -ENOMEM;
		goto release_netdev;
	}

	memcpy(ctx->tx.iv + cipher_sz->salt, iv, cipher_sz->iv);

	prot->rec_seq_size = cipher_sz->rec_seq;
	ctx->tx.rec_seq = kmemdup(rec_seq, cipher_sz->rec_seq, GFP_KERNEL);
	if (!ctx->tx.rec_seq) {
		rc = -ENOMEM;
		goto free_iv;
	}

	start_marker_record = kmalloc(sizeof(*start_marker_record), GFP_KERNEL);
	if (!start_marker_record) {
		rc = -ENOMEM;
		goto free_rec_seq;
	}

	offload_ctx = kzalloc(TLS_OFFLOAD_CONTEXT_SIZE_TX, GFP_KERNEL);
	if (!offload_ctx) {
		rc = -ENOMEM;
		goto free_marker_record;
	}

	rc = tls_sw_fallback_init(sk, offload_ctx, crypto_info);
	if (rc)
		goto free_offload_ctx;

	/* start at rec_seq - 1 to account for the start marker record */
	memcpy(&rcd_sn, ctx->tx.rec_seq, sizeof(rcd_sn));
	offload_ctx->unacked_record_sn = be64_to_cpu(rcd_sn) - 1;

	start_marker_record->end_seq = tcp_sk(sk)->write_seq;
	start_marker_record->len = 0;
	start_marker_record->num_frags = 0;

	INIT_WORK(&offload_ctx->destruct_work, tls_device_tx_del_task);
	offload_ctx->ctx = ctx;

	INIT_LIST_HEAD(&offload_ctx->records_list);
	list_add_tail(&start_marker_record->list, &offload_ctx->records_list);
	spin_lock_init(&offload_ctx->lock);
	sg_init_table(offload_ctx->sg_tx_data,
		      ARRAY_SIZE(offload_ctx->sg_tx_data));

	clean_acked_data_enable(inet_csk(sk), &tls_icsk_clean_acked);
	ctx->push_pending_record = tls_device_push_pending_record;

	/* TLS offload is greatly simplified if we don't send
	 * SKBs where only part of the payload needs to be encrypted.
	 * So mark the last skb in the write queue as end of record.
	 */
	skb = tcp_write_queue_tail(sk);
	if (skb)
		TCP_SKB_CB(skb)->eor = 1;

	/* Avoid offloading if the device is down
	 * We don't want to offload new flows after
	 * the NETDEV_DOWN event
	 *
	 * device_offload_lock is taken in tls_devices's NETDEV_DOWN
	 * handler thus protecting from the device going down before
	 * ctx was added to tls_device_list.
	 */
	down_read(&device_offload_lock);
	if (!(netdev->flags & IFF_UP)) {
		rc = -EINVAL;
		goto release_lock;
	}

	ctx->priv_ctx_tx = offload_ctx;
	rc = netdev->tlsdev_ops->tls_dev_add(netdev, sk, TLS_OFFLOAD_CTX_DIR_TX,
					     &ctx->crypto_send.info,
					     tcp_sk(sk)->write_seq);
	trace_tls_device_offload_set(sk, TLS_OFFLOAD_CTX_DIR_TX,
				     tcp_sk(sk)->write_seq, rec_seq, rc);
	if (rc)
		goto release_lock;

	tls_device_attach(ctx, sk, netdev);
	up_read(&device_offload_lock);

	/* following this assignment tls_is_sk_tx_device_offloaded
	 * will return true and the context might be accessed
	 * by the netdev's xmit function.
	 */
	smp_store_release(&sk->sk_validate_xmit_skb, tls_validate_xmit_skb);
	dev_put(netdev);

	return 0;

release_lock:
	up_read(&device_offload_lock);
	clean_acked_data_disable(inet_csk(sk));
	crypto_free_aead(offload_ctx->aead_send);
free_offload_ctx:
	kfree(offload_ctx);
	ctx->priv_ctx_tx = NULL;
free_marker_record:
	kfree(start_marker_record);
free_rec_seq:
	kfree(ctx->tx.rec_seq);
free_iv:
	kfree(ctx->tx.iv);
release_netdev:
	dev_put(netdev);
	return rc;
}

int tls_set_device_offload_rx(struct sock *sk, struct tls_context *ctx)
{
	struct tls12_crypto_info_aes_gcm_128 *info;
	struct tls_offload_context_rx *context;
	struct net_device *netdev;
	int rc = 0;

	if (ctx->crypto_recv.info.version != TLS_1_2_VERSION)
		return -EOPNOTSUPP;

	netdev = get_netdev_for_sock(sk);
	if (!netdev) {
		pr_err_ratelimited("%s: netdev not found\n", __func__);
		return -EINVAL;
	}

	if (!(netdev->features & NETIF_F_HW_TLS_RX)) {
		rc = -EOPNOTSUPP;
		goto release_netdev;
	}

	/* Avoid offloading if the device is down
	 * We don't want to offload new flows after
	 * the NETDEV_DOWN event
	 *
	 * device_offload_lock is taken in tls_devices's NETDEV_DOWN
	 * handler thus protecting from the device going down before
	 * ctx was added to tls_device_list.
	 */
	down_read(&device_offload_lock);
	if (!(netdev->flags & IFF_UP)) {
		rc = -EINVAL;
		goto release_lock;
	}

	context = kzalloc(TLS_OFFLOAD_CONTEXT_SIZE_RX, GFP_KERNEL);
	if (!context) {
		rc = -ENOMEM;
		goto release_lock;
	}
	context->resync_nh_reset = 1;

	ctx->priv_ctx_rx = context;
	rc = tls_set_sw_offload(sk, ctx, 0);
	if (rc)
		goto release_ctx;

	rc = netdev->tlsdev_ops->tls_dev_add(netdev, sk, TLS_OFFLOAD_CTX_DIR_RX,
					     &ctx->crypto_recv.info,
					     tcp_sk(sk)->copied_seq);
	info = (void *)&ctx->crypto_recv.info;
	trace_tls_device_offload_set(sk, TLS_OFFLOAD_CTX_DIR_RX,
				     tcp_sk(sk)->copied_seq, info->rec_seq, rc);
	if (rc)
		goto free_sw_resources;

	tls_device_attach(ctx, sk, netdev);
	up_read(&device_offload_lock);

	dev_put(netdev);

	return 0;

free_sw_resources:
	up_read(&device_offload_lock);
	tls_sw_free_resources_rx(sk);
	down_read(&device_offload_lock);
release_ctx:
	ctx->priv_ctx_rx = NULL;
release_lock:
	up_read(&device_offload_lock);
release_netdev:
	dev_put(netdev);
	return rc;
}

void tls_device_offload_cleanup_rx(struct sock *sk)
{
	struct tls_context *tls_ctx = tls_get_ctx(sk);
	struct net_device *netdev;

	down_read(&device_offload_lock);
	netdev = rcu_dereference_protected(tls_ctx->netdev,
					   lockdep_is_held(&device_offload_lock));
	if (!netdev)
		goto out;

	netdev->tlsdev_ops->tls_dev_del(netdev, tls_ctx,
					TLS_OFFLOAD_CTX_DIR_RX);

	if (tls_ctx->tx_conf != TLS_HW) {
		dev_put(netdev);
		rcu_assign_pointer(tls_ctx->netdev, NULL);
	} else {
		set_bit(TLS_RX_DEV_CLOSED, &tls_ctx->flags);
	}
out:
	up_read(&device_offload_lock);
	tls_sw_release_resources_rx(sk);
}

static int tls_device_down(struct net_device *netdev)
{
	struct tls_context *ctx, *tmp;
	unsigned long flags;
	LIST_HEAD(list);

	/* Request a write lock to block new offload attempts */
	down_write(&device_offload_lock);

	spin_lock_irqsave(&tls_device_lock, flags);
	list_for_each_entry_safe(ctx, tmp, &tls_device_list, list) {
		struct net_device *ctx_netdev =
			rcu_dereference_protected(ctx->netdev,
						  lockdep_is_held(&device_offload_lock));

		if (ctx_netdev != netdev ||
		    !refcount_inc_not_zero(&ctx->refcount))
			continue;

		list_move(&ctx->list, &list);
	}
	spin_unlock_irqrestore(&tls_device_lock, flags);

	list_for_each_entry_safe(ctx, tmp, &list, list)	{
		/* Stop offloaded TX and switch to the fallback.
		 * tls_is_sk_tx_device_offloaded will return false.
		 */
		WRITE_ONCE(ctx->sk->sk_validate_xmit_skb, tls_validate_xmit_skb_sw);

		/* Stop the RX and TX resync.
		 * tls_dev_resync must not be called after tls_dev_del.
		 */
		rcu_assign_pointer(ctx->netdev, NULL);

		/* Start skipping the RX resync logic completely. */
		set_bit(TLS_RX_DEV_DEGRADED, &ctx->flags);

		/* Sync with inflight packets. After this point:
		 * TX: no non-encrypted packets will be passed to the driver.
		 * RX: resync requests from the driver will be ignored.
		 */
		synchronize_net();

		/* Release the offload context on the driver side. */
		if (ctx->tx_conf == TLS_HW)
			netdev->tlsdev_ops->tls_dev_del(netdev, ctx,
							TLS_OFFLOAD_CTX_DIR_TX);
		if (ctx->rx_conf == TLS_HW &&
		    !test_bit(TLS_RX_DEV_CLOSED, &ctx->flags))
			netdev->tlsdev_ops->tls_dev_del(netdev, ctx,
							TLS_OFFLOAD_CTX_DIR_RX);

		dev_put(netdev);

		/* Move the context to a separate list for two reasons:
		 * 1. When the context is deallocated, list_del is called.
		 * 2. It's no longer an offloaded context, so we don't want to
		 *    run offload-specific code on this context.
		 */
		spin_lock_irqsave(&tls_device_lock, flags);
		list_move_tail(&ctx->list, &tls_device_down_list);
		spin_unlock_irqrestore(&tls_device_lock, flags);

		/* Device contexts for RX and TX will be freed in on sk_destruct
		 * by tls_device_free_ctx. rx_conf and tx_conf stay in TLS_HW.
		 * Now release the ref taken above.
		 */
		if (refcount_dec_and_test(&ctx->refcount)) {
			/* sk_destruct ran after tls_device_down took a ref, and
			 * it returned early. Complete the destruction here.
			 */
			list_del(&ctx->list);
			tls_device_free_ctx(ctx);
		}
	}

	up_write(&device_offload_lock);

	flush_workqueue(destruct_wq);

	return NOTIFY_DONE;
}

static int tls_dev_event(struct notifier_block *this, unsigned long event,
			 void *ptr)
{
	struct net_device *dev = netdev_notifier_info_to_dev(ptr);

	if (!dev->tlsdev_ops &&
	    !(dev->features & (NETIF_F_HW_TLS_RX | NETIF_F_HW_TLS_TX)))
		return NOTIFY_DONE;

	switch (event) {
	case NETDEV_REGISTER:
	case NETDEV_FEAT_CHANGE:
		if (netif_is_bond_master(dev))
			return NOTIFY_DONE;
		if ((dev->features & NETIF_F_HW_TLS_RX) &&
		    !dev->tlsdev_ops->tls_dev_resync)
			return NOTIFY_BAD;

		if  (dev->tlsdev_ops &&
		     dev->tlsdev_ops->tls_dev_add &&
		     dev->tlsdev_ops->tls_dev_del)
			return NOTIFY_DONE;
		else
			return NOTIFY_BAD;
	case NETDEV_DOWN:
		return tls_device_down(dev);
	}
	return NOTIFY_DONE;
}

static struct notifier_block tls_dev_notifier = {
	.notifier_call	= tls_dev_event,
};

int __init tls_device_init(void)
{
	int err;

	destruct_wq = alloc_workqueue("ktls_device_destruct", 0, 0);
	if (!destruct_wq)
		return -ENOMEM;

	err = register_netdevice_notifier(&tls_dev_notifier);
	if (err)
		destroy_workqueue(destruct_wq);

	return err;
}

void __exit tls_device_cleanup(void)
{
	unregister_netdevice_notifier(&tls_dev_notifier);
	destroy_workqueue(destruct_wq);
	clean_acked_data_flush();
}<|MERGE_RESOLUTION|>--- conflicted
+++ resolved
@@ -71,10 +71,6 @@
 	struct tls_offload_context_tx *offload_ctx =
 		container_of(work, struct tls_offload_context_tx, destruct_work);
 	struct tls_context *ctx = offload_ctx->ctx;
-<<<<<<< HEAD
-	struct net_device *netdev = ctx->netdev;
-
-=======
 	struct net_device *netdev;
 
 	/* Safe, because this is the destroy flow, refcount is 0, so
@@ -83,7 +79,6 @@
 	netdev = rcu_dereference_protected(ctx->netdev,
 					   !refcount_read(&ctx->refcount));
 
->>>>>>> 7365df19
 	netdev->tlsdev_ops->tls_dev_del(netdev, ctx, TLS_OFFLOAD_CTX_DIR_TX);
 	dev_put(netdev);
 	ctx->netdev = NULL;
@@ -101,14 +96,6 @@
 		spin_unlock_irqrestore(&tls_device_lock, flags);
 		return;
 	}
-<<<<<<< HEAD
-
-	list_del(&ctx->list); /* Remove from tls_device_list / tls_device_down_list */
-	async_cleanup = ctx->netdev && ctx->tx_conf == TLS_HW;
-	if (async_cleanup) {
-		struct tls_offload_context_tx *offload_ctx = tls_offload_ctx_tx(ctx);
-
-=======
 
 	list_del(&ctx->list); /* Remove from tls_device_list / tls_device_down_list */
 
@@ -122,7 +109,6 @@
 	if (async_cleanup) {
 		struct tls_offload_context_tx *offload_ctx = tls_offload_ctx_tx(ctx);
 
->>>>>>> 7365df19
 		/* queue_work inside the spinlock
 		 * to make sure tls_device_down waits for that work.
 		 */
@@ -916,26 +902,16 @@
 }
 
 static int
-<<<<<<< HEAD
-tls_device_reencrypt(struct sock *sk, struct tls_sw_context_rx *sw_ctx)
-{
-=======
 tls_device_reencrypt(struct sock *sk, struct tls_context *tls_ctx)
 {
 	struct tls_sw_context_rx *sw_ctx = tls_sw_ctx_rx(tls_ctx);
 	const struct tls_cipher_size_desc *cipher_sz;
->>>>>>> 7365df19
 	int err, offset, copy, data_len, pos;
 	struct sk_buff *skb, *skb_iter;
 	struct scatterlist sg[1];
 	struct strp_msg *rxm;
 	char *orig_buf, *buf;
 
-<<<<<<< HEAD
-	rxm = strp_msg(tls_strp_msg(sw_ctx));
-	orig_buf = kmalloc(rxm->full_len + TLS_HEADER_SIZE +
-			   TLS_CIPHER_AES_GCM_128_IV_SIZE, sk->sk_allocation);
-=======
 	switch (tls_ctx->crypto_recv.info.cipher_type) {
 	case TLS_CIPHER_AES_GCM_128:
 	case TLS_CIPHER_AES_GCM_256:
@@ -948,7 +924,6 @@
 	rxm = strp_msg(tls_strp_msg(sw_ctx));
 	orig_buf = kmalloc(rxm->full_len + TLS_HEADER_SIZE + cipher_sz->iv,
 			   sk->sk_allocation);
->>>>>>> 7365df19
 	if (!orig_buf)
 		return -ENOMEM;
 	buf = orig_buf;
@@ -1058,11 +1033,7 @@
 		 * likely have initial fragments decrypted, and final ones not
 		 * decrypted. We need to reencrypt that single SKB.
 		 */
-<<<<<<< HEAD
-		return tls_device_reencrypt(sk, sw_ctx);
-=======
 		return tls_device_reencrypt(sk, tls_ctx);
->>>>>>> 7365df19
 	}
 
 	/* Return immediately if the record is either entirely plaintext or
@@ -1079,11 +1050,7 @@
 	}
 
 	ctx->resync_nh_reset = 1;
-<<<<<<< HEAD
-	return tls_device_reencrypt(sk, sw_ctx);
-=======
 	return tls_device_reencrypt(sk, tls_ctx);
->>>>>>> 7365df19
 }
 
 static void tls_device_attach(struct tls_context *ctx, struct sock *sk,
