/* SCTP kernel implementation
 * (C) Copyright IBM Corp. 2001, 2004
 * Copyright (c) 1999-2000 Cisco, Inc.
 * Copyright (c) 1999-2001 Motorola, Inc.
 * Copyright (c) 2001-2003 Intel Corp.
 * Copyright (c) 2001-2002 Nokia, Inc.
 * Copyright (c) 2001 La Monte H.P. Yarroll
 *
 * This file is part of the SCTP kernel implementation
 *
 * These functions interface with the sockets layer to implement the
 * SCTP Extensions for the Sockets API.
 *
 * Note that the descriptions from the specification are USER level
 * functions--this file is the functions which populate the struct proto
 * for SCTP which is the BOTTOM of the sockets interface.
 *
 * This SCTP implementation is free software;
 * you can redistribute it and/or modify it under the terms of
 * the GNU General Public License as published by
 * the Free Software Foundation; either version 2, or (at your option)
 * any later version.
 *
 * This SCTP implementation is distributed in the hope that it
 * will be useful, but WITHOUT ANY WARRANTY; without even the implied
 *                 ************************
 * warranty of MERCHANTABILITY or FITNESS FOR A PARTICULAR PURPOSE.
 * See the GNU General Public License for more details.
 *
 * You should have received a copy of the GNU General Public License
 * along with GNU CC; see the file COPYING.  If not, write to
 * the Free Software Foundation, 59 Temple Place - Suite 330,
 * Boston, MA 02111-1307, USA.
 *
 * Please send any bug reports or fixes you make to the
 * email address(es):
 *    lksctp developers <lksctp-developers@lists.sourceforge.net>
 *
 * Or submit a bug report through the following website:
 *    http://www.sf.net/projects/lksctp
 *
 * Written or modified by:
 *    La Monte H.P. Yarroll <piggy@acm.org>
 *    Narasimha Budihal     <narsi@refcode.org>
 *    Karl Knutson          <karl@athena.chicago.il.us>
 *    Jon Grimm             <jgrimm@us.ibm.com>
 *    Xingang Guo           <xingang.guo@intel.com>
 *    Daisy Chang           <daisyc@us.ibm.com>
 *    Sridhar Samudrala     <samudrala@us.ibm.com>
 *    Inaky Perez-Gonzalez  <inaky.gonzalez@intel.com>
 *    Ardelle Fan	    <ardelle.fan@intel.com>
 *    Ryan Layer	    <rmlayer@us.ibm.com>
 *    Anup Pemmaiah         <pemmaiah@cc.usu.edu>
 *    Kevin Gao             <kevin.gao@intel.com>
 *
 * Any bugs reported given to us we will try to fix... any fixes shared will
 * be incorporated into the next SCTP release.
 */

#include <linux/types.h>
#include <linux/kernel.h>
#include <linux/wait.h>
#include <linux/time.h>
#include <linux/ip.h>
#include <linux/capability.h>
#include <linux/fcntl.h>
#include <linux/poll.h>
#include <linux/init.h>
#include <linux/crypto.h>

#include <net/ip.h>
#include <net/icmp.h>
#include <net/route.h>
#include <net/ipv6.h>
#include <net/inet_common.h>

#include <linux/socket.h> /* for sa_family_t */
#include <net/sock.h>
#include <net/sctp/sctp.h>
#include <net/sctp/sm.h>

/* WARNING:  Please do not remove the SCTP_STATIC attribute to
 * any of the functions below as they are used to export functions
 * used by a project regression testsuite.
 */

/* Forward declarations for internal helper functions. */
static int sctp_writeable(struct sock *sk);
static void sctp_wfree(struct sk_buff *skb);
static int sctp_wait_for_sndbuf(struct sctp_association *, long *timeo_p,
				size_t msg_len);
static int sctp_wait_for_packet(struct sock * sk, int *err, long *timeo_p);
static int sctp_wait_for_connect(struct sctp_association *, long *timeo_p);
static int sctp_wait_for_accept(struct sock *sk, long timeo);
static void sctp_wait_for_close(struct sock *sk, long timeo);
static struct sctp_af *sctp_sockaddr_af(struct sctp_sock *opt,
					union sctp_addr *addr, int len);
static int sctp_bindx_add(struct sock *, struct sockaddr *, int);
static int sctp_bindx_rem(struct sock *, struct sockaddr *, int);
static int sctp_send_asconf_add_ip(struct sock *, struct sockaddr *, int);
static int sctp_send_asconf_del_ip(struct sock *, struct sockaddr *, int);
static int sctp_send_asconf(struct sctp_association *asoc,
			    struct sctp_chunk *chunk);
static int sctp_do_bind(struct sock *, union sctp_addr *, int);
static int sctp_autobind(struct sock *sk);
static void sctp_sock_migrate(struct sock *, struct sock *,
			      struct sctp_association *, sctp_socket_type_t);
static char *sctp_hmac_alg = SCTP_COOKIE_HMAC_ALG;

extern struct kmem_cache *sctp_bucket_cachep;
extern int sysctl_sctp_mem[3];
extern int sysctl_sctp_rmem[3];
extern int sysctl_sctp_wmem[3];

static int sctp_memory_pressure;
static atomic_t sctp_memory_allocated;
struct percpu_counter sctp_sockets_allocated;

static void sctp_enter_memory_pressure(struct sock *sk)
{
	sctp_memory_pressure = 1;
}


/* Get the sndbuf space available at the time on the association.  */
static inline int sctp_wspace(struct sctp_association *asoc)
{
	int amt;

	if (asoc->ep->sndbuf_policy)
		amt = asoc->sndbuf_used;
	else
		amt = sk_wmem_alloc_get(asoc->base.sk);

	if (amt >= asoc->base.sk->sk_sndbuf) {
		if (asoc->base.sk->sk_userlocks & SOCK_SNDBUF_LOCK)
			amt = 0;
		else {
			amt = sk_stream_wspace(asoc->base.sk);
			if (amt < 0)
				amt = 0;
		}
	} else {
		amt = asoc->base.sk->sk_sndbuf - amt;
	}
	return amt;
}

/* Increment the used sndbuf space count of the corresponding association by
 * the size of the outgoing data chunk.
 * Also, set the skb destructor for sndbuf accounting later.
 *
 * Since it is always 1-1 between chunk and skb, and also a new skb is always
 * allocated for chunk bundling in sctp_packet_transmit(), we can use the
 * destructor in the data chunk skb for the purpose of the sndbuf space
 * tracking.
 */
static inline void sctp_set_owner_w(struct sctp_chunk *chunk)
{
	struct sctp_association *asoc = chunk->asoc;
	struct sock *sk = asoc->base.sk;

	/* The sndbuf space is tracked per association.  */
	sctp_association_hold(asoc);

	skb_set_owner_w(chunk->skb, sk);

	chunk->skb->destructor = sctp_wfree;
	/* Save the chunk pointer in skb for sctp_wfree to use later.  */
	*((struct sctp_chunk **)(chunk->skb->cb)) = chunk;

	asoc->sndbuf_used += SCTP_DATA_SNDSIZE(chunk) +
				sizeof(struct sk_buff) +
				sizeof(struct sctp_chunk);

	atomic_add(sizeof(struct sctp_chunk), &sk->sk_wmem_alloc);
	sk->sk_wmem_queued += chunk->skb->truesize;
	sk_mem_charge(sk, chunk->skb->truesize);
}

/* Verify that this is a valid address. */
static inline int sctp_verify_addr(struct sock *sk, union sctp_addr *addr,
				   int len)
{
	struct sctp_af *af;

	/* Verify basic sockaddr. */
	af = sctp_sockaddr_af(sctp_sk(sk), addr, len);
	if (!af)
		return -EINVAL;

	/* Is this a valid SCTP address?  */
	if (!af->addr_valid(addr, sctp_sk(sk), NULL))
		return -EINVAL;

	if (!sctp_sk(sk)->pf->send_verify(sctp_sk(sk), (addr)))
		return -EINVAL;

	return 0;
}

/* Look up the association by its id.  If this is not a UDP-style
 * socket, the ID field is always ignored.
 */
struct sctp_association *sctp_id2assoc(struct sock *sk, sctp_assoc_t id)
{
	struct sctp_association *asoc = NULL;

	/* If this is not a UDP-style socket, assoc id should be ignored. */
	if (!sctp_style(sk, UDP)) {
		/* Return NULL if the socket state is not ESTABLISHED. It
		 * could be a TCP-style listening socket or a socket which
		 * hasn't yet called connect() to establish an association.
		 */
		if (!sctp_sstate(sk, ESTABLISHED))
			return NULL;

		/* Get the first and the only association from the list. */
		if (!list_empty(&sctp_sk(sk)->ep->asocs))
			asoc = list_entry(sctp_sk(sk)->ep->asocs.next,
					  struct sctp_association, asocs);
		return asoc;
	}

	/* Otherwise this is a UDP-style socket. */
	if (!id || (id == (sctp_assoc_t)-1))
		return NULL;

	spin_lock_bh(&sctp_assocs_id_lock);
	asoc = (struct sctp_association *)idr_find(&sctp_assocs_id, (int)id);
	spin_unlock_bh(&sctp_assocs_id_lock);

	if (!asoc || (asoc->base.sk != sk) || asoc->base.dead)
		return NULL;

	return asoc;
}

/* Look up the transport from an address and an assoc id. If both address and
 * id are specified, the associations matching the address and the id should be
 * the same.
 */
static struct sctp_transport *sctp_addr_id2transport(struct sock *sk,
					      struct sockaddr_storage *addr,
					      sctp_assoc_t id)
{
	struct sctp_association *addr_asoc = NULL, *id_asoc = NULL;
	struct sctp_transport *transport;
	union sctp_addr *laddr = (union sctp_addr *)addr;

	addr_asoc = sctp_endpoint_lookup_assoc(sctp_sk(sk)->ep,
					       laddr,
					       &transport);

	if (!addr_asoc)
		return NULL;

	id_asoc = sctp_id2assoc(sk, id);
	if (id_asoc && (id_asoc != addr_asoc))
		return NULL;

	sctp_get_pf_specific(sk->sk_family)->addr_v4map(sctp_sk(sk),
						(union sctp_addr *)addr);

	return transport;
}

/* API 3.1.2 bind() - UDP Style Syntax
 * The syntax of bind() is,
 *
 *   ret = bind(int sd, struct sockaddr *addr, int addrlen);
 *
 *   sd      - the socket descriptor returned by socket().
 *   addr    - the address structure (struct sockaddr_in or struct
 *             sockaddr_in6 [RFC 2553]),
 *   addr_len - the size of the address structure.
 */
SCTP_STATIC int sctp_bind(struct sock *sk, struct sockaddr *addr, int addr_len)
{
	int retval = 0;

	sctp_lock_sock(sk);

	SCTP_DEBUG_PRINTK("sctp_bind(sk: %p, addr: %p, addr_len: %d)\n",
			  sk, addr, addr_len);

	/* Disallow binding twice. */
	if (!sctp_sk(sk)->ep->base.bind_addr.port)
		retval = sctp_do_bind(sk, (union sctp_addr *)addr,
				      addr_len);
	else
		retval = -EINVAL;

	sctp_release_sock(sk);

	return retval;
}

static long sctp_get_port_local(struct sock *, union sctp_addr *);

/* Verify this is a valid sockaddr. */
static struct sctp_af *sctp_sockaddr_af(struct sctp_sock *opt,
					union sctp_addr *addr, int len)
{
	struct sctp_af *af;

	/* Check minimum size.  */
	if (len < sizeof (struct sockaddr))
		return NULL;

	/* V4 mapped address are really of AF_INET family */
	if (addr->sa.sa_family == AF_INET6 &&
	    ipv6_addr_v4mapped(&addr->v6.sin6_addr)) {
		if (!opt->pf->af_supported(AF_INET, opt))
			return NULL;
	} else {
		/* Does this PF support this AF? */
		if (!opt->pf->af_supported(addr->sa.sa_family, opt))
			return NULL;
	}

	/* If we get this far, af is valid. */
	af = sctp_get_af_specific(addr->sa.sa_family);

	if (len < af->sockaddr_len)
		return NULL;

	return af;
}

/* Bind a local address either to an endpoint or to an association.  */
SCTP_STATIC int sctp_do_bind(struct sock *sk, union sctp_addr *addr, int len)
{
	struct sctp_sock *sp = sctp_sk(sk);
	struct sctp_endpoint *ep = sp->ep;
	struct sctp_bind_addr *bp = &ep->base.bind_addr;
	struct sctp_af *af;
	unsigned short snum;
	int ret = 0;

	/* Common sockaddr verification. */
	af = sctp_sockaddr_af(sp, addr, len);
	if (!af) {
		SCTP_DEBUG_PRINTK("sctp_do_bind(sk: %p, newaddr: %p, len: %d) EINVAL\n",
				  sk, addr, len);
		return -EINVAL;
	}

	snum = ntohs(addr->v4.sin_port);

	SCTP_DEBUG_PRINTK_IPADDR("sctp_do_bind(sk: %p, new addr: ",
				 ", port: %d, new port: %d, len: %d)\n",
				 sk,
				 addr,
				 bp->port, snum,
				 len);

	/* PF specific bind() address verification. */
	if (!sp->pf->bind_verify(sp, addr))
		return -EADDRNOTAVAIL;

	/* We must either be unbound, or bind to the same port.
	 * It's OK to allow 0 ports if we are already bound.
	 * We'll just inhert an already bound port in this case
	 */
	if (bp->port) {
		if (!snum)
			snum = bp->port;
		else if (snum != bp->port) {
			SCTP_DEBUG_PRINTK("sctp_do_bind:"
				  " New port %d does not match existing port "
				  "%d.\n", snum, bp->port);
			return -EINVAL;
		}
	}

	if (snum && snum < PROT_SOCK && !capable(CAP_NET_BIND_SERVICE))
		return -EACCES;

	/* See if the address matches any of the addresses we may have
	 * already bound before checking against other endpoints.
	 */
	if (sctp_bind_addr_match(bp, addr, sp))
		return -EINVAL;

	/* Make sure we are allowed to bind here.
	 * The function sctp_get_port_local() does duplicate address
	 * detection.
	 */
	addr->v4.sin_port = htons(snum);
	if ((ret = sctp_get_port_local(sk, addr))) {
		return -EADDRINUSE;
	}

	/* Refresh ephemeral port.  */
	if (!bp->port)
		bp->port = inet_sk(sk)->num;

	/* Add the address to the bind address list.
	 * Use GFP_ATOMIC since BHs will be disabled.
	 */
	ret = sctp_add_bind_addr(bp, addr, SCTP_ADDR_SRC, GFP_ATOMIC);

	/* Copy back into socket for getsockname() use. */
	if (!ret) {
		inet_sk(sk)->sport = htons(inet_sk(sk)->num);
		af->to_sk_saddr(addr, sk);
	}

	return ret;
}

 /* ADDIP Section 4.1.1 Congestion Control of ASCONF Chunks
 *
 * R1) One and only one ASCONF Chunk MAY be in transit and unacknowledged
 * at any one time.  If a sender, after sending an ASCONF chunk, decides
 * it needs to transfer another ASCONF Chunk, it MUST wait until the
 * ASCONF-ACK Chunk returns from the previous ASCONF Chunk before sending a
 * subsequent ASCONF. Note this restriction binds each side, so at any
 * time two ASCONF may be in-transit on any given association (one sent
 * from each endpoint).
 */
static int sctp_send_asconf(struct sctp_association *asoc,
			    struct sctp_chunk *chunk)
{
	int		retval = 0;

	/* If there is an outstanding ASCONF chunk, queue it for later
	 * transmission.
	 */
	if (asoc->addip_last_asconf) {
		list_add_tail(&chunk->list, &asoc->addip_chunk_list);
		goto out;
	}

	/* Hold the chunk until an ASCONF_ACK is received. */
	sctp_chunk_hold(chunk);
	retval = sctp_primitive_ASCONF(asoc, chunk);
	if (retval)
		sctp_chunk_free(chunk);
	else
		asoc->addip_last_asconf = chunk;

out:
	return retval;
}

/* Add a list of addresses as bind addresses to local endpoint or
 * association.
 *
 * Basically run through each address specified in the addrs/addrcnt
 * array/length pair, determine if it is IPv6 or IPv4 and call
 * sctp_do_bind() on it.
 *
 * If any of them fails, then the operation will be reversed and the
 * ones that were added will be removed.
 *
 * Only sctp_setsockopt_bindx() is supposed to call this function.
 */
static int sctp_bindx_add(struct sock *sk, struct sockaddr *addrs, int addrcnt)
{
	int cnt;
	int retval = 0;
	void *addr_buf;
	struct sockaddr *sa_addr;
	struct sctp_af *af;

	SCTP_DEBUG_PRINTK("sctp_bindx_add (sk: %p, addrs: %p, addrcnt: %d)\n",
			  sk, addrs, addrcnt);

	addr_buf = addrs;
	for (cnt = 0; cnt < addrcnt; cnt++) {
		/* The list may contain either IPv4 or IPv6 address;
		 * determine the address length for walking thru the list.
		 */
		sa_addr = (struct sockaddr *)addr_buf;
		af = sctp_get_af_specific(sa_addr->sa_family);
		if (!af) {
			retval = -EINVAL;
			goto err_bindx_add;
		}

		retval = sctp_do_bind(sk, (union sctp_addr *)sa_addr,
				      af->sockaddr_len);

		addr_buf += af->sockaddr_len;

err_bindx_add:
		if (retval < 0) {
			/* Failed. Cleanup the ones that have been added */
			if (cnt > 0)
				sctp_bindx_rem(sk, addrs, cnt);
			return retval;
		}
	}

	return retval;
}

/* Send an ASCONF chunk with Add IP address parameters to all the peers of the
 * associations that are part of the endpoint indicating that a list of local
 * addresses are added to the endpoint.
 *
 * If any of the addresses is already in the bind address list of the
 * association, we do not send the chunk for that association.  But it will not
 * affect other associations.
 *
 * Only sctp_setsockopt_bindx() is supposed to call this function.
 */
static int sctp_send_asconf_add_ip(struct sock		*sk,
				   struct sockaddr	*addrs,
				   int 			addrcnt)
{
	struct sctp_sock		*sp;
	struct sctp_endpoint		*ep;
	struct sctp_association		*asoc;
	struct sctp_bind_addr		*bp;
	struct sctp_chunk		*chunk;
	struct sctp_sockaddr_entry	*laddr;
	union sctp_addr			*addr;
	union sctp_addr			saveaddr;
	void				*addr_buf;
	struct sctp_af			*af;
	struct list_head		*p;
	int 				i;
	int 				retval = 0;

	if (!sctp_addip_enable)
		return retval;

	sp = sctp_sk(sk);
	ep = sp->ep;

	SCTP_DEBUG_PRINTK("%s: (sk: %p, addrs: %p, addrcnt: %d)\n",
			  __func__, sk, addrs, addrcnt);

	list_for_each_entry(asoc, &ep->asocs, asocs) {

		if (!asoc->peer.asconf_capable)
			continue;

		if (asoc->peer.addip_disabled_mask & SCTP_PARAM_ADD_IP)
			continue;

		if (!sctp_state(asoc, ESTABLISHED))
			continue;

		/* Check if any address in the packed array of addresses is
		 * in the bind address list of the association. If so,
		 * do not send the asconf chunk to its peer, but continue with
		 * other associations.
		 */
		addr_buf = addrs;
		for (i = 0; i < addrcnt; i++) {
			addr = (union sctp_addr *)addr_buf;
			af = sctp_get_af_specific(addr->v4.sin_family);
			if (!af) {
				retval = -EINVAL;
				goto out;
			}

			if (sctp_assoc_lookup_laddr(asoc, addr))
				break;

			addr_buf += af->sockaddr_len;
		}
		if (i < addrcnt)
			continue;

		/* Use the first valid address in bind addr list of
		 * association as Address Parameter of ASCONF CHUNK.
		 */
		bp = &asoc->base.bind_addr;
		p = bp->address_list.next;
		laddr = list_entry(p, struct sctp_sockaddr_entry, list);
		chunk = sctp_make_asconf_update_ip(asoc, &laddr->a, addrs,
						   addrcnt, SCTP_PARAM_ADD_IP);
		if (!chunk) {
			retval = -ENOMEM;
			goto out;
		}

		retval = sctp_send_asconf(asoc, chunk);
		if (retval)
			goto out;

		/* Add the new addresses to the bind address list with
		 * use_as_src set to 0.
		 */
		addr_buf = addrs;
		for (i = 0; i < addrcnt; i++) {
			addr = (union sctp_addr *)addr_buf;
			af = sctp_get_af_specific(addr->v4.sin_family);
			memcpy(&saveaddr, addr, af->sockaddr_len);
			retval = sctp_add_bind_addr(bp, &saveaddr,
						    SCTP_ADDR_NEW, GFP_ATOMIC);
			addr_buf += af->sockaddr_len;
		}
	}

out:
	return retval;
}

/* Remove a list of addresses from bind addresses list.  Do not remove the
 * last address.
 *
 * Basically run through each address specified in the addrs/addrcnt
 * array/length pair, determine if it is IPv6 or IPv4 and call
 * sctp_del_bind() on it.
 *
 * If any of them fails, then the operation will be reversed and the
 * ones that were removed will be added back.
 *
 * At least one address has to be left; if only one address is
 * available, the operation will return -EBUSY.
 *
 * Only sctp_setsockopt_bindx() is supposed to call this function.
 */
static int sctp_bindx_rem(struct sock *sk, struct sockaddr *addrs, int addrcnt)
{
	struct sctp_sock *sp = sctp_sk(sk);
	struct sctp_endpoint *ep = sp->ep;
	int cnt;
	struct sctp_bind_addr *bp = &ep->base.bind_addr;
	int retval = 0;
	void *addr_buf;
	union sctp_addr *sa_addr;
	struct sctp_af *af;

	SCTP_DEBUG_PRINTK("sctp_bindx_rem (sk: %p, addrs: %p, addrcnt: %d)\n",
			  sk, addrs, addrcnt);

	addr_buf = addrs;
	for (cnt = 0; cnt < addrcnt; cnt++) {
		/* If the bind address list is empty or if there is only one
		 * bind address, there is nothing more to be removed (we need
		 * at least one address here).
		 */
		if (list_empty(&bp->address_list) ||
		    (sctp_list_single_entry(&bp->address_list))) {
			retval = -EBUSY;
			goto err_bindx_rem;
		}

		sa_addr = (union sctp_addr *)addr_buf;
		af = sctp_get_af_specific(sa_addr->sa.sa_family);
		if (!af) {
			retval = -EINVAL;
			goto err_bindx_rem;
		}

		if (!af->addr_valid(sa_addr, sp, NULL)) {
			retval = -EADDRNOTAVAIL;
			goto err_bindx_rem;
		}

		if (sa_addr->v4.sin_port != htons(bp->port)) {
			retval = -EINVAL;
			goto err_bindx_rem;
		}

		/* FIXME - There is probably a need to check if sk->sk_saddr and
		 * sk->sk_rcv_addr are currently set to one of the addresses to
		 * be removed. This is something which needs to be looked into
		 * when we are fixing the outstanding issues with multi-homing
		 * socket routing and failover schemes. Refer to comments in
		 * sctp_do_bind(). -daisy
		 */
		retval = sctp_del_bind_addr(bp, sa_addr);

		addr_buf += af->sockaddr_len;
err_bindx_rem:
		if (retval < 0) {
			/* Failed. Add the ones that has been removed back */
			if (cnt > 0)
				sctp_bindx_add(sk, addrs, cnt);
			return retval;
		}
	}

	return retval;
}

/* Send an ASCONF chunk with Delete IP address parameters to all the peers of
 * the associations that are part of the endpoint indicating that a list of
 * local addresses are removed from the endpoint.
 *
 * If any of the addresses is already in the bind address list of the
 * association, we do not send the chunk for that association.  But it will not
 * affect other associations.
 *
 * Only sctp_setsockopt_bindx() is supposed to call this function.
 */
static int sctp_send_asconf_del_ip(struct sock		*sk,
				   struct sockaddr	*addrs,
				   int			addrcnt)
{
	struct sctp_sock	*sp;
	struct sctp_endpoint	*ep;
	struct sctp_association	*asoc;
	struct sctp_transport	*transport;
	struct sctp_bind_addr	*bp;
	struct sctp_chunk	*chunk;
	union sctp_addr		*laddr;
	void			*addr_buf;
	struct sctp_af		*af;
	struct sctp_sockaddr_entry *saddr;
	int 			i;
	int 			retval = 0;

	if (!sctp_addip_enable)
		return retval;

	sp = sctp_sk(sk);
	ep = sp->ep;

	SCTP_DEBUG_PRINTK("%s: (sk: %p, addrs: %p, addrcnt: %d)\n",
			  __func__, sk, addrs, addrcnt);

	list_for_each_entry(asoc, &ep->asocs, asocs) {

		if (!asoc->peer.asconf_capable)
			continue;

		if (asoc->peer.addip_disabled_mask & SCTP_PARAM_DEL_IP)
			continue;

		if (!sctp_state(asoc, ESTABLISHED))
			continue;

		/* Check if any address in the packed array of addresses is
		 * not present in the bind address list of the association.
		 * If so, do not send the asconf chunk to its peer, but
		 * continue with other associations.
		 */
		addr_buf = addrs;
		for (i = 0; i < addrcnt; i++) {
			laddr = (union sctp_addr *)addr_buf;
			af = sctp_get_af_specific(laddr->v4.sin_family);
			if (!af) {
				retval = -EINVAL;
				goto out;
			}

			if (!sctp_assoc_lookup_laddr(asoc, laddr))
				break;

			addr_buf += af->sockaddr_len;
		}
		if (i < addrcnt)
			continue;

		/* Find one address in the association's bind address list
		 * that is not in the packed array of addresses. This is to
		 * make sure that we do not delete all the addresses in the
		 * association.
		 */
		bp = &asoc->base.bind_addr;
		laddr = sctp_find_unmatch_addr(bp, (union sctp_addr *)addrs,
					       addrcnt, sp);
		if (!laddr)
			continue;

		/* We do not need RCU protection throughout this loop
		 * because this is done under a socket lock from the
		 * setsockopt call.
		 */
		chunk = sctp_make_asconf_update_ip(asoc, laddr, addrs, addrcnt,
						   SCTP_PARAM_DEL_IP);
		if (!chunk) {
			retval = -ENOMEM;
			goto out;
		}

		/* Reset use_as_src flag for the addresses in the bind address
		 * list that are to be deleted.
		 */
		addr_buf = addrs;
		for (i = 0; i < addrcnt; i++) {
			laddr = (union sctp_addr *)addr_buf;
			af = sctp_get_af_specific(laddr->v4.sin_family);
			list_for_each_entry(saddr, &bp->address_list, list) {
				if (sctp_cmp_addr_exact(&saddr->a, laddr))
					saddr->state = SCTP_ADDR_DEL;
			}
			addr_buf += af->sockaddr_len;
		}

		/* Update the route and saddr entries for all the transports
		 * as some of the addresses in the bind address list are
		 * about to be deleted and cannot be used as source addresses.
		 */
		list_for_each_entry(transport, &asoc->peer.transport_addr_list,
					transports) {
			dst_release(transport->dst);
			sctp_transport_route(transport, NULL,
					     sctp_sk(asoc->base.sk));
		}

		retval = sctp_send_asconf(asoc, chunk);
	}
out:
	return retval;
}

/* Helper for tunneling sctp_bindx() requests through sctp_setsockopt()
 *
 * API 8.1
 * int sctp_bindx(int sd, struct sockaddr *addrs, int addrcnt,
 *                int flags);
 *
 * If sd is an IPv4 socket, the addresses passed must be IPv4 addresses.
 * If the sd is an IPv6 socket, the addresses passed can either be IPv4
 * or IPv6 addresses.
 *
 * A single address may be specified as INADDR_ANY or IN6ADDR_ANY, see
 * Section 3.1.2 for this usage.
 *
 * addrs is a pointer to an array of one or more socket addresses. Each
 * address is contained in its appropriate structure (i.e. struct
 * sockaddr_in or struct sockaddr_in6) the family of the address type
 * must be used to distinguish the address length (note that this
 * representation is termed a "packed array" of addresses). The caller
 * specifies the number of addresses in the array with addrcnt.
 *
 * On success, sctp_bindx() returns 0. On failure, sctp_bindx() returns
 * -1, and sets errno to the appropriate error code.
 *
 * For SCTP, the port given in each socket address must be the same, or
 * sctp_bindx() will fail, setting errno to EINVAL.
 *
 * The flags parameter is formed from the bitwise OR of zero or more of
 * the following currently defined flags:
 *
 * SCTP_BINDX_ADD_ADDR
 *
 * SCTP_BINDX_REM_ADDR
 *
 * SCTP_BINDX_ADD_ADDR directs SCTP to add the given addresses to the
 * association, and SCTP_BINDX_REM_ADDR directs SCTP to remove the given
 * addresses from the association. The two flags are mutually exclusive;
 * if both are given, sctp_bindx() will fail with EINVAL. A caller may
 * not remove all addresses from an association; sctp_bindx() will
 * reject such an attempt with EINVAL.
 *
 * An application can use sctp_bindx(SCTP_BINDX_ADD_ADDR) to associate
 * additional addresses with an endpoint after calling bind().  Or use
 * sctp_bindx(SCTP_BINDX_REM_ADDR) to remove some addresses a listening
 * socket is associated with so that no new association accepted will be
 * associated with those addresses. If the endpoint supports dynamic
 * address a SCTP_BINDX_REM_ADDR or SCTP_BINDX_ADD_ADDR may cause a
 * endpoint to send the appropriate message to the peer to change the
 * peers address lists.
 *
 * Adding and removing addresses from a connected association is
 * optional functionality. Implementations that do not support this
 * functionality should return EOPNOTSUPP.
 *
 * Basically do nothing but copying the addresses from user to kernel
 * land and invoking either sctp_bindx_add() or sctp_bindx_rem() on the sk.
 * This is used for tunneling the sctp_bindx() request through sctp_setsockopt()
 * from userspace.
 *
 * We don't use copy_from_user() for optimization: we first do the
 * sanity checks (buffer size -fast- and access check-healthy
 * pointer); if all of those succeed, then we can alloc the memory
 * (expensive operation) needed to copy the data to kernel. Then we do
 * the copying without checking the user space area
 * (__copy_from_user()).
 *
 * On exit there is no need to do sockfd_put(), sys_setsockopt() does
 * it.
 *
 * sk        The sk of the socket
 * addrs     The pointer to the addresses in user land
 * addrssize Size of the addrs buffer
 * op        Operation to perform (add or remove, see the flags of
 *           sctp_bindx)
 *
 * Returns 0 if ok, <0 errno code on error.
 */
SCTP_STATIC int sctp_setsockopt_bindx(struct sock* sk,
				      struct sockaddr __user *addrs,
				      int addrs_size, int op)
{
	struct sockaddr *kaddrs;
	int err;
	int addrcnt = 0;
	int walk_size = 0;
	struct sockaddr *sa_addr;
	void *addr_buf;
	struct sctp_af *af;

	SCTP_DEBUG_PRINTK("sctp_setsocktopt_bindx: sk %p addrs %p"
			  " addrs_size %d opt %d\n", sk, addrs, addrs_size, op);

	if (unlikely(addrs_size <= 0))
		return -EINVAL;

	/* Check the user passed a healthy pointer.  */
	if (unlikely(!access_ok(VERIFY_READ, addrs, addrs_size)))
		return -EFAULT;

	/* Alloc space for the address array in kernel memory.  */
	kaddrs = kmalloc(addrs_size, GFP_KERNEL);
	if (unlikely(!kaddrs))
		return -ENOMEM;

	if (__copy_from_user(kaddrs, addrs, addrs_size)) {
		kfree(kaddrs);
		return -EFAULT;
	}

	/* Walk through the addrs buffer and count the number of addresses. */
	addr_buf = kaddrs;
	while (walk_size < addrs_size) {
		sa_addr = (struct sockaddr *)addr_buf;
		af = sctp_get_af_specific(sa_addr->sa_family);

		/* If the address family is not supported or if this address
		 * causes the address buffer to overflow return EINVAL.
		 */
		if (!af || (walk_size + af->sockaddr_len) > addrs_size) {
			kfree(kaddrs);
			return -EINVAL;
		}
		addrcnt++;
		addr_buf += af->sockaddr_len;
		walk_size += af->sockaddr_len;
	}

	/* Do the work. */
	switch (op) {
	case SCTP_BINDX_ADD_ADDR:
		err = sctp_bindx_add(sk, kaddrs, addrcnt);
		if (err)
			goto out;
		err = sctp_send_asconf_add_ip(sk, kaddrs, addrcnt);
		break;

	case SCTP_BINDX_REM_ADDR:
		err = sctp_bindx_rem(sk, kaddrs, addrcnt);
		if (err)
			goto out;
		err = sctp_send_asconf_del_ip(sk, kaddrs, addrcnt);
		break;

	default:
		err = -EINVAL;
		break;
	}

out:
	kfree(kaddrs);

	return err;
}

/* __sctp_connect(struct sock* sk, struct sockaddr *kaddrs, int addrs_size)
 *
 * Common routine for handling connect() and sctp_connectx().
 * Connect will come in with just a single address.
 */
static int __sctp_connect(struct sock* sk,
			  struct sockaddr *kaddrs,
			  int addrs_size,
			  sctp_assoc_t *assoc_id)
{
	struct sctp_sock *sp;
	struct sctp_endpoint *ep;
	struct sctp_association *asoc = NULL;
	struct sctp_association *asoc2;
	struct sctp_transport *transport;
	union sctp_addr to;
	struct sctp_af *af;
	sctp_scope_t scope;
	long timeo;
	int err = 0;
	int addrcnt = 0;
	int walk_size = 0;
	union sctp_addr *sa_addr = NULL;
	void *addr_buf;
	unsigned short port;
	unsigned int f_flags = 0;

	sp = sctp_sk(sk);
	ep = sp->ep;

	/* connect() cannot be done on a socket that is already in ESTABLISHED
	 * state - UDP-style peeled off socket or a TCP-style socket that
	 * is already connected.
	 * It cannot be done even on a TCP-style listening socket.
	 */
	if (sctp_sstate(sk, ESTABLISHED) ||
	    (sctp_style(sk, TCP) && sctp_sstate(sk, LISTENING))) {
		err = -EISCONN;
		goto out_free;
	}

	/* Walk through the addrs buffer and count the number of addresses. */
	addr_buf = kaddrs;
	while (walk_size < addrs_size) {
		sa_addr = (union sctp_addr *)addr_buf;
		af = sctp_get_af_specific(sa_addr->sa.sa_family);
		port = ntohs(sa_addr->v4.sin_port);

		/* If the address family is not supported or if this address
		 * causes the address buffer to overflow return EINVAL.
		 */
		if (!af || (walk_size + af->sockaddr_len) > addrs_size) {
			err = -EINVAL;
			goto out_free;
		}

		/* Save current address so we can work with it */
		memcpy(&to, sa_addr, af->sockaddr_len);

		err = sctp_verify_addr(sk, &to, af->sockaddr_len);
		if (err)
			goto out_free;

		/* Make sure the destination port is correctly set
		 * in all addresses.
		 */
		if (asoc && asoc->peer.port && asoc->peer.port != port)
			goto out_free;


		/* Check if there already is a matching association on the
		 * endpoint (other than the one created here).
		 */
		asoc2 = sctp_endpoint_lookup_assoc(ep, &to, &transport);
		if (asoc2 && asoc2 != asoc) {
			if (asoc2->state >= SCTP_STATE_ESTABLISHED)
				err = -EISCONN;
			else
				err = -EALREADY;
			goto out_free;
		}

		/* If we could not find a matching association on the endpoint,
		 * make sure that there is no peeled-off association matching
		 * the peer address even on another socket.
		 */
		if (sctp_endpoint_is_peeled_off(ep, &to)) {
			err = -EADDRNOTAVAIL;
			goto out_free;
		}

		if (!asoc) {
			/* If a bind() or sctp_bindx() is not called prior to
			 * an sctp_connectx() call, the system picks an
			 * ephemeral port and will choose an address set
			 * equivalent to binding with a wildcard address.
			 */
			if (!ep->base.bind_addr.port) {
				if (sctp_autobind(sk)) {
					err = -EAGAIN;
					goto out_free;
				}
			} else {
				/*
				 * If an unprivileged user inherits a 1-many
				 * style socket with open associations on a
				 * privileged port, it MAY be permitted to
				 * accept new associations, but it SHOULD NOT
				 * be permitted to open new associations.
				 */
				if (ep->base.bind_addr.port < PROT_SOCK &&
				    !capable(CAP_NET_BIND_SERVICE)) {
					err = -EACCES;
					goto out_free;
				}
			}

			scope = sctp_scope(&to);
			asoc = sctp_association_new(ep, sk, scope, GFP_KERNEL);
			if (!asoc) {
				err = -ENOMEM;
				goto out_free;
			}
		}

		/* Prime the peer's transport structures.  */
		transport = sctp_assoc_add_peer(asoc, &to, GFP_KERNEL,
						SCTP_UNKNOWN);
		if (!transport) {
			err = -ENOMEM;
			goto out_free;
		}

		addrcnt++;
		addr_buf += af->sockaddr_len;
		walk_size += af->sockaddr_len;
	}

	err = sctp_assoc_set_bind_addr_from_ep(asoc, GFP_KERNEL);
	if (err < 0) {
		goto out_free;
	}

	/* In case the user of sctp_connectx() wants an association
	 * id back, assign one now.
	 */
	if (assoc_id) {
		err = sctp_assoc_set_id(asoc, GFP_KERNEL);
		if (err < 0)
			goto out_free;
	}

	err = sctp_primitive_ASSOCIATE(asoc, NULL);
	if (err < 0) {
		goto out_free;
	}

	/* Initialize sk's dport and daddr for getpeername() */
	inet_sk(sk)->dport = htons(asoc->peer.port);
	af = sctp_get_af_specific(sa_addr->sa.sa_family);
	af->to_sk_daddr(sa_addr, sk);
	sk->sk_err = 0;

	/* in-kernel sockets don't generally have a file allocated to them
	 * if all they do is call sock_create_kern().
	 */
	if (sk->sk_socket->file)
		f_flags = sk->sk_socket->file->f_flags;

	timeo = sock_sndtimeo(sk, f_flags & O_NONBLOCK);

	err = sctp_wait_for_connect(asoc, &timeo);
	if ((err == 0 || err == -EINPROGRESS) && assoc_id)
		*assoc_id = asoc->assoc_id;

	/* Don't free association on exit. */
	asoc = NULL;

out_free:

	SCTP_DEBUG_PRINTK("About to exit __sctp_connect() free asoc: %p"
			  " kaddrs: %p err: %d\n",
			  asoc, kaddrs, err);
	if (asoc)
		sctp_association_free(asoc);
	return err;
}

/* Helper for tunneling sctp_connectx() requests through sctp_setsockopt()
 *
 * API 8.9
 * int sctp_connectx(int sd, struct sockaddr *addrs, int addrcnt,
 * 			sctp_assoc_t *asoc);
 *
 * If sd is an IPv4 socket, the addresses passed must be IPv4 addresses.
 * If the sd is an IPv6 socket, the addresses passed can either be IPv4
 * or IPv6 addresses.
 *
 * A single address may be specified as INADDR_ANY or IN6ADDR_ANY, see
 * Section 3.1.2 for this usage.
 *
 * addrs is a pointer to an array of one or more socket addresses. Each
 * address is contained in its appropriate structure (i.e. struct
 * sockaddr_in or struct sockaddr_in6) the family of the address type
 * must be used to distengish the address length (note that this
 * representation is termed a "packed array" of addresses). The caller
 * specifies the number of addresses in the array with addrcnt.
 *
 * On success, sctp_connectx() returns 0. It also sets the assoc_id to
 * the association id of the new association.  On failure, sctp_connectx()
 * returns -1, and sets errno to the appropriate error code.  The assoc_id
 * is not touched by the kernel.
 *
 * For SCTP, the port given in each socket address must be the same, or
 * sctp_connectx() will fail, setting errno to EINVAL.
 *
 * An application can use sctp_connectx to initiate an association with
 * an endpoint that is multi-homed.  Much like sctp_bindx() this call
 * allows a caller to specify multiple addresses at which a peer can be
 * reached.  The way the SCTP stack uses the list of addresses to set up
 * the association is implementation dependant.  This function only
 * specifies that the stack will try to make use of all the addresses in
 * the list when needed.
 *
 * Note that the list of addresses passed in is only used for setting up
 * the association.  It does not necessarily equal the set of addresses
 * the peer uses for the resulting association.  If the caller wants to
 * find out the set of peer addresses, it must use sctp_getpaddrs() to
 * retrieve them after the association has been set up.
 *
 * Basically do nothing but copying the addresses from user to kernel
 * land and invoking either sctp_connectx(). This is used for tunneling
 * the sctp_connectx() request through sctp_setsockopt() from userspace.
 *
 * We don't use copy_from_user() for optimization: we first do the
 * sanity checks (buffer size -fast- and access check-healthy
 * pointer); if all of those succeed, then we can alloc the memory
 * (expensive operation) needed to copy the data to kernel. Then we do
 * the copying without checking the user space area
 * (__copy_from_user()).
 *
 * On exit there is no need to do sockfd_put(), sys_setsockopt() does
 * it.
 *
 * sk        The sk of the socket
 * addrs     The pointer to the addresses in user land
 * addrssize Size of the addrs buffer
 *
 * Returns >=0 if ok, <0 errno code on error.
 */
SCTP_STATIC int __sctp_setsockopt_connectx(struct sock* sk,
				      struct sockaddr __user *addrs,
				      int addrs_size,
				      sctp_assoc_t *assoc_id)
{
	int err = 0;
	struct sockaddr *kaddrs;

	SCTP_DEBUG_PRINTK("%s - sk %p addrs %p addrs_size %d\n",
			  __func__, sk, addrs, addrs_size);

	if (unlikely(addrs_size <= 0))
		return -EINVAL;

	/* Check the user passed a healthy pointer.  */
	if (unlikely(!access_ok(VERIFY_READ, addrs, addrs_size)))
		return -EFAULT;

	/* Alloc space for the address array in kernel memory.  */
	kaddrs = kmalloc(addrs_size, GFP_KERNEL);
	if (unlikely(!kaddrs))
		return -ENOMEM;

	if (__copy_from_user(kaddrs, addrs, addrs_size)) {
		err = -EFAULT;
	} else {
		err = __sctp_connect(sk, kaddrs, addrs_size, assoc_id);
	}

	kfree(kaddrs);

	return err;
}

/*
 * This is an older interface.  It's kept for backward compatibility
 * to the option that doesn't provide association id.
 */
SCTP_STATIC int sctp_setsockopt_connectx_old(struct sock* sk,
				      struct sockaddr __user *addrs,
				      int addrs_size)
{
	return __sctp_setsockopt_connectx(sk, addrs, addrs_size, NULL);
}

/*
 * New interface for the API.  The since the API is done with a socket
 * option, to make it simple we feed back the association id is as a return
 * indication to the call.  Error is always negative and association id is
 * always positive.
 */
SCTP_STATIC int sctp_setsockopt_connectx(struct sock* sk,
				      struct sockaddr __user *addrs,
				      int addrs_size)
{
	sctp_assoc_t assoc_id = 0;
	int err = 0;

	err = __sctp_setsockopt_connectx(sk, addrs, addrs_size, &assoc_id);

	if (err)
		return err;
	else
		return assoc_id;
}

/*
 * New (hopefully final) interface for the API.  The option buffer is used
 * both for the returned association id and the addresses.
 */
SCTP_STATIC int sctp_getsockopt_connectx3(struct sock* sk, int len,
					char __user *optval,
					int __user *optlen)
{
	sctp_assoc_t assoc_id = 0;
	int err = 0;

	if (len < sizeof(assoc_id))
		return -EINVAL;

	err = __sctp_setsockopt_connectx(sk,
			(struct sockaddr __user *)(optval + sizeof(assoc_id)),
			len - sizeof(assoc_id), &assoc_id);

	if (err == 0 || err == -EINPROGRESS) {
		if (copy_to_user(optval, &assoc_id, sizeof(assoc_id)))
			return -EFAULT;
		if (put_user(sizeof(assoc_id), optlen))
			return -EFAULT;
	}

	return err;
}

/* API 3.1.4 close() - UDP Style Syntax
 * Applications use close() to perform graceful shutdown (as described in
 * Section 10.1 of [SCTP]) on ALL the associations currently represented
 * by a UDP-style socket.
 *
 * The syntax is
 *
 *   ret = close(int sd);
 *
 *   sd      - the socket descriptor of the associations to be closed.
 *
 * To gracefully shutdown a specific association represented by the
 * UDP-style socket, an application should use the sendmsg() call,
 * passing no user data, but including the appropriate flag in the
 * ancillary data (see Section xxxx).
 *
 * If sd in the close() call is a branched-off socket representing only
 * one association, the shutdown is performed on that association only.
 *
 * 4.1.6 close() - TCP Style Syntax
 *
 * Applications use close() to gracefully close down an association.
 *
 * The syntax is:
 *
 *    int close(int sd);
 *
 *      sd      - the socket descriptor of the association to be closed.
 *
 * After an application calls close() on a socket descriptor, no further
 * socket operations will succeed on that descriptor.
 *
 * API 7.1.4 SO_LINGER
 *
 * An application using the TCP-style socket can use this option to
 * perform the SCTP ABORT primitive.  The linger option structure is:
 *
 *  struct  linger {
 *     int     l_onoff;                // option on/off
 *     int     l_linger;               // linger time
 * };
 *
 * To enable the option, set l_onoff to 1.  If the l_linger value is set
 * to 0, calling close() is the same as the ABORT primitive.  If the
 * value is set to a negative value, the setsockopt() call will return
 * an error.  If the value is set to a positive value linger_time, the
 * close() can be blocked for at most linger_time ms.  If the graceful
 * shutdown phase does not finish during this period, close() will
 * return but the graceful shutdown phase continues in the system.
 */
SCTP_STATIC void sctp_close(struct sock *sk, long timeout)
{
	struct sctp_endpoint *ep;
	struct sctp_association *asoc;
	struct list_head *pos, *temp;

	SCTP_DEBUG_PRINTK("sctp_close(sk: 0x%p, timeout:%ld)\n", sk, timeout);

	sctp_lock_sock(sk);
	sk->sk_shutdown = SHUTDOWN_MASK;

	ep = sctp_sk(sk)->ep;

	/* Walk all associations on an endpoint.  */
	list_for_each_safe(pos, temp, &ep->asocs) {
		asoc = list_entry(pos, struct sctp_association, asocs);

		if (sctp_style(sk, TCP)) {
			/* A closed association can still be in the list if
			 * it belongs to a TCP-style listening socket that is
			 * not yet accepted. If so, free it. If not, send an
			 * ABORT or SHUTDOWN based on the linger options.
			 */
			if (sctp_state(asoc, CLOSED)) {
				sctp_unhash_established(asoc);
				sctp_association_free(asoc);
				continue;
			}
		}

		if (sock_flag(sk, SOCK_LINGER) && !sk->sk_lingertime) {
			struct sctp_chunk *chunk;

			chunk = sctp_make_abort_user(asoc, NULL, 0);
			if (chunk)
				sctp_primitive_ABORT(asoc, chunk);
		} else
			sctp_primitive_SHUTDOWN(asoc, NULL);
	}

	/* Clean up any skbs sitting on the receive queue.  */
	sctp_queue_purge_ulpevents(&sk->sk_receive_queue);
	sctp_queue_purge_ulpevents(&sctp_sk(sk)->pd_lobby);

	/* On a TCP-style socket, block for at most linger_time if set. */
	if (sctp_style(sk, TCP) && timeout)
		sctp_wait_for_close(sk, timeout);

	/* This will run the backlog queue.  */
	sctp_release_sock(sk);

	/* Supposedly, no process has access to the socket, but
	 * the net layers still may.
	 */
	sctp_local_bh_disable();
	sctp_bh_lock_sock(sk);

	/* Hold the sock, since sk_common_release() will put sock_put()
	 * and we have just a little more cleanup.
	 */
	sock_hold(sk);
	sk_common_release(sk);

	sctp_bh_unlock_sock(sk);
	sctp_local_bh_enable();

	sock_put(sk);

	SCTP_DBG_OBJCNT_DEC(sock);
}

/* Handle EPIPE error. */
static int sctp_error(struct sock *sk, int flags, int err)
{
	if (err == -EPIPE)
		err = sock_error(sk) ? : -EPIPE;
	if (err == -EPIPE && !(flags & MSG_NOSIGNAL))
		send_sig(SIGPIPE, current, 0);
	return err;
}

/* API 3.1.3 sendmsg() - UDP Style Syntax
 *
 * An application uses sendmsg() and recvmsg() calls to transmit data to
 * and receive data from its peer.
 *
 *  ssize_t sendmsg(int socket, const struct msghdr *message,
 *                  int flags);
 *
 *  socket  - the socket descriptor of the endpoint.
 *  message - pointer to the msghdr structure which contains a single
 *            user message and possibly some ancillary data.
 *
 *            See Section 5 for complete description of the data
 *            structures.
 *
 *  flags   - flags sent or received with the user message, see Section
 *            5 for complete description of the flags.
 *
 * Note:  This function could use a rewrite especially when explicit
 * connect support comes in.
 */
/* BUG:  We do not implement the equivalent of sk_stream_wait_memory(). */

SCTP_STATIC int sctp_msghdr_parse(const struct msghdr *, sctp_cmsgs_t *);

SCTP_STATIC int sctp_sendmsg(struct kiocb *iocb, struct sock *sk,
			     struct msghdr *msg, size_t msg_len)
{
	struct sctp_sock *sp;
	struct sctp_endpoint *ep;
	struct sctp_association *new_asoc=NULL, *asoc=NULL;
	struct sctp_transport *transport, *chunk_tp;
	struct sctp_chunk *chunk;
	union sctp_addr to;
	struct sockaddr *msg_name = NULL;
	struct sctp_sndrcvinfo default_sinfo = { 0 };
	struct sctp_sndrcvinfo *sinfo;
	struct sctp_initmsg *sinit;
	sctp_assoc_t associd = 0;
	sctp_cmsgs_t cmsgs = { NULL };
	int err;
	sctp_scope_t scope;
	long timeo;
	__u16 sinfo_flags = 0;
	struct sctp_datamsg *datamsg;
	int msg_flags = msg->msg_flags;

	SCTP_DEBUG_PRINTK("sctp_sendmsg(sk: %p, msg: %p, msg_len: %zu)\n",
			  sk, msg, msg_len);

	err = 0;
	sp = sctp_sk(sk);
	ep = sp->ep;

	SCTP_DEBUG_PRINTK("Using endpoint: %p.\n", ep);

	/* We cannot send a message over a TCP-style listening socket. */
	if (sctp_style(sk, TCP) && sctp_sstate(sk, LISTENING)) {
		err = -EPIPE;
		goto out_nounlock;
	}

	/* Parse out the SCTP CMSGs.  */
	err = sctp_msghdr_parse(msg, &cmsgs);

	if (err) {
		SCTP_DEBUG_PRINTK("msghdr parse err = %x\n", err);
		goto out_nounlock;
	}

	/* Fetch the destination address for this packet.  This
	 * address only selects the association--it is not necessarily
	 * the address we will send to.
	 * For a peeled-off socket, msg_name is ignored.
	 */
	if (!sctp_style(sk, UDP_HIGH_BANDWIDTH) && msg->msg_name) {
		int msg_namelen = msg->msg_namelen;

		err = sctp_verify_addr(sk, (union sctp_addr *)msg->msg_name,
				       msg_namelen);
		if (err)
			return err;

		if (msg_namelen > sizeof(to))
			msg_namelen = sizeof(to);
		memcpy(&to, msg->msg_name, msg_namelen);
		msg_name = msg->msg_name;
	}

	sinfo = cmsgs.info;
	sinit = cmsgs.init;

	/* Did the user specify SNDRCVINFO?  */
	if (sinfo) {
		sinfo_flags = sinfo->sinfo_flags;
		associd = sinfo->sinfo_assoc_id;
	}

	SCTP_DEBUG_PRINTK("msg_len: %zu, sinfo_flags: 0x%x\n",
			  msg_len, sinfo_flags);

	/* SCTP_EOF or SCTP_ABORT cannot be set on a TCP-style socket. */
	if (sctp_style(sk, TCP) && (sinfo_flags & (SCTP_EOF | SCTP_ABORT))) {
		err = -EINVAL;
		goto out_nounlock;
	}

	/* If SCTP_EOF is set, no data can be sent. Disallow sending zero
	 * length messages when SCTP_EOF|SCTP_ABORT is not set.
	 * If SCTP_ABORT is set, the message length could be non zero with
	 * the msg_iov set to the user abort reason.
	 */
	if (((sinfo_flags & SCTP_EOF) && (msg_len > 0)) ||
	    (!(sinfo_flags & (SCTP_EOF|SCTP_ABORT)) && (msg_len == 0))) {
		err = -EINVAL;
		goto out_nounlock;
	}

	/* If SCTP_ADDR_OVER is set, there must be an address
	 * specified in msg_name.
	 */
	if ((sinfo_flags & SCTP_ADDR_OVER) && (!msg->msg_name)) {
		err = -EINVAL;
		goto out_nounlock;
	}

	transport = NULL;

	SCTP_DEBUG_PRINTK("About to look up association.\n");

	sctp_lock_sock(sk);

	/* If a msg_name has been specified, assume this is to be used.  */
	if (msg_name) {
		/* Look for a matching association on the endpoint. */
		asoc = sctp_endpoint_lookup_assoc(ep, &to, &transport);
		if (!asoc) {
			/* If we could not find a matching association on the
			 * endpoint, make sure that it is not a TCP-style
			 * socket that already has an association or there is
			 * no peeled-off association on another socket.
			 */
			if ((sctp_style(sk, TCP) &&
			     sctp_sstate(sk, ESTABLISHED)) ||
			    sctp_endpoint_is_peeled_off(ep, &to)) {
				err = -EADDRNOTAVAIL;
				goto out_unlock;
			}
		}
	} else {
		asoc = sctp_id2assoc(sk, associd);
		if (!asoc) {
			err = -EPIPE;
			goto out_unlock;
		}
	}

	if (asoc) {
		SCTP_DEBUG_PRINTK("Just looked up association: %p.\n", asoc);

		/* We cannot send a message on a TCP-style SCTP_SS_ESTABLISHED
		 * socket that has an association in CLOSED state. This can
		 * happen when an accepted socket has an association that is
		 * already CLOSED.
		 */
		if (sctp_state(asoc, CLOSED) && sctp_style(sk, TCP)) {
			err = -EPIPE;
			goto out_unlock;
		}

		if (sinfo_flags & SCTP_EOF) {
			SCTP_DEBUG_PRINTK("Shutting down association: %p\n",
					  asoc);
			sctp_primitive_SHUTDOWN(asoc, NULL);
			err = 0;
			goto out_unlock;
		}
		if (sinfo_flags & SCTP_ABORT) {

			chunk = sctp_make_abort_user(asoc, msg, msg_len);
			if (!chunk) {
				err = -ENOMEM;
				goto out_unlock;
			}

			SCTP_DEBUG_PRINTK("Aborting association: %p\n", asoc);
			sctp_primitive_ABORT(asoc, chunk);
			err = 0;
			goto out_unlock;
		}
	}

	/* Do we need to create the association?  */
	if (!asoc) {
		SCTP_DEBUG_PRINTK("There is no association yet.\n");

		if (sinfo_flags & (SCTP_EOF | SCTP_ABORT)) {
			err = -EINVAL;
			goto out_unlock;
		}

		/* Check for invalid stream against the stream counts,
		 * either the default or the user specified stream counts.
		 */
		if (sinfo) {
			if (!sinit || (sinit && !sinit->sinit_num_ostreams)) {
				/* Check against the defaults. */
				if (sinfo->sinfo_stream >=
				    sp->initmsg.sinit_num_ostreams) {
					err = -EINVAL;
					goto out_unlock;
				}
			} else {
				/* Check against the requested.  */
				if (sinfo->sinfo_stream >=
				    sinit->sinit_num_ostreams) {
					err = -EINVAL;
					goto out_unlock;
				}
			}
		}

		/*
		 * API 3.1.2 bind() - UDP Style Syntax
		 * If a bind() or sctp_bindx() is not called prior to a
		 * sendmsg() call that initiates a new association, the
		 * system picks an ephemeral port and will choose an address
		 * set equivalent to binding with a wildcard address.
		 */
		if (!ep->base.bind_addr.port) {
			if (sctp_autobind(sk)) {
				err = -EAGAIN;
				goto out_unlock;
			}
		} else {
			/*
			 * If an unprivileged user inherits a one-to-many
			 * style socket with open associations on a privileged
			 * port, it MAY be permitted to accept new associations,
			 * but it SHOULD NOT be permitted to open new
			 * associations.
			 */
			if (ep->base.bind_addr.port < PROT_SOCK &&
			    !capable(CAP_NET_BIND_SERVICE)) {
				err = -EACCES;
				goto out_unlock;
			}
		}

		scope = sctp_scope(&to);
		new_asoc = sctp_association_new(ep, sk, scope, GFP_KERNEL);
		if (!new_asoc) {
			err = -ENOMEM;
			goto out_unlock;
		}
		asoc = new_asoc;

		/* If the SCTP_INIT ancillary data is specified, set all
		 * the association init values accordingly.
		 */
		if (sinit) {
			if (sinit->sinit_num_ostreams) {
				asoc->c.sinit_num_ostreams =
					sinit->sinit_num_ostreams;
			}
			if (sinit->sinit_max_instreams) {
				asoc->c.sinit_max_instreams =
					sinit->sinit_max_instreams;
			}
			if (sinit->sinit_max_attempts) {
				asoc->max_init_attempts
					= sinit->sinit_max_attempts;
			}
			if (sinit->sinit_max_init_timeo) {
				asoc->max_init_timeo =
				 msecs_to_jiffies(sinit->sinit_max_init_timeo);
			}
		}

		/* Prime the peer's transport structures.  */
		transport = sctp_assoc_add_peer(asoc, &to, GFP_KERNEL, SCTP_UNKNOWN);
		if (!transport) {
			err = -ENOMEM;
			goto out_free;
		}
		err = sctp_assoc_set_bind_addr_from_ep(asoc, GFP_KERNEL);
		if (err < 0) {
			err = -ENOMEM;
			goto out_free;
		}
	}

	/* ASSERT: we have a valid association at this point.  */
	SCTP_DEBUG_PRINTK("We have a valid association.\n");

	if (!sinfo) {
		/* If the user didn't specify SNDRCVINFO, make up one with
		 * some defaults.
		 */
		default_sinfo.sinfo_stream = asoc->default_stream;
		default_sinfo.sinfo_flags = asoc->default_flags;
		default_sinfo.sinfo_ppid = asoc->default_ppid;
		default_sinfo.sinfo_context = asoc->default_context;
		default_sinfo.sinfo_timetolive = asoc->default_timetolive;
		default_sinfo.sinfo_assoc_id = sctp_assoc2id(asoc);
		sinfo = &default_sinfo;
	}

	/* API 7.1.7, the sndbuf size per association bounds the
	 * maximum size of data that can be sent in a single send call.
	 */
	if (msg_len > sk->sk_sndbuf) {
		err = -EMSGSIZE;
		goto out_free;
	}

	if (asoc->pmtu_pending)
		sctp_assoc_pending_pmtu(asoc);

	/* If fragmentation is disabled and the message length exceeds the
	 * association fragmentation point, return EMSGSIZE.  The I-D
	 * does not specify what this error is, but this looks like
	 * a great fit.
	 */
	if (sctp_sk(sk)->disable_fragments && (msg_len > asoc->frag_point)) {
		err = -EMSGSIZE;
		goto out_free;
	}

	if (sinfo) {
		/* Check for invalid stream. */
		if (sinfo->sinfo_stream >= asoc->c.sinit_num_ostreams) {
			err = -EINVAL;
			goto out_free;
		}
	}

	timeo = sock_sndtimeo(sk, msg->msg_flags & MSG_DONTWAIT);
	if (!sctp_wspace(asoc)) {
		err = sctp_wait_for_sndbuf(asoc, &timeo, msg_len);
		if (err)
			goto out_free;
	}

	/* If an address is passed with the sendto/sendmsg call, it is used
	 * to override the primary destination address in the TCP model, or
	 * when SCTP_ADDR_OVER flag is set in the UDP model.
	 */
	if ((sctp_style(sk, TCP) && msg_name) ||
	    (sinfo_flags & SCTP_ADDR_OVER)) {
		chunk_tp = sctp_assoc_lookup_paddr(asoc, &to);
		if (!chunk_tp) {
			err = -EINVAL;
			goto out_free;
		}
	} else
		chunk_tp = NULL;

	/* Auto-connect, if we aren't connected already. */
	if (sctp_state(asoc, CLOSED)) {
		err = sctp_primitive_ASSOCIATE(asoc, NULL);
		if (err < 0)
			goto out_free;
		SCTP_DEBUG_PRINTK("We associated primitively.\n");
	}

	/* Break the message into multiple chunks of maximum size. */
	datamsg = sctp_datamsg_from_user(asoc, sinfo, msg, msg_len);
	if (!datamsg) {
		err = -ENOMEM;
		goto out_free;
	}

	/* Now send the (possibly) fragmented message. */
	list_for_each_entry(chunk, &datamsg->chunks, frag_list) {
		sctp_chunk_hold(chunk);

		/* Do accounting for the write space.  */
		sctp_set_owner_w(chunk);

		chunk->transport = chunk_tp;

		/* Send it to the lower layers.  Note:  all chunks
		 * must either fail or succeed.   The lower layer
		 * works that way today.  Keep it that way or this
		 * breaks.
		 */
		err = sctp_primitive_SEND(asoc, chunk);
		/* Did the lower layer accept the chunk? */
		if (err)
			sctp_chunk_free(chunk);
		SCTP_DEBUG_PRINTK("We sent primitively.\n");
	}

	sctp_datamsg_put(datamsg);
	if (err)
		goto out_free;
	else
		err = msg_len;

	/* If we are already past ASSOCIATE, the lower
	 * layers are responsible for association cleanup.
	 */
	goto out_unlock;

out_free:
	if (new_asoc)
		sctp_association_free(asoc);
out_unlock:
	sctp_release_sock(sk);

out_nounlock:
	return sctp_error(sk, msg_flags, err);

#if 0
do_sock_err:
	if (msg_len)
		err = msg_len;
	else
		err = sock_error(sk);
	goto out;

do_interrupted:
	if (msg_len)
		err = msg_len;
	goto out;
#endif /* 0 */
}

/* This is an extended version of skb_pull() that removes the data from the
 * start of a skb even when data is spread across the list of skb's in the
 * frag_list. len specifies the total amount of data that needs to be removed.
 * when 'len' bytes could be removed from the skb, it returns 0.
 * If 'len' exceeds the total skb length,  it returns the no. of bytes that
 * could not be removed.
 */
static int sctp_skb_pull(struct sk_buff *skb, int len)
{
	struct sk_buff *list;
	int skb_len = skb_headlen(skb);
	int rlen;

	if (len <= skb_len) {
		__skb_pull(skb, len);
		return 0;
	}
	len -= skb_len;
	__skb_pull(skb, skb_len);

	skb_walk_frags(skb, list) {
		rlen = sctp_skb_pull(list, len);
		skb->len -= (len-rlen);
		skb->data_len -= (len-rlen);

		if (!rlen)
			return 0;

		len = rlen;
	}

	return len;
}

/* API 3.1.3  recvmsg() - UDP Style Syntax
 *
 *  ssize_t recvmsg(int socket, struct msghdr *message,
 *                    int flags);
 *
 *  socket  - the socket descriptor of the endpoint.
 *  message - pointer to the msghdr structure which contains a single
 *            user message and possibly some ancillary data.
 *
 *            See Section 5 for complete description of the data
 *            structures.
 *
 *  flags   - flags sent or received with the user message, see Section
 *            5 for complete description of the flags.
 */
static struct sk_buff *sctp_skb_recv_datagram(struct sock *, int, int, int *);

SCTP_STATIC int sctp_recvmsg(struct kiocb *iocb, struct sock *sk,
			     struct msghdr *msg, size_t len, int noblock,
			     int flags, int *addr_len)
{
	struct sctp_ulpevent *event = NULL;
	struct sctp_sock *sp = sctp_sk(sk);
	struct sk_buff *skb;
	int copied;
	int err = 0;
	int skb_len;

	SCTP_DEBUG_PRINTK("sctp_recvmsg(%s: %p, %s: %p, %s: %zd, %s: %d, %s: "
			  "0x%x, %s: %p)\n", "sk", sk, "msghdr", msg,
			  "len", len, "knoblauch", noblock,
			  "flags", flags, "addr_len", addr_len);

	sctp_lock_sock(sk);

	if (sctp_style(sk, TCP) && !sctp_sstate(sk, ESTABLISHED)) {
		err = -ENOTCONN;
		goto out;
	}

	skb = sctp_skb_recv_datagram(sk, flags, noblock, &err);
	if (!skb)
		goto out;

	/* Get the total length of the skb including any skb's in the
	 * frag_list.
	 */
	skb_len = skb->len;

	copied = skb_len;
	if (copied > len)
		copied = len;

	err = skb_copy_datagram_iovec(skb, 0, msg->msg_iov, copied);

	event = sctp_skb2event(skb);

	if (err)
		goto out_free;

	sock_recv_timestamp(msg, sk, skb);
	if (sctp_ulpevent_is_notification(event)) {
		msg->msg_flags |= MSG_NOTIFICATION;
		sp->pf->event_msgname(event, msg->msg_name, addr_len);
	} else {
		sp->pf->skb_msgname(skb, msg->msg_name, addr_len);
	}

	/* Check if we allow SCTP_SNDRCVINFO. */
	if (sp->subscribe.sctp_data_io_event)
		sctp_ulpevent_read_sndrcvinfo(event, msg);
#if 0
	/* FIXME: we should be calling IP/IPv6 layers.  */
	if (sk->sk_protinfo.af_inet.cmsg_flags)
		ip_cmsg_recv(msg, skb);
#endif

	err = copied;

	/* If skb's length exceeds the user's buffer, update the skb and
	 * push it back to the receive_queue so that the next call to
	 * recvmsg() will return the remaining data. Don't set MSG_EOR.
	 */
	if (skb_len > copied) {
		msg->msg_flags &= ~MSG_EOR;
		if (flags & MSG_PEEK)
			goto out_free;
		sctp_skb_pull(skb, copied);
		skb_queue_head(&sk->sk_receive_queue, skb);

		/* When only partial message is copied to the user, increase
		 * rwnd by that amount. If all the data in the skb is read,
		 * rwnd is updated when the event is freed.
		 */
		if (!sctp_ulpevent_is_notification(event))
			sctp_assoc_rwnd_increase(event->asoc, copied);
		goto out;
	} else if ((event->msg_flags & MSG_NOTIFICATION) ||
		   (event->msg_flags & MSG_EOR))
		msg->msg_flags |= MSG_EOR;
	else
		msg->msg_flags &= ~MSG_EOR;

out_free:
	if (flags & MSG_PEEK) {
		/* Release the skb reference acquired after peeking the skb in
		 * sctp_skb_recv_datagram().
		 */
		kfree_skb(skb);
	} else {
		/* Free the event which includes releasing the reference to
		 * the owner of the skb, freeing the skb and updating the
		 * rwnd.
		 */
		sctp_ulpevent_free(event);
	}
out:
	sctp_release_sock(sk);
	return err;
}

/* 7.1.12 Enable/Disable message fragmentation (SCTP_DISABLE_FRAGMENTS)
 *
 * This option is a on/off flag.  If enabled no SCTP message
 * fragmentation will be performed.  Instead if a message being sent
 * exceeds the current PMTU size, the message will NOT be sent and
 * instead a error will be indicated to the user.
 */
static int sctp_setsockopt_disable_fragments(struct sock *sk,
					    char __user *optval, int optlen)
{
	int val;

	if (optlen < sizeof(int))
		return -EINVAL;

	if (get_user(val, (int __user *)optval))
		return -EFAULT;

	sctp_sk(sk)->disable_fragments = (val == 0) ? 0 : 1;

	return 0;
}

static int sctp_setsockopt_events(struct sock *sk, char __user *optval,
					int optlen)
{
	if (optlen > sizeof(struct sctp_event_subscribe))
		return -EINVAL;
	if (copy_from_user(&sctp_sk(sk)->subscribe, optval, optlen))
		return -EFAULT;
	return 0;
}

/* 7.1.8 Automatic Close of associations (SCTP_AUTOCLOSE)
 *
 * This socket option is applicable to the UDP-style socket only.  When
 * set it will cause associations that are idle for more than the
 * specified number of seconds to automatically close.  An association
 * being idle is defined an association that has NOT sent or received
 * user data.  The special value of '0' indicates that no automatic
 * close of any associations should be performed.  The option expects an
 * integer defining the number of seconds of idle time before an
 * association is closed.
 */
static int sctp_setsockopt_autoclose(struct sock *sk, char __user *optval,
					    int optlen)
{
	struct sctp_sock *sp = sctp_sk(sk);

	/* Applicable to UDP-style socket only */
	if (sctp_style(sk, TCP))
		return -EOPNOTSUPP;
	if (optlen != sizeof(int))
		return -EINVAL;
	if (copy_from_user(&sp->autoclose, optval, optlen))
		return -EFAULT;

	return 0;
}

/* 7.1.13 Peer Address Parameters (SCTP_PEER_ADDR_PARAMS)
 *
 * Applications can enable or disable heartbeats for any peer address of
 * an association, modify an address's heartbeat interval, force a
 * heartbeat to be sent immediately, and adjust the address's maximum
 * number of retransmissions sent before an address is considered
 * unreachable.  The following structure is used to access and modify an
 * address's parameters:
 *
 *  struct sctp_paddrparams {
 *     sctp_assoc_t            spp_assoc_id;
 *     struct sockaddr_storage spp_address;
 *     uint32_t                spp_hbinterval;
 *     uint16_t                spp_pathmaxrxt;
 *     uint32_t                spp_pathmtu;
 *     uint32_t                spp_sackdelay;
 *     uint32_t                spp_flags;
 * };
 *
 *   spp_assoc_id    - (one-to-many style socket) This is filled in the
 *                     application, and identifies the association for
 *                     this query.
 *   spp_address     - This specifies which address is of interest.
 *   spp_hbinterval  - This contains the value of the heartbeat interval,
 *                     in milliseconds.  If a  value of zero
 *                     is present in this field then no changes are to
 *                     be made to this parameter.
 *   spp_pathmaxrxt  - This contains the maximum number of
 *                     retransmissions before this address shall be
 *                     considered unreachable. If a  value of zero
 *                     is present in this field then no changes are to
 *                     be made to this parameter.
 *   spp_pathmtu     - When Path MTU discovery is disabled the value
 *                     specified here will be the "fixed" path mtu.
 *                     Note that if the spp_address field is empty
 *                     then all associations on this address will
 *                     have this fixed path mtu set upon them.
 *
 *   spp_sackdelay   - When delayed sack is enabled, this value specifies
 *                     the number of milliseconds that sacks will be delayed
 *                     for. This value will apply to all addresses of an
 *                     association if the spp_address field is empty. Note
 *                     also, that if delayed sack is enabled and this
 *                     value is set to 0, no change is made to the last
 *                     recorded delayed sack timer value.
 *
 *   spp_flags       - These flags are used to control various features
 *                     on an association. The flag field may contain
 *                     zero or more of the following options.
 *
 *                     SPP_HB_ENABLE  - Enable heartbeats on the
 *                     specified address. Note that if the address
 *                     field is empty all addresses for the association
 *                     have heartbeats enabled upon them.
 *
 *                     SPP_HB_DISABLE - Disable heartbeats on the
 *                     speicifed address. Note that if the address
 *                     field is empty all addresses for the association
 *                     will have their heartbeats disabled. Note also
 *                     that SPP_HB_ENABLE and SPP_HB_DISABLE are
 *                     mutually exclusive, only one of these two should
 *                     be specified. Enabling both fields will have
 *                     undetermined results.
 *
 *                     SPP_HB_DEMAND - Request a user initiated heartbeat
 *                     to be made immediately.
 *
 *                     SPP_HB_TIME_IS_ZERO - Specify's that the time for
 *                     heartbeat delayis to be set to the value of 0
 *                     milliseconds.
 *
 *                     SPP_PMTUD_ENABLE - This field will enable PMTU
 *                     discovery upon the specified address. Note that
 *                     if the address feild is empty then all addresses
 *                     on the association are effected.
 *
 *                     SPP_PMTUD_DISABLE - This field will disable PMTU
 *                     discovery upon the specified address. Note that
 *                     if the address feild is empty then all addresses
 *                     on the association are effected. Not also that
 *                     SPP_PMTUD_ENABLE and SPP_PMTUD_DISABLE are mutually
 *                     exclusive. Enabling both will have undetermined
 *                     results.
 *
 *                     SPP_SACKDELAY_ENABLE - Setting this flag turns
 *                     on delayed sack. The time specified in spp_sackdelay
 *                     is used to specify the sack delay for this address. Note
 *                     that if spp_address is empty then all addresses will
 *                     enable delayed sack and take on the sack delay
 *                     value specified in spp_sackdelay.
 *                     SPP_SACKDELAY_DISABLE - Setting this flag turns
 *                     off delayed sack. If the spp_address field is blank then
 *                     delayed sack is disabled for the entire association. Note
 *                     also that this field is mutually exclusive to
 *                     SPP_SACKDELAY_ENABLE, setting both will have undefined
 *                     results.
 */
static int sctp_apply_peer_addr_params(struct sctp_paddrparams *params,
				       struct sctp_transport   *trans,
				       struct sctp_association *asoc,
				       struct sctp_sock        *sp,
				       int                      hb_change,
				       int                      pmtud_change,
				       int                      sackdelay_change)
{
	int error;

	if (params->spp_flags & SPP_HB_DEMAND && trans) {
		error = sctp_primitive_REQUESTHEARTBEAT (trans->asoc, trans);
		if (error)
			return error;
	}

	/* Note that unless the spp_flag is set to SPP_HB_ENABLE the value of
	 * this field is ignored.  Note also that a value of zero indicates
	 * the current setting should be left unchanged.
	 */
	if (params->spp_flags & SPP_HB_ENABLE) {

		/* Re-zero the interval if the SPP_HB_TIME_IS_ZERO is
		 * set.  This lets us use 0 value when this flag
		 * is set.
		 */
		if (params->spp_flags & SPP_HB_TIME_IS_ZERO)
			params->spp_hbinterval = 0;

		if (params->spp_hbinterval ||
		    (params->spp_flags & SPP_HB_TIME_IS_ZERO)) {
			if (trans) {
				trans->hbinterval =
				    msecs_to_jiffies(params->spp_hbinterval);
			} else if (asoc) {
				asoc->hbinterval =
				    msecs_to_jiffies(params->spp_hbinterval);
			} else {
				sp->hbinterval = params->spp_hbinterval;
			}
		}
	}

	if (hb_change) {
		if (trans) {
			trans->param_flags =
				(trans->param_flags & ~SPP_HB) | hb_change;
		} else if (asoc) {
			asoc->param_flags =
				(asoc->param_flags & ~SPP_HB) | hb_change;
		} else {
			sp->param_flags =
				(sp->param_flags & ~SPP_HB) | hb_change;
		}
	}

	/* When Path MTU discovery is disabled the value specified here will
	 * be the "fixed" path mtu (i.e. the value of the spp_flags field must
	 * include the flag SPP_PMTUD_DISABLE for this field to have any
	 * effect).
	 */
	if ((params->spp_flags & SPP_PMTUD_DISABLE) && params->spp_pathmtu) {
		if (trans) {
			trans->pathmtu = params->spp_pathmtu;
			sctp_assoc_sync_pmtu(asoc);
		} else if (asoc) {
			asoc->pathmtu = params->spp_pathmtu;
			sctp_frag_point(sp, params->spp_pathmtu);
		} else {
			sp->pathmtu = params->spp_pathmtu;
		}
	}

	if (pmtud_change) {
		if (trans) {
			int update = (trans->param_flags & SPP_PMTUD_DISABLE) &&
				(params->spp_flags & SPP_PMTUD_ENABLE);
			trans->param_flags =
				(trans->param_flags & ~SPP_PMTUD) | pmtud_change;
			if (update) {
				sctp_transport_pmtu(trans);
				sctp_assoc_sync_pmtu(asoc);
			}
		} else if (asoc) {
			asoc->param_flags =
				(asoc->param_flags & ~SPP_PMTUD) | pmtud_change;
		} else {
			sp->param_flags =
				(sp->param_flags & ~SPP_PMTUD) | pmtud_change;
		}
	}

	/* Note that unless the spp_flag is set to SPP_SACKDELAY_ENABLE the
	 * value of this field is ignored.  Note also that a value of zero
	 * indicates the current setting should be left unchanged.
	 */
	if ((params->spp_flags & SPP_SACKDELAY_ENABLE) && params->spp_sackdelay) {
		if (trans) {
			trans->sackdelay =
				msecs_to_jiffies(params->spp_sackdelay);
		} else if (asoc) {
			asoc->sackdelay =
				msecs_to_jiffies(params->spp_sackdelay);
		} else {
			sp->sackdelay = params->spp_sackdelay;
		}
	}

	if (sackdelay_change) {
		if (trans) {
			trans->param_flags =
				(trans->param_flags & ~SPP_SACKDELAY) |
				sackdelay_change;
		} else if (asoc) {
			asoc->param_flags =
				(asoc->param_flags & ~SPP_SACKDELAY) |
				sackdelay_change;
		} else {
			sp->param_flags =
				(sp->param_flags & ~SPP_SACKDELAY) |
				sackdelay_change;
		}
	}

	/* Note that unless the spp_flag is set to SPP_PMTUD_ENABLE the value
	 * of this field is ignored.  Note also that a value of zero
	 * indicates the current setting should be left unchanged.
	 */
	if ((params->spp_flags & SPP_PMTUD_ENABLE) && params->spp_pathmaxrxt) {
		if (trans) {
			trans->pathmaxrxt = params->spp_pathmaxrxt;
		} else if (asoc) {
			asoc->pathmaxrxt = params->spp_pathmaxrxt;
		} else {
			sp->pathmaxrxt = params->spp_pathmaxrxt;
		}
	}

	return 0;
}

static int sctp_setsockopt_peer_addr_params(struct sock *sk,
					    char __user *optval, int optlen)
{
	struct sctp_paddrparams  params;
	struct sctp_transport   *trans = NULL;
	struct sctp_association *asoc = NULL;
	struct sctp_sock        *sp = sctp_sk(sk);
	int error;
	int hb_change, pmtud_change, sackdelay_change;

	if (optlen != sizeof(struct sctp_paddrparams))
		return - EINVAL;

	if (copy_from_user(&params, optval, optlen))
		return -EFAULT;

	/* Validate flags and value parameters. */
	hb_change        = params.spp_flags & SPP_HB;
	pmtud_change     = params.spp_flags & SPP_PMTUD;
	sackdelay_change = params.spp_flags & SPP_SACKDELAY;

	if (hb_change        == SPP_HB ||
	    pmtud_change     == SPP_PMTUD ||
	    sackdelay_change == SPP_SACKDELAY ||
	    params.spp_sackdelay > 500 ||
	    (params.spp_pathmtu
	    && params.spp_pathmtu < SCTP_DEFAULT_MINSEGMENT))
		return -EINVAL;

	/* If an address other than INADDR_ANY is specified, and
	 * no transport is found, then the request is invalid.
	 */
	if (!sctp_is_any(sk, ( union sctp_addr *)&params.spp_address)) {
		trans = sctp_addr_id2transport(sk, &params.spp_address,
					       params.spp_assoc_id);
		if (!trans)
			return -EINVAL;
	}

	/* Get association, if assoc_id != 0 and the socket is a one
	 * to many style socket, and an association was not found, then
	 * the id was invalid.
	 */
	asoc = sctp_id2assoc(sk, params.spp_assoc_id);
	if (!asoc && params.spp_assoc_id && sctp_style(sk, UDP))
		return -EINVAL;

	/* Heartbeat demand can only be sent on a transport or
	 * association, but not a socket.
	 */
	if (params.spp_flags & SPP_HB_DEMAND && !trans && !asoc)
		return -EINVAL;

	/* Process parameters. */
	error = sctp_apply_peer_addr_params(&params, trans, asoc, sp,
					    hb_change, pmtud_change,
					    sackdelay_change);

	if (error)
		return error;

	/* If changes are for association, also apply parameters to each
	 * transport.
	 */
	if (!trans && asoc) {
		list_for_each_entry(trans, &asoc->peer.transport_addr_list,
				transports) {
			sctp_apply_peer_addr_params(&params, trans, asoc, sp,
						    hb_change, pmtud_change,
						    sackdelay_change);
		}
	}

	return 0;
}

/*
 * 7.1.23.  Get or set delayed ack timer (SCTP_DELAYED_SACK)
 *
 * This option will effect the way delayed acks are performed.  This
 * option allows you to get or set the delayed ack time, in
 * milliseconds.  It also allows changing the delayed ack frequency.
 * Changing the frequency to 1 disables the delayed sack algorithm.  If
 * the assoc_id is 0, then this sets or gets the endpoints default
 * values.  If the assoc_id field is non-zero, then the set or get
 * effects the specified association for the one to many model (the
 * assoc_id field is ignored by the one to one model).  Note that if
 * sack_delay or sack_freq are 0 when setting this option, then the
 * current values will remain unchanged.
 *
 * struct sctp_sack_info {
 *     sctp_assoc_t            sack_assoc_id;
 *     uint32_t                sack_delay;
 *     uint32_t                sack_freq;
 * };
 *
 * sack_assoc_id -  This parameter, indicates which association the user
 *    is performing an action upon.  Note that if this field's value is
 *    zero then the endpoints default value is changed (effecting future
 *    associations only).
 *
 * sack_delay -  This parameter contains the number of milliseconds that
 *    the user is requesting the delayed ACK timer be set to.  Note that
 *    this value is defined in the standard to be between 200 and 500
 *    milliseconds.
 *
 * sack_freq -  This parameter contains the number of packets that must
 *    be received before a sack is sent without waiting for the delay
 *    timer to expire.  The default value for this is 2, setting this
 *    value to 1 will disable the delayed sack algorithm.
 */

static int sctp_setsockopt_delayed_ack(struct sock *sk,
					    char __user *optval, int optlen)
{
	struct sctp_sack_info    params;
	struct sctp_transport   *trans = NULL;
	struct sctp_association *asoc = NULL;
	struct sctp_sock        *sp = sctp_sk(sk);

	if (optlen == sizeof(struct sctp_sack_info)) {
		if (copy_from_user(&params, optval, optlen))
			return -EFAULT;

		if (params.sack_delay == 0 && params.sack_freq == 0)
			return 0;
	} else if (optlen == sizeof(struct sctp_assoc_value)) {
		printk(KERN_WARNING "SCTP: Use of struct sctp_assoc_value "
		       "in delayed_ack socket option deprecated\n");
		printk(KERN_WARNING "SCTP: Use struct sctp_sack_info instead\n");
		if (copy_from_user(&params, optval, optlen))
			return -EFAULT;

		if (params.sack_delay == 0)
			params.sack_freq = 1;
		else
			params.sack_freq = 0;
	} else
		return - EINVAL;

	/* Validate value parameter. */
	if (params.sack_delay > 500)
		return -EINVAL;

	/* Get association, if sack_assoc_id != 0 and the socket is a one
	 * to many style socket, and an association was not found, then
	 * the id was invalid.
	 */
	asoc = sctp_id2assoc(sk, params.sack_assoc_id);
	if (!asoc && params.sack_assoc_id && sctp_style(sk, UDP))
		return -EINVAL;

	if (params.sack_delay) {
		if (asoc) {
			asoc->sackdelay =
				msecs_to_jiffies(params.sack_delay);
			asoc->param_flags =
				(asoc->param_flags & ~SPP_SACKDELAY) |
				SPP_SACKDELAY_ENABLE;
		} else {
			sp->sackdelay = params.sack_delay;
			sp->param_flags =
				(sp->param_flags & ~SPP_SACKDELAY) |
				SPP_SACKDELAY_ENABLE;
		}
	}

	if (params.sack_freq == 1) {
		if (asoc) {
			asoc->param_flags =
				(asoc->param_flags & ~SPP_SACKDELAY) |
				SPP_SACKDELAY_DISABLE;
		} else {
			sp->param_flags =
				(sp->param_flags & ~SPP_SACKDELAY) |
				SPP_SACKDELAY_DISABLE;
		}
	} else if (params.sack_freq > 1) {
		if (asoc) {
			asoc->sackfreq = params.sack_freq;
			asoc->param_flags =
				(asoc->param_flags & ~SPP_SACKDELAY) |
				SPP_SACKDELAY_ENABLE;
		} else {
			sp->sackfreq = params.sack_freq;
			sp->param_flags =
				(sp->param_flags & ~SPP_SACKDELAY) |
				SPP_SACKDELAY_ENABLE;
		}
	}

	/* If change is for association, also apply to each transport. */
	if (asoc) {
		list_for_each_entry(trans, &asoc->peer.transport_addr_list,
				transports) {
			if (params.sack_delay) {
				trans->sackdelay =
					msecs_to_jiffies(params.sack_delay);
				trans->param_flags =
					(trans->param_flags & ~SPP_SACKDELAY) |
					SPP_SACKDELAY_ENABLE;
			}
			if (params.sack_freq == 1) {
				trans->param_flags =
					(trans->param_flags & ~SPP_SACKDELAY) |
					SPP_SACKDELAY_DISABLE;
			} else if (params.sack_freq > 1) {
				trans->sackfreq = params.sack_freq;
				trans->param_flags =
					(trans->param_flags & ~SPP_SACKDELAY) |
					SPP_SACKDELAY_ENABLE;
			}
		}
	}

	return 0;
}

/* 7.1.3 Initialization Parameters (SCTP_INITMSG)
 *
 * Applications can specify protocol parameters for the default association
 * initialization.  The option name argument to setsockopt() and getsockopt()
 * is SCTP_INITMSG.
 *
 * Setting initialization parameters is effective only on an unconnected
 * socket (for UDP-style sockets only future associations are effected
 * by the change).  With TCP-style sockets, this option is inherited by
 * sockets derived from a listener socket.
 */
static int sctp_setsockopt_initmsg(struct sock *sk, char __user *optval, int optlen)
{
	struct sctp_initmsg sinit;
	struct sctp_sock *sp = sctp_sk(sk);

	if (optlen != sizeof(struct sctp_initmsg))
		return -EINVAL;
	if (copy_from_user(&sinit, optval, optlen))
		return -EFAULT;

	if (sinit.sinit_num_ostreams)
		sp->initmsg.sinit_num_ostreams = sinit.sinit_num_ostreams;
	if (sinit.sinit_max_instreams)
		sp->initmsg.sinit_max_instreams = sinit.sinit_max_instreams;
	if (sinit.sinit_max_attempts)
		sp->initmsg.sinit_max_attempts = sinit.sinit_max_attempts;
	if (sinit.sinit_max_init_timeo)
		sp->initmsg.sinit_max_init_timeo = sinit.sinit_max_init_timeo;

	return 0;
}

/*
 * 7.1.14 Set default send parameters (SCTP_DEFAULT_SEND_PARAM)
 *
 *   Applications that wish to use the sendto() system call may wish to
 *   specify a default set of parameters that would normally be supplied
 *   through the inclusion of ancillary data.  This socket option allows
 *   such an application to set the default sctp_sndrcvinfo structure.
 *   The application that wishes to use this socket option simply passes
 *   in to this call the sctp_sndrcvinfo structure defined in Section
 *   5.2.2) The input parameters accepted by this call include
 *   sinfo_stream, sinfo_flags, sinfo_ppid, sinfo_context,
 *   sinfo_timetolive.  The user must provide the sinfo_assoc_id field in
 *   to this call if the caller is using the UDP model.
 */
static int sctp_setsockopt_default_send_param(struct sock *sk,
						char __user *optval, int optlen)
{
	struct sctp_sndrcvinfo info;
	struct sctp_association *asoc;
	struct sctp_sock *sp = sctp_sk(sk);

	if (optlen != sizeof(struct sctp_sndrcvinfo))
		return -EINVAL;
	if (copy_from_user(&info, optval, optlen))
		return -EFAULT;

	asoc = sctp_id2assoc(sk, info.sinfo_assoc_id);
	if (!asoc && info.sinfo_assoc_id && sctp_style(sk, UDP))
		return -EINVAL;

	if (asoc) {
		asoc->default_stream = info.sinfo_stream;
		asoc->default_flags = info.sinfo_flags;
		asoc->default_ppid = info.sinfo_ppid;
		asoc->default_context = info.sinfo_context;
		asoc->default_timetolive = info.sinfo_timetolive;
	} else {
		sp->default_stream = info.sinfo_stream;
		sp->default_flags = info.sinfo_flags;
		sp->default_ppid = info.sinfo_ppid;
		sp->default_context = info.sinfo_context;
		sp->default_timetolive = info.sinfo_timetolive;
	}

	return 0;
}

/* 7.1.10 Set Primary Address (SCTP_PRIMARY_ADDR)
 *
 * Requests that the local SCTP stack use the enclosed peer address as
 * the association primary.  The enclosed address must be one of the
 * association peer's addresses.
 */
static int sctp_setsockopt_primary_addr(struct sock *sk, char __user *optval,
					int optlen)
{
	struct sctp_prim prim;
	struct sctp_transport *trans;

	if (optlen != sizeof(struct sctp_prim))
		return -EINVAL;

	if (copy_from_user(&prim, optval, sizeof(struct sctp_prim)))
		return -EFAULT;

	trans = sctp_addr_id2transport(sk, &prim.ssp_addr, prim.ssp_assoc_id);
	if (!trans)
		return -EINVAL;

	sctp_assoc_set_primary(trans->asoc, trans);

	return 0;
}

/*
 * 7.1.5 SCTP_NODELAY
 *
 * Turn on/off any Nagle-like algorithm.  This means that packets are
 * generally sent as soon as possible and no unnecessary delays are
 * introduced, at the cost of more packets in the network.  Expects an
 *  integer boolean flag.
 */
static int sctp_setsockopt_nodelay(struct sock *sk, char __user *optval,
					int optlen)
{
	int val;

	if (optlen < sizeof(int))
		return -EINVAL;
	if (get_user(val, (int __user *)optval))
		return -EFAULT;

	sctp_sk(sk)->nodelay = (val == 0) ? 0 : 1;
	return 0;
}

/*
 *
 * 7.1.1 SCTP_RTOINFO
 *
 * The protocol parameters used to initialize and bound retransmission
 * timeout (RTO) are tunable. sctp_rtoinfo structure is used to access
 * and modify these parameters.
 * All parameters are time values, in milliseconds.  A value of 0, when
 * modifying the parameters, indicates that the current value should not
 * be changed.
 *
 */
static int sctp_setsockopt_rtoinfo(struct sock *sk, char __user *optval, int optlen) {
	struct sctp_rtoinfo rtoinfo;
	struct sctp_association *asoc;

	if (optlen != sizeof (struct sctp_rtoinfo))
		return -EINVAL;

	if (copy_from_user(&rtoinfo, optval, optlen))
		return -EFAULT;

	asoc = sctp_id2assoc(sk, rtoinfo.srto_assoc_id);

	/* Set the values to the specific association */
	if (!asoc && rtoinfo.srto_assoc_id && sctp_style(sk, UDP))
		return -EINVAL;

	if (asoc) {
		if (rtoinfo.srto_initial != 0)
			asoc->rto_initial =
				msecs_to_jiffies(rtoinfo.srto_initial);
		if (rtoinfo.srto_max != 0)
			asoc->rto_max = msecs_to_jiffies(rtoinfo.srto_max);
		if (rtoinfo.srto_min != 0)
			asoc->rto_min = msecs_to_jiffies(rtoinfo.srto_min);
	} else {
		/* If there is no association or the association-id = 0
		 * set the values to the endpoint.
		 */
		struct sctp_sock *sp = sctp_sk(sk);

		if (rtoinfo.srto_initial != 0)
			sp->rtoinfo.srto_initial = rtoinfo.srto_initial;
		if (rtoinfo.srto_max != 0)
			sp->rtoinfo.srto_max = rtoinfo.srto_max;
		if (rtoinfo.srto_min != 0)
			sp->rtoinfo.srto_min = rtoinfo.srto_min;
	}

	return 0;
}

/*
 *
 * 7.1.2 SCTP_ASSOCINFO
 *
 * This option is used to tune the maximum retransmission attempts
 * of the association.
 * Returns an error if the new association retransmission value is
 * greater than the sum of the retransmission value  of the peer.
 * See [SCTP] for more information.
 *
 */
static int sctp_setsockopt_associnfo(struct sock *sk, char __user *optval, int optlen)
{

	struct sctp_assocparams assocparams;
	struct sctp_association *asoc;

	if (optlen != sizeof(struct sctp_assocparams))
		return -EINVAL;
	if (copy_from_user(&assocparams, optval, optlen))
		return -EFAULT;

	asoc = sctp_id2assoc(sk, assocparams.sasoc_assoc_id);

	if (!asoc && assocparams.sasoc_assoc_id && sctp_style(sk, UDP))
		return -EINVAL;

	/* Set the values to the specific association */
	if (asoc) {
		if (assocparams.sasoc_asocmaxrxt != 0) {
			__u32 path_sum = 0;
			int   paths = 0;
			struct sctp_transport *peer_addr;

			list_for_each_entry(peer_addr, &asoc->peer.transport_addr_list,
					transports) {
				path_sum += peer_addr->pathmaxrxt;
				paths++;
			}

			/* Only validate asocmaxrxt if we have more than
			 * one path/transport.  We do this because path
			 * retransmissions are only counted when we have more
			 * then one path.
			 */
			if (paths > 1 &&
			    assocparams.sasoc_asocmaxrxt > path_sum)
				return -EINVAL;

			asoc->max_retrans = assocparams.sasoc_asocmaxrxt;
		}

		if (assocparams.sasoc_cookie_life != 0) {
			asoc->cookie_life.tv_sec =
					assocparams.sasoc_cookie_life / 1000;
			asoc->cookie_life.tv_usec =
					(assocparams.sasoc_cookie_life % 1000)
					* 1000;
		}
	} else {
		/* Set the values to the endpoint */
		struct sctp_sock *sp = sctp_sk(sk);

		if (assocparams.sasoc_asocmaxrxt != 0)
			sp->assocparams.sasoc_asocmaxrxt =
						assocparams.sasoc_asocmaxrxt;
		if (assocparams.sasoc_cookie_life != 0)
			sp->assocparams.sasoc_cookie_life =
						assocparams.sasoc_cookie_life;
	}
	return 0;
}

/*
 * 7.1.16 Set/clear IPv4 mapped addresses (SCTP_I_WANT_MAPPED_V4_ADDR)
 *
 * This socket option is a boolean flag which turns on or off mapped V4
 * addresses.  If this option is turned on and the socket is type
 * PF_INET6, then IPv4 addresses will be mapped to V6 representation.
 * If this option is turned off, then no mapping will be done of V4
 * addresses and a user will receive both PF_INET6 and PF_INET type
 * addresses on the socket.
 */
static int sctp_setsockopt_mappedv4(struct sock *sk, char __user *optval, int optlen)
{
	int val;
	struct sctp_sock *sp = sctp_sk(sk);

	if (optlen < sizeof(int))
		return -EINVAL;
	if (get_user(val, (int __user *)optval))
		return -EFAULT;
	if (val)
		sp->v4mapped = 1;
	else
		sp->v4mapped = 0;

	return 0;
}

/*
 * 8.1.16.  Get or Set the Maximum Fragmentation Size (SCTP_MAXSEG)
 * This option will get or set the maximum size to put in any outgoing
 * SCTP DATA chunk.  If a message is larger than this size it will be
 * fragmented by SCTP into the specified size.  Note that the underlying
 * SCTP implementation may fragment into smaller sized chunks when the
 * PMTU of the underlying association is smaller than the value set by
 * the user.  The default value for this option is '0' which indicates
 * the user is NOT limiting fragmentation and only the PMTU will effect
 * SCTP's choice of DATA chunk size.  Note also that values set larger
 * than the maximum size of an IP datagram will effectively let SCTP
 * control fragmentation (i.e. the same as setting this option to 0).
 *
 * The following structure is used to access and modify this parameter:
 *
 * struct sctp_assoc_value {
 *   sctp_assoc_t assoc_id;
 *   uint32_t assoc_value;
 * };
 *
 * assoc_id:  This parameter is ignored for one-to-one style sockets.
 *    For one-to-many style sockets this parameter indicates which
 *    association the user is performing an action upon.  Note that if
 *    this field's value is zero then the endpoints default value is
 *    changed (effecting future associations only).
 * assoc_value:  This parameter specifies the maximum size in bytes.
 */
static int sctp_setsockopt_maxseg(struct sock *sk, char __user *optval, int optlen)
{
	struct sctp_assoc_value params;
	struct sctp_association *asoc;
	struct sctp_sock *sp = sctp_sk(sk);
	int val;

	if (optlen == sizeof(int)) {
		printk(KERN_WARNING
		   "SCTP: Use of int in maxseg socket option deprecated\n");
		printk(KERN_WARNING
		   "SCTP: Use struct sctp_assoc_value instead\n");
		if (copy_from_user(&val, optval, optlen))
			return -EFAULT;
		params.assoc_id = 0;
	} else if (optlen == sizeof(struct sctp_assoc_value)) {
		if (copy_from_user(&params, optval, optlen))
			return -EFAULT;
		val = params.assoc_value;
	} else
		return -EINVAL;

	if ((val != 0) && ((val < 8) || (val > SCTP_MAX_CHUNK_LEN)))
		return -EINVAL;

	asoc = sctp_id2assoc(sk, params.assoc_id);
	if (!asoc && params.assoc_id && sctp_style(sk, UDP))
		return -EINVAL;

	if (asoc) {
		if (val == 0) {
			val = asoc->pathmtu;
			val -= sp->pf->af->net_header_len;
			val -= sizeof(struct sctphdr) +
					sizeof(struct sctp_data_chunk);
		}

		asoc->frag_point = val;
	} else {
		sp->user_frag = val;

		/* Update the frag_point of the existing associations. */
		list_for_each_entry(asoc, &(sp->ep->asocs), asocs) {
			asoc->frag_point = sctp_frag_point(sp, asoc->pathmtu);
		}
	}

	return 0;
}


/*
 *  7.1.9 Set Peer Primary Address (SCTP_SET_PEER_PRIMARY_ADDR)
 *
 *   Requests that the peer mark the enclosed address as the association
 *   primary. The enclosed address must be one of the association's
 *   locally bound addresses. The following structure is used to make a
 *   set primary request:
 */
static int sctp_setsockopt_peer_primary_addr(struct sock *sk, char __user *optval,
					     int optlen)
{
	struct sctp_sock	*sp;
	struct sctp_endpoint	*ep;
	struct sctp_association	*asoc = NULL;
	struct sctp_setpeerprim	prim;
	struct sctp_chunk	*chunk;
	int 			err;

	sp = sctp_sk(sk);
	ep = sp->ep;

	if (!sctp_addip_enable)
		return -EPERM;

	if (optlen != sizeof(struct sctp_setpeerprim))
		return -EINVAL;

	if (copy_from_user(&prim, optval, optlen))
		return -EFAULT;

	asoc = sctp_id2assoc(sk, prim.sspp_assoc_id);
	if (!asoc)
		return -EINVAL;

	if (!asoc->peer.asconf_capable)
		return -EPERM;

	if (asoc->peer.addip_disabled_mask & SCTP_PARAM_SET_PRIMARY)
		return -EPERM;

	if (!sctp_state(asoc, ESTABLISHED))
		return -ENOTCONN;

	if (!sctp_assoc_lookup_laddr(asoc, (union sctp_addr *)&prim.sspp_addr))
		return -EADDRNOTAVAIL;

	/* Create an ASCONF chunk with SET_PRIMARY parameter	*/
	chunk = sctp_make_asconf_set_prim(asoc,
					  (union sctp_addr *)&prim.sspp_addr);
	if (!chunk)
		return -ENOMEM;

	err = sctp_send_asconf(asoc, chunk);

	SCTP_DEBUG_PRINTK("We set peer primary addr primitively.\n");

	return err;
}

static int sctp_setsockopt_adaptation_layer(struct sock *sk, char __user *optval,
					  int optlen)
{
	struct sctp_setadaptation adaptation;

	if (optlen != sizeof(struct sctp_setadaptation))
		return -EINVAL;
	if (copy_from_user(&adaptation, optval, optlen))
		return -EFAULT;

	sctp_sk(sk)->adaptation_ind = adaptation.ssb_adaptation_ind;

	return 0;
}

/*
 * 7.1.29.  Set or Get the default context (SCTP_CONTEXT)
 *
 * The context field in the sctp_sndrcvinfo structure is normally only
 * used when a failed message is retrieved holding the value that was
 * sent down on the actual send call.  This option allows the setting of
 * a default context on an association basis that will be received on
 * reading messages from the peer.  This is especially helpful in the
 * one-2-many model for an application to keep some reference to an
 * internal state machine that is processing messages on the
 * association.  Note that the setting of this value only effects
 * received messages from the peer and does not effect the value that is
 * saved with outbound messages.
 */
static int sctp_setsockopt_context(struct sock *sk, char __user *optval,
				   int optlen)
{
	struct sctp_assoc_value params;
	struct sctp_sock *sp;
	struct sctp_association *asoc;

	if (optlen != sizeof(struct sctp_assoc_value))
		return -EINVAL;
	if (copy_from_user(&params, optval, optlen))
		return -EFAULT;

	sp = sctp_sk(sk);

	if (params.assoc_id != 0) {
		asoc = sctp_id2assoc(sk, params.assoc_id);
		if (!asoc)
			return -EINVAL;
		asoc->default_rcv_context = params.assoc_value;
	} else {
		sp->default_rcv_context = params.assoc_value;
	}

	return 0;
}

/*
 * 7.1.24.  Get or set fragmented interleave (SCTP_FRAGMENT_INTERLEAVE)
 *
 * This options will at a minimum specify if the implementation is doing
 * fragmented interleave.  Fragmented interleave, for a one to many
 * socket, is when subsequent calls to receive a message may return
 * parts of messages from different associations.  Some implementations
 * may allow you to turn this value on or off.  If so, when turned off,
 * no fragment interleave will occur (which will cause a head of line
 * blocking amongst multiple associations sharing the same one to many
 * socket).  When this option is turned on, then each receive call may
 * come from a different association (thus the user must receive data
 * with the extended calls (e.g. sctp_recvmsg) to keep track of which
 * association each receive belongs to.
 *
 * This option takes a boolean value.  A non-zero value indicates that
 * fragmented interleave is on.  A value of zero indicates that
 * fragmented interleave is off.
 *
 * Note that it is important that an implementation that allows this
 * option to be turned on, have it off by default.  Otherwise an unaware
 * application using the one to many model may become confused and act
 * incorrectly.
 */
static int sctp_setsockopt_fragment_interleave(struct sock *sk,
					       char __user *optval,
					       int optlen)
{
	int val;

	if (optlen != sizeof(int))
		return -EINVAL;
	if (get_user(val, (int __user *)optval))
		return -EFAULT;

	sctp_sk(sk)->frag_interleave = (val == 0) ? 0 : 1;

	return 0;
}

/*
 * 8.1.21.  Set or Get the SCTP Partial Delivery Point
 *       (SCTP_PARTIAL_DELIVERY_POINT)
 *
 * This option will set or get the SCTP partial delivery point.  This
 * point is the size of a message where the partial delivery API will be
 * invoked to help free up rwnd space for the peer.  Setting this to a
 * lower value will cause partial deliveries to happen more often.  The
 * calls argument is an integer that sets or gets the partial delivery
 * point.  Note also that the call will fail if the user attempts to set
 * this value larger than the socket receive buffer size.
 *
 * Note that any single message having a length smaller than or equal to
 * the SCTP partial delivery point will be delivered in one single read
 * call as long as the user provided buffer is large enough to hold the
 * message.
 */
static int sctp_setsockopt_partial_delivery_point(struct sock *sk,
						  char __user *optval,
						  int optlen)
{
	u32 val;

	if (optlen != sizeof(u32))
		return -EINVAL;
	if (get_user(val, (int __user *)optval))
		return -EFAULT;

	/* Note: We double the receive buffer from what the user sets
	 * it to be, also initial rwnd is based on rcvbuf/2.
	 */
	if (val > (sk->sk_rcvbuf >> 1))
		return -EINVAL;

	sctp_sk(sk)->pd_point = val;

	return 0; /* is this the right error code? */
}

/*
 * 7.1.28.  Set or Get the maximum burst (SCTP_MAX_BURST)
 *
 * This option will allow a user to change the maximum burst of packets
 * that can be emitted by this association.  Note that the default value
 * is 4, and some implementations may restrict this setting so that it
 * can only be lowered.
 *
 * NOTE: This text doesn't seem right.  Do this on a socket basis with
 * future associations inheriting the socket value.
 */
static int sctp_setsockopt_maxburst(struct sock *sk,
				    char __user *optval,
				    int optlen)
{
	struct sctp_assoc_value params;
	struct sctp_sock *sp;
	struct sctp_association *asoc;
	int val;
	int assoc_id = 0;

	if (optlen == sizeof(int)) {
		printk(KERN_WARNING
		   "SCTP: Use of int in max_burst socket option deprecated\n");
		printk(KERN_WARNING
		   "SCTP: Use struct sctp_assoc_value instead\n");
		if (copy_from_user(&val, optval, optlen))
			return -EFAULT;
	} else if (optlen == sizeof(struct sctp_assoc_value)) {
		if (copy_from_user(&params, optval, optlen))
			return -EFAULT;
		val = params.assoc_value;
		assoc_id = params.assoc_id;
	} else
		return -EINVAL;

	sp = sctp_sk(sk);

	if (assoc_id != 0) {
		asoc = sctp_id2assoc(sk, assoc_id);
		if (!asoc)
			return -EINVAL;
		asoc->max_burst = val;
	} else
		sp->max_burst = val;

	return 0;
}

/*
 * 7.1.18.  Add a chunk that must be authenticated (SCTP_AUTH_CHUNK)
 *
 * This set option adds a chunk type that the user is requesting to be
 * received only in an authenticated way.  Changes to the list of chunks
 * will only effect future associations on the socket.
 */
static int sctp_setsockopt_auth_chunk(struct sock *sk,
				    char __user *optval,
				    int optlen)
{
	struct sctp_authchunk val;

	if (!sctp_auth_enable)
		return -EACCES;

	if (optlen != sizeof(struct sctp_authchunk))
		return -EINVAL;
	if (copy_from_user(&val, optval, optlen))
		return -EFAULT;

	switch (val.sauth_chunk) {
		case SCTP_CID_INIT:
		case SCTP_CID_INIT_ACK:
		case SCTP_CID_SHUTDOWN_COMPLETE:
		case SCTP_CID_AUTH:
			return -EINVAL;
	}

	/* add this chunk id to the endpoint */
	return sctp_auth_ep_add_chunkid(sctp_sk(sk)->ep, val.sauth_chunk);
}

/*
 * 7.1.19.  Get or set the list of supported HMAC Identifiers (SCTP_HMAC_IDENT)
 *
 * This option gets or sets the list of HMAC algorithms that the local
 * endpoint requires the peer to use.
 */
static int sctp_setsockopt_hmac_ident(struct sock *sk,
				    char __user *optval,
				    int optlen)
{
	struct sctp_hmacalgo *hmacs;
	u32 idents;
	int err;

	if (!sctp_auth_enable)
		return -EACCES;

	if (optlen < sizeof(struct sctp_hmacalgo))
		return -EINVAL;

	hmacs = kmalloc(optlen, GFP_KERNEL);
	if (!hmacs)
		return -ENOMEM;

	if (copy_from_user(hmacs, optval, optlen)) {
		err = -EFAULT;
		goto out;
	}

	idents = hmacs->shmac_num_idents;
	if (idents == 0 || idents > SCTP_AUTH_NUM_HMACS ||
	    (idents * sizeof(u16)) > (optlen - sizeof(struct sctp_hmacalgo))) {
		err = -EINVAL;
		goto out;
	}

	err = sctp_auth_ep_set_hmacs(sctp_sk(sk)->ep, hmacs);
out:
	kfree(hmacs);
	return err;
}

/*
 * 7.1.20.  Set a shared key (SCTP_AUTH_KEY)
 *
 * This option will set a shared secret key which is used to build an
 * association shared key.
 */
static int sctp_setsockopt_auth_key(struct sock *sk,
				    char __user *optval,
				    int optlen)
{
	struct sctp_authkey *authkey;
	struct sctp_association *asoc;
	int ret;

	if (!sctp_auth_enable)
		return -EACCES;

	if (optlen <= sizeof(struct sctp_authkey))
		return -EINVAL;

	authkey = kmalloc(optlen, GFP_KERNEL);
	if (!authkey)
		return -ENOMEM;

	if (copy_from_user(authkey, optval, optlen)) {
		ret = -EFAULT;
		goto out;
	}

	if (authkey->sca_keylength > optlen - sizeof(struct sctp_authkey)) {
		ret = -EINVAL;
		goto out;
	}

	asoc = sctp_id2assoc(sk, authkey->sca_assoc_id);
	if (!asoc && authkey->sca_assoc_id && sctp_style(sk, UDP)) {
		ret = -EINVAL;
		goto out;
	}

	ret = sctp_auth_set_key(sctp_sk(sk)->ep, asoc, authkey);
out:
	kfree(authkey);
	return ret;
}

/*
 * 7.1.21.  Get or set the active shared key (SCTP_AUTH_ACTIVE_KEY)
 *
 * This option will get or set the active shared key to be used to build
 * the association shared key.
 */
static int sctp_setsockopt_active_key(struct sock *sk,
					char __user *optval,
					int optlen)
{
	struct sctp_authkeyid val;
	struct sctp_association *asoc;

	if (!sctp_auth_enable)
		return -EACCES;

	if (optlen != sizeof(struct sctp_authkeyid))
		return -EINVAL;
	if (copy_from_user(&val, optval, optlen))
		return -EFAULT;

	asoc = sctp_id2assoc(sk, val.scact_assoc_id);
	if (!asoc && val.scact_assoc_id && sctp_style(sk, UDP))
		return -EINVAL;

	return sctp_auth_set_active_key(sctp_sk(sk)->ep, asoc,
					val.scact_keynumber);
}

/*
 * 7.1.22.  Delete a shared key (SCTP_AUTH_DELETE_KEY)
 *
 * This set option will delete a shared secret key from use.
 */
static int sctp_setsockopt_del_key(struct sock *sk,
					char __user *optval,
					int optlen)
{
	struct sctp_authkeyid val;
	struct sctp_association *asoc;

	if (!sctp_auth_enable)
		return -EACCES;

	if (optlen != sizeof(struct sctp_authkeyid))
		return -EINVAL;
	if (copy_from_user(&val, optval, optlen))
		return -EFAULT;

	asoc = sctp_id2assoc(sk, val.scact_assoc_id);
	if (!asoc && val.scact_assoc_id && sctp_style(sk, UDP))
		return -EINVAL;

	return sctp_auth_del_key_id(sctp_sk(sk)->ep, asoc,
				    val.scact_keynumber);

}


/* API 6.2 setsockopt(), getsockopt()
 *
 * Applications use setsockopt() and getsockopt() to set or retrieve
 * socket options.  Socket options are used to change the default
 * behavior of sockets calls.  They are described in Section 7.
 *
 * The syntax is:
 *
 *   ret = getsockopt(int sd, int level, int optname, void __user *optval,
 *                    int __user *optlen);
 *   ret = setsockopt(int sd, int level, int optname, const void __user *optval,
 *                    int optlen);
 *
 *   sd      - the socket descript.
 *   level   - set to IPPROTO_SCTP for all SCTP options.
 *   optname - the option name.
 *   optval  - the buffer to store the value of the option.
 *   optlen  - the size of the buffer.
 */
SCTP_STATIC int sctp_setsockopt(struct sock *sk, int level, int optname,
				char __user *optval, int optlen)
{
	int retval = 0;

	SCTP_DEBUG_PRINTK("sctp_setsockopt(sk: %p... optname: %d)\n",
			  sk, optname);

	/* I can hardly begin to describe how wrong this is.  This is
	 * so broken as to be worse than useless.  The API draft
	 * REALLY is NOT helpful here...  I am not convinced that the
	 * semantics of setsockopt() with a level OTHER THAN SOL_SCTP
	 * are at all well-founded.
	 */
	if (level != SOL_SCTP) {
		struct sctp_af *af = sctp_sk(sk)->pf->af;
		retval = af->setsockopt(sk, level, optname, optval, optlen);
		goto out_nounlock;
	}

	sctp_lock_sock(sk);

	switch (optname) {
	case SCTP_SOCKOPT_BINDX_ADD:
		/* 'optlen' is the size of the addresses buffer. */
		retval = sctp_setsockopt_bindx(sk, (struct sockaddr __user *)optval,
					       optlen, SCTP_BINDX_ADD_ADDR);
		break;

	case SCTP_SOCKOPT_BINDX_REM:
		/* 'optlen' is the size of the addresses buffer. */
		retval = sctp_setsockopt_bindx(sk, (struct sockaddr __user *)optval,
					       optlen, SCTP_BINDX_REM_ADDR);
		break;

	case SCTP_SOCKOPT_CONNECTX_OLD:
		/* 'optlen' is the size of the addresses buffer. */
		retval = sctp_setsockopt_connectx_old(sk,
					    (struct sockaddr __user *)optval,
					    optlen);
		break;

	case SCTP_SOCKOPT_CONNECTX:
		/* 'optlen' is the size of the addresses buffer. */
		retval = sctp_setsockopt_connectx(sk,
					    (struct sockaddr __user *)optval,
					    optlen);
		break;

	case SCTP_DISABLE_FRAGMENTS:
		retval = sctp_setsockopt_disable_fragments(sk, optval, optlen);
		break;

	case SCTP_EVENTS:
		retval = sctp_setsockopt_events(sk, optval, optlen);
		break;

	case SCTP_AUTOCLOSE:
		retval = sctp_setsockopt_autoclose(sk, optval, optlen);
		break;

	case SCTP_PEER_ADDR_PARAMS:
		retval = sctp_setsockopt_peer_addr_params(sk, optval, optlen);
		break;

	case SCTP_DELAYED_ACK:
		retval = sctp_setsockopt_delayed_ack(sk, optval, optlen);
		break;
	case SCTP_PARTIAL_DELIVERY_POINT:
		retval = sctp_setsockopt_partial_delivery_point(sk, optval, optlen);
		break;

	case SCTP_INITMSG:
		retval = sctp_setsockopt_initmsg(sk, optval, optlen);
		break;
	case SCTP_DEFAULT_SEND_PARAM:
		retval = sctp_setsockopt_default_send_param(sk, optval,
							    optlen);
		break;
	case SCTP_PRIMARY_ADDR:
		retval = sctp_setsockopt_primary_addr(sk, optval, optlen);
		break;
	case SCTP_SET_PEER_PRIMARY_ADDR:
		retval = sctp_setsockopt_peer_primary_addr(sk, optval, optlen);
		break;
	case SCTP_NODELAY:
		retval = sctp_setsockopt_nodelay(sk, optval, optlen);
		break;
	case SCTP_RTOINFO:
		retval = sctp_setsockopt_rtoinfo(sk, optval, optlen);
		break;
	case SCTP_ASSOCINFO:
		retval = sctp_setsockopt_associnfo(sk, optval, optlen);
		break;
	case SCTP_I_WANT_MAPPED_V4_ADDR:
		retval = sctp_setsockopt_mappedv4(sk, optval, optlen);
		break;
	case SCTP_MAXSEG:
		retval = sctp_setsockopt_maxseg(sk, optval, optlen);
		break;
	case SCTP_ADAPTATION_LAYER:
		retval = sctp_setsockopt_adaptation_layer(sk, optval, optlen);
		break;
	case SCTP_CONTEXT:
		retval = sctp_setsockopt_context(sk, optval, optlen);
		break;
	case SCTP_FRAGMENT_INTERLEAVE:
		retval = sctp_setsockopt_fragment_interleave(sk, optval, optlen);
		break;
	case SCTP_MAX_BURST:
		retval = sctp_setsockopt_maxburst(sk, optval, optlen);
		break;
	case SCTP_AUTH_CHUNK:
		retval = sctp_setsockopt_auth_chunk(sk, optval, optlen);
		break;
	case SCTP_HMAC_IDENT:
		retval = sctp_setsockopt_hmac_ident(sk, optval, optlen);
		break;
	case SCTP_AUTH_KEY:
		retval = sctp_setsockopt_auth_key(sk, optval, optlen);
		break;
	case SCTP_AUTH_ACTIVE_KEY:
		retval = sctp_setsockopt_active_key(sk, optval, optlen);
		break;
	case SCTP_AUTH_DELETE_KEY:
		retval = sctp_setsockopt_del_key(sk, optval, optlen);
		break;
	default:
		retval = -ENOPROTOOPT;
		break;
	}

	sctp_release_sock(sk);

out_nounlock:
	return retval;
}

/* API 3.1.6 connect() - UDP Style Syntax
 *
 * An application may use the connect() call in the UDP model to initiate an
 * association without sending data.
 *
 * The syntax is:
 *
 * ret = connect(int sd, const struct sockaddr *nam, socklen_t len);
 *
 * sd: the socket descriptor to have a new association added to.
 *
 * nam: the address structure (either struct sockaddr_in or struct
 *    sockaddr_in6 defined in RFC2553 [7]).
 *
 * len: the size of the address.
 */
SCTP_STATIC int sctp_connect(struct sock *sk, struct sockaddr *addr,
			     int addr_len)
{
	int err = 0;
	struct sctp_af *af;

	sctp_lock_sock(sk);

	SCTP_DEBUG_PRINTK("%s - sk: %p, sockaddr: %p, addr_len: %d\n",
			  __func__, sk, addr, addr_len);

	/* Validate addr_len before calling common connect/connectx routine. */
	af = sctp_get_af_specific(addr->sa_family);
	if (!af || addr_len < af->sockaddr_len) {
		err = -EINVAL;
	} else {
		/* Pass correct addr len to common routine (so it knows there
		 * is only one address being passed.
		 */
		err = __sctp_connect(sk, addr, af->sockaddr_len, NULL);
	}

	sctp_release_sock(sk);
	return err;
}

/* FIXME: Write comments. */
SCTP_STATIC int sctp_disconnect(struct sock *sk, int flags)
{
	return -EOPNOTSUPP; /* STUB */
}

/* 4.1.4 accept() - TCP Style Syntax
 *
 * Applications use accept() call to remove an established SCTP
 * association from the accept queue of the endpoint.  A new socket
 * descriptor will be returned from accept() to represent the newly
 * formed association.
 */
SCTP_STATIC struct sock *sctp_accept(struct sock *sk, int flags, int *err)
{
	struct sctp_sock *sp;
	struct sctp_endpoint *ep;
	struct sock *newsk = NULL;
	struct sctp_association *asoc;
	long timeo;
	int error = 0;

	sctp_lock_sock(sk);

	sp = sctp_sk(sk);
	ep = sp->ep;

	if (!sctp_style(sk, TCP)) {
		error = -EOPNOTSUPP;
		goto out;
	}

	if (!sctp_sstate(sk, LISTENING)) {
		error = -EINVAL;
		goto out;
	}

	timeo = sock_rcvtimeo(sk, flags & O_NONBLOCK);

	error = sctp_wait_for_accept(sk, timeo);
	if (error)
		goto out;

	/* We treat the list of associations on the endpoint as the accept
	 * queue and pick the first association on the list.
	 */
	asoc = list_entry(ep->asocs.next, struct sctp_association, asocs);

	newsk = sp->pf->create_accept_sk(sk, asoc);
	if (!newsk) {
		error = -ENOMEM;
		goto out;
	}

	/* Populate the fields of the newsk from the oldsk and migrate the
	 * asoc to the newsk.
	 */
	sctp_sock_migrate(sk, newsk, asoc, SCTP_SOCKET_TCP);

out:
	sctp_release_sock(sk);
	*err = error;
	return newsk;
}

/* The SCTP ioctl handler. */
SCTP_STATIC int sctp_ioctl(struct sock *sk, int cmd, unsigned long arg)
{
	return -ENOIOCTLCMD;
}

/* This is the function which gets called during socket creation to
 * initialized the SCTP-specific portion of the sock.
 * The sock structure should already be zero-filled memory.
 */
SCTP_STATIC int sctp_init_sock(struct sock *sk)
{
	struct sctp_endpoint *ep;
	struct sctp_sock *sp;

	SCTP_DEBUG_PRINTK("sctp_init_sock(sk: %p)\n", sk);

	sp = sctp_sk(sk);

	/* Initialize the SCTP per socket area.  */
	switch (sk->sk_type) {
	case SOCK_SEQPACKET:
		sp->type = SCTP_SOCKET_UDP;
		break;
	case SOCK_STREAM:
		sp->type = SCTP_SOCKET_TCP;
		break;
	default:
		return -ESOCKTNOSUPPORT;
	}

	/* Initialize default send parameters. These parameters can be
	 * modified with the SCTP_DEFAULT_SEND_PARAM socket option.
	 */
	sp->default_stream = 0;
	sp->default_ppid = 0;
	sp->default_flags = 0;
	sp->default_context = 0;
	sp->default_timetolive = 0;

	sp->default_rcv_context = 0;
	sp->max_burst = sctp_max_burst;

	/* Initialize default setup parameters. These parameters
	 * can be modified with the SCTP_INITMSG socket option or
	 * overridden by the SCTP_INIT CMSG.
	 */
	sp->initmsg.sinit_num_ostreams   = sctp_max_outstreams;
	sp->initmsg.sinit_max_instreams  = sctp_max_instreams;
	sp->initmsg.sinit_max_attempts   = sctp_max_retrans_init;
	sp->initmsg.sinit_max_init_timeo = sctp_rto_max;

	/* Initialize default RTO related parameters.  These parameters can
	 * be modified for with the SCTP_RTOINFO socket option.
	 */
	sp->rtoinfo.srto_initial = sctp_rto_initial;
	sp->rtoinfo.srto_max     = sctp_rto_max;
	sp->rtoinfo.srto_min     = sctp_rto_min;

	/* Initialize default association related parameters. These parameters
	 * can be modified with the SCTP_ASSOCINFO socket option.
	 */
	sp->assocparams.sasoc_asocmaxrxt = sctp_max_retrans_association;
	sp->assocparams.sasoc_number_peer_destinations = 0;
	sp->assocparams.sasoc_peer_rwnd = 0;
	sp->assocparams.sasoc_local_rwnd = 0;
	sp->assocparams.sasoc_cookie_life = sctp_valid_cookie_life;

	/* Initialize default event subscriptions. By default, all the
	 * options are off.
	 */
	memset(&sp->subscribe, 0, sizeof(struct sctp_event_subscribe));

	/* Default Peer Address Parameters.  These defaults can
	 * be modified via SCTP_PEER_ADDR_PARAMS
	 */
	sp->hbinterval  = sctp_hb_interval;
	sp->pathmaxrxt  = sctp_max_retrans_path;
	sp->pathmtu     = 0; // allow default discovery
	sp->sackdelay   = sctp_sack_timeout;
	sp->sackfreq	= 2;
	sp->param_flags = SPP_HB_ENABLE |
			  SPP_PMTUD_ENABLE |
			  SPP_SACKDELAY_ENABLE;

	/* If enabled no SCTP message fragmentation will be performed.
	 * Configure through SCTP_DISABLE_FRAGMENTS socket option.
	 */
	sp->disable_fragments = 0;

	/* Enable Nagle algorithm by default.  */
	sp->nodelay           = 0;

	/* Enable by default. */
	sp->v4mapped          = 1;

	/* Auto-close idle associations after the configured
	 * number of seconds.  A value of 0 disables this
	 * feature.  Configure through the SCTP_AUTOCLOSE socket option,
	 * for UDP-style sockets only.
	 */
	sp->autoclose         = 0;

	/* User specified fragmentation limit. */
	sp->user_frag         = 0;

	sp->adaptation_ind = 0;

	sp->pf = sctp_get_pf_specific(sk->sk_family);

	/* Control variables for partial data delivery. */
	atomic_set(&sp->pd_mode, 0);
	skb_queue_head_init(&sp->pd_lobby);
	sp->frag_interleave = 0;

	/* Create a per socket endpoint structure.  Even if we
	 * change the data structure relationships, this may still
	 * be useful for storing pre-connect address information.
	 */
	ep = sctp_endpoint_new(sk, GFP_KERNEL);
	if (!ep)
		return -ENOMEM;

	sp->ep = ep;
	sp->hmac = NULL;

	SCTP_DBG_OBJCNT_INC(sock);
	percpu_counter_inc(&sctp_sockets_allocated);

	local_bh_disable();
	sock_prot_inuse_add(sock_net(sk), sk->sk_prot, 1);
	local_bh_enable();

	return 0;
}

/* Cleanup any SCTP per socket resources.  */
SCTP_STATIC void sctp_destroy_sock(struct sock *sk)
{
	struct sctp_endpoint *ep;

	SCTP_DEBUG_PRINTK("sctp_destroy_sock(sk: %p)\n", sk);

	/* Release our hold on the endpoint. */
	ep = sctp_sk(sk)->ep;
	sctp_endpoint_free(ep);
	percpu_counter_dec(&sctp_sockets_allocated);
	local_bh_disable();
	sock_prot_inuse_add(sock_net(sk), sk->sk_prot, -1);
	local_bh_enable();
}

/* API 4.1.7 shutdown() - TCP Style Syntax
 *     int shutdown(int socket, int how);
 *
 *     sd      - the socket descriptor of the association to be closed.
 *     how     - Specifies the type of shutdown.  The  values  are
 *               as follows:
 *               SHUT_RD
 *                     Disables further receive operations. No SCTP
 *                     protocol action is taken.
 *               SHUT_WR
 *                     Disables further send operations, and initiates
 *                     the SCTP shutdown sequence.
 *               SHUT_RDWR
 *                     Disables further send  and  receive  operations
 *                     and initiates the SCTP shutdown sequence.
 */
SCTP_STATIC void sctp_shutdown(struct sock *sk, int how)
{
	struct sctp_endpoint *ep;
	struct sctp_association *asoc;

	if (!sctp_style(sk, TCP))
		return;

	if (how & SEND_SHUTDOWN) {
		ep = sctp_sk(sk)->ep;
		if (!list_empty(&ep->asocs)) {
			asoc = list_entry(ep->asocs.next,
					  struct sctp_association, asocs);
			sctp_primitive_SHUTDOWN(asoc, NULL);
		}
	}
}

/* 7.2.1 Association Status (SCTP_STATUS)

 * Applications can retrieve current status information about an
 * association, including association state, peer receiver window size,
 * number of unacked data chunks, and number of data chunks pending
 * receipt.  This information is read-only.
 */
static int sctp_getsockopt_sctp_status(struct sock *sk, int len,
				       char __user *optval,
				       int __user *optlen)
{
	struct sctp_status status;
	struct sctp_association *asoc = NULL;
	struct sctp_transport *transport;
	sctp_assoc_t associd;
	int retval = 0;

	if (len < sizeof(status)) {
		retval = -EINVAL;
		goto out;
	}

	len = sizeof(status);
	if (copy_from_user(&status, optval, len)) {
		retval = -EFAULT;
		goto out;
	}

	associd = status.sstat_assoc_id;
	asoc = sctp_id2assoc(sk, associd);
	if (!asoc) {
		retval = -EINVAL;
		goto out;
	}

	transport = asoc->peer.primary_path;

	status.sstat_assoc_id = sctp_assoc2id(asoc);
	status.sstat_state = asoc->state;
	status.sstat_rwnd =  asoc->peer.rwnd;
	status.sstat_unackdata = asoc->unack_data;

	status.sstat_penddata = sctp_tsnmap_pending(&asoc->peer.tsn_map);
	status.sstat_instrms = asoc->c.sinit_max_instreams;
	status.sstat_outstrms = asoc->c.sinit_num_ostreams;
	status.sstat_fragmentation_point = asoc->frag_point;
	status.sstat_primary.spinfo_assoc_id = sctp_assoc2id(transport->asoc);
	memcpy(&status.sstat_primary.spinfo_address, &transport->ipaddr,
			transport->af_specific->sockaddr_len);
	/* Map ipv4 address into v4-mapped-on-v6 address.  */
	sctp_get_pf_specific(sk->sk_family)->addr_v4map(sctp_sk(sk),
		(union sctp_addr *)&status.sstat_primary.spinfo_address);
	status.sstat_primary.spinfo_state = transport->state;
	status.sstat_primary.spinfo_cwnd = transport->cwnd;
	status.sstat_primary.spinfo_srtt = transport->srtt;
	status.sstat_primary.spinfo_rto = jiffies_to_msecs(transport->rto);
	status.sstat_primary.spinfo_mtu = transport->pathmtu;

	if (status.sstat_primary.spinfo_state == SCTP_UNKNOWN)
		status.sstat_primary.spinfo_state = SCTP_ACTIVE;

	if (put_user(len, optlen)) {
		retval = -EFAULT;
		goto out;
	}

	SCTP_DEBUG_PRINTK("sctp_getsockopt_sctp_status(%d): %d %d %d\n",
			  len, status.sstat_state, status.sstat_rwnd,
			  status.sstat_assoc_id);

	if (copy_to_user(optval, &status, len)) {
		retval = -EFAULT;
		goto out;
	}

out:
	return (retval);
}


/* 7.2.2 Peer Address Information (SCTP_GET_PEER_ADDR_INFO)
 *
 * Applications can retrieve information about a specific peer address
 * of an association, including its reachability state, congestion
 * window, and retransmission timer values.  This information is
 * read-only.
 */
static int sctp_getsockopt_peer_addr_info(struct sock *sk, int len,
					  char __user *optval,
					  int __user *optlen)
{
	struct sctp_paddrinfo pinfo;
	struct sctp_transport *transport;
	int retval = 0;

	if (len < sizeof(pinfo)) {
		retval = -EINVAL;
		goto out;
	}

	len = sizeof(pinfo);
	if (copy_from_user(&pinfo, optval, len)) {
		retval = -EFAULT;
		goto out;
	}

	transport = sctp_addr_id2transport(sk, &pinfo.spinfo_address,
					   pinfo.spinfo_assoc_id);
	if (!transport)
		return -EINVAL;

	pinfo.spinfo_assoc_id = sctp_assoc2id(transport->asoc);
	pinfo.spinfo_state = transport->state;
	pinfo.spinfo_cwnd = transport->cwnd;
	pinfo.spinfo_srtt = transport->srtt;
	pinfo.spinfo_rto = jiffies_to_msecs(transport->rto);
	pinfo.spinfo_mtu = transport->pathmtu;

	if (pinfo.spinfo_state == SCTP_UNKNOWN)
		pinfo.spinfo_state = SCTP_ACTIVE;

	if (put_user(len, optlen)) {
		retval = -EFAULT;
		goto out;
	}

	if (copy_to_user(optval, &pinfo, len)) {
		retval = -EFAULT;
		goto out;
	}

out:
	return (retval);
}

/* 7.1.12 Enable/Disable message fragmentation (SCTP_DISABLE_FRAGMENTS)
 *
 * This option is a on/off flag.  If enabled no SCTP message
 * fragmentation will be performed.  Instead if a message being sent
 * exceeds the current PMTU size, the message will NOT be sent and
 * instead a error will be indicated to the user.
 */
static int sctp_getsockopt_disable_fragments(struct sock *sk, int len,
					char __user *optval, int __user *optlen)
{
	int val;

	if (len < sizeof(int))
		return -EINVAL;

	len = sizeof(int);
	val = (sctp_sk(sk)->disable_fragments == 1);
	if (put_user(len, optlen))
		return -EFAULT;
	if (copy_to_user(optval, &val, len))
		return -EFAULT;
	return 0;
}

/* 7.1.15 Set notification and ancillary events (SCTP_EVENTS)
 *
 * This socket option is used to specify various notifications and
 * ancillary data the user wishes to receive.
 */
static int sctp_getsockopt_events(struct sock *sk, int len, char __user *optval,
				  int __user *optlen)
{
	if (len < sizeof(struct sctp_event_subscribe))
		return -EINVAL;
	len = sizeof(struct sctp_event_subscribe);
	if (put_user(len, optlen))
		return -EFAULT;
	if (copy_to_user(optval, &sctp_sk(sk)->subscribe, len))
		return -EFAULT;
	return 0;
}

/* 7.1.8 Automatic Close of associations (SCTP_AUTOCLOSE)
 *
 * This socket option is applicable to the UDP-style socket only.  When
 * set it will cause associations that are idle for more than the
 * specified number of seconds to automatically close.  An association
 * being idle is defined an association that has NOT sent or received
 * user data.  The special value of '0' indicates that no automatic
 * close of any associations should be performed.  The option expects an
 * integer defining the number of seconds of idle time before an
 * association is closed.
 */
static int sctp_getsockopt_autoclose(struct sock *sk, int len, char __user *optval, int __user *optlen)
{
	/* Applicable to UDP-style socket only */
	if (sctp_style(sk, TCP))
		return -EOPNOTSUPP;
	if (len < sizeof(int))
		return -EINVAL;
	len = sizeof(int);
	if (put_user(len, optlen))
		return -EFAULT;
	if (copy_to_user(optval, &sctp_sk(sk)->autoclose, sizeof(int)))
		return -EFAULT;
	return 0;
}

/* Helper routine to branch off an association to a new socket.  */
SCTP_STATIC int sctp_do_peeloff(struct sctp_association *asoc,
				struct socket **sockp)
{
	struct sock *sk = asoc->base.sk;
	struct socket *sock;
	struct sctp_af *af;
	int err = 0;

	/* An association cannot be branched off from an already peeled-off
	 * socket, nor is this supported for tcp style sockets.
	 */
	if (!sctp_style(sk, UDP))
		return -EINVAL;

	/* Create a new socket.  */
	err = sock_create(sk->sk_family, SOCK_SEQPACKET, IPPROTO_SCTP, &sock);
	if (err < 0)
		return err;

	sctp_copy_sock(sock->sk, sk, asoc);

	/* Make peeled-off sockets more like 1-1 accepted sockets.
	 * Set the daddr and initialize id to something more random
	 */
	af = sctp_get_af_specific(asoc->peer.primary_addr.sa.sa_family);
	af->to_sk_daddr(&asoc->peer.primary_addr, sk);

	/* Populate the fields of the newsk from the oldsk and migrate the
	 * asoc to the newsk.
	 */
	sctp_sock_migrate(sk, sock->sk, asoc, SCTP_SOCKET_UDP_HIGH_BANDWIDTH);

	*sockp = sock;

	return err;
}

static int sctp_getsockopt_peeloff(struct sock *sk, int len, char __user *optval, int __user *optlen)
{
	sctp_peeloff_arg_t peeloff;
	struct socket *newsock;
	int retval = 0;
	struct sctp_association *asoc;

	if (len < sizeof(sctp_peeloff_arg_t))
		return -EINVAL;
	len = sizeof(sctp_peeloff_arg_t);
	if (copy_from_user(&peeloff, optval, len))
		return -EFAULT;

	asoc = sctp_id2assoc(sk, peeloff.associd);
	if (!asoc) {
		retval = -EINVAL;
		goto out;
	}

	SCTP_DEBUG_PRINTK("%s: sk: %p asoc: %p\n", __func__, sk, asoc);

	retval = sctp_do_peeloff(asoc, &newsock);
	if (retval < 0)
		goto out;

	/* Map the socket to an unused fd that can be returned to the user.  */
	retval = sock_map_fd(newsock, 0);
	if (retval < 0) {
		sock_release(newsock);
		goto out;
	}

	SCTP_DEBUG_PRINTK("%s: sk: %p asoc: %p newsk: %p sd: %d\n",
			  __func__, sk, asoc, newsock->sk, retval);

	/* Return the fd mapped to the new socket.  */
	peeloff.sd = retval;
	if (put_user(len, optlen))
		return -EFAULT;
	if (copy_to_user(optval, &peeloff, len))
		retval = -EFAULT;

out:
	return retval;
}

/* 7.1.13 Peer Address Parameters (SCTP_PEER_ADDR_PARAMS)
 *
 * Applications can enable or disable heartbeats for any peer address of
 * an association, modify an address's heartbeat interval, force a
 * heartbeat to be sent immediately, and adjust the address's maximum
 * number of retransmissions sent before an address is considered
 * unreachable.  The following structure is used to access and modify an
 * address's parameters:
 *
 *  struct sctp_paddrparams {
 *     sctp_assoc_t            spp_assoc_id;
 *     struct sockaddr_storage spp_address;
 *     uint32_t                spp_hbinterval;
 *     uint16_t                spp_pathmaxrxt;
 *     uint32_t                spp_pathmtu;
 *     uint32_t                spp_sackdelay;
 *     uint32_t                spp_flags;
 * };
 *
 *   spp_assoc_id    - (one-to-many style socket) This is filled in the
 *                     application, and identifies the association for
 *                     this query.
 *   spp_address     - This specifies which address is of interest.
 *   spp_hbinterval  - This contains the value of the heartbeat interval,
 *                     in milliseconds.  If a  value of zero
 *                     is present in this field then no changes are to
 *                     be made to this parameter.
 *   spp_pathmaxrxt  - This contains the maximum number of
 *                     retransmissions before this address shall be
 *                     considered unreachable. If a  value of zero
 *                     is present in this field then no changes are to
 *                     be made to this parameter.
 *   spp_pathmtu     - When Path MTU discovery is disabled the value
 *                     specified here will be the "fixed" path mtu.
 *                     Note that if the spp_address field is empty
 *                     then all associations on this address will
 *                     have this fixed path mtu set upon them.
 *
 *   spp_sackdelay   - When delayed sack is enabled, this value specifies
 *                     the number of milliseconds that sacks will be delayed
 *                     for. This value will apply to all addresses of an
 *                     association if the spp_address field is empty. Note
 *                     also, that if delayed sack is enabled and this
 *                     value is set to 0, no change is made to the last
 *                     recorded delayed sack timer value.
 *
 *   spp_flags       - These flags are used to control various features
 *                     on an association. The flag field may contain
 *                     zero or more of the following options.
 *
 *                     SPP_HB_ENABLE  - Enable heartbeats on the
 *                     specified address. Note that if the address
 *                     field is empty all addresses for the association
 *                     have heartbeats enabled upon them.
 *
 *                     SPP_HB_DISABLE - Disable heartbeats on the
 *                     speicifed address. Note that if the address
 *                     field is empty all addresses for the association
 *                     will have their heartbeats disabled. Note also
 *                     that SPP_HB_ENABLE and SPP_HB_DISABLE are
 *                     mutually exclusive, only one of these two should
 *                     be specified. Enabling both fields will have
 *                     undetermined results.
 *
 *                     SPP_HB_DEMAND - Request a user initiated heartbeat
 *                     to be made immediately.
 *
 *                     SPP_PMTUD_ENABLE - This field will enable PMTU
 *                     discovery upon the specified address. Note that
 *                     if the address feild is empty then all addresses
 *                     on the association are effected.
 *
 *                     SPP_PMTUD_DISABLE - This field will disable PMTU
 *                     discovery upon the specified address. Note that
 *                     if the address feild is empty then all addresses
 *                     on the association are effected. Not also that
 *                     SPP_PMTUD_ENABLE and SPP_PMTUD_DISABLE are mutually
 *                     exclusive. Enabling both will have undetermined
 *                     results.
 *
 *                     SPP_SACKDELAY_ENABLE - Setting this flag turns
 *                     on delayed sack. The time specified in spp_sackdelay
 *                     is used to specify the sack delay for this address. Note
 *                     that if spp_address is empty then all addresses will
 *                     enable delayed sack and take on the sack delay
 *                     value specified in spp_sackdelay.
 *                     SPP_SACKDELAY_DISABLE - Setting this flag turns
 *                     off delayed sack. If the spp_address field is blank then
 *                     delayed sack is disabled for the entire association. Note
 *                     also that this field is mutually exclusive to
 *                     SPP_SACKDELAY_ENABLE, setting both will have undefined
 *                     results.
 */
static int sctp_getsockopt_peer_addr_params(struct sock *sk, int len,
					    char __user *optval, int __user *optlen)
{
	struct sctp_paddrparams  params;
	struct sctp_transport   *trans = NULL;
	struct sctp_association *asoc = NULL;
	struct sctp_sock        *sp = sctp_sk(sk);

	if (len < sizeof(struct sctp_paddrparams))
		return -EINVAL;
	len = sizeof(struct sctp_paddrparams);
	if (copy_from_user(&params, optval, len))
		return -EFAULT;

	/* If an address other than INADDR_ANY is specified, and
	 * no transport is found, then the request is invalid.
	 */
	if (!sctp_is_any(sk, ( union sctp_addr *)&params.spp_address)) {
		trans = sctp_addr_id2transport(sk, &params.spp_address,
					       params.spp_assoc_id);
		if (!trans) {
			SCTP_DEBUG_PRINTK("Failed no transport\n");
			return -EINVAL;
		}
	}

	/* Get association, if assoc_id != 0 and the socket is a one
	 * to many style socket, and an association was not found, then
	 * the id was invalid.
	 */
	asoc = sctp_id2assoc(sk, params.spp_assoc_id);
	if (!asoc && params.spp_assoc_id && sctp_style(sk, UDP)) {
		SCTP_DEBUG_PRINTK("Failed no association\n");
		return -EINVAL;
	}

	if (trans) {
		/* Fetch transport values. */
		params.spp_hbinterval = jiffies_to_msecs(trans->hbinterval);
		params.spp_pathmtu    = trans->pathmtu;
		params.spp_pathmaxrxt = trans->pathmaxrxt;
		params.spp_sackdelay  = jiffies_to_msecs(trans->sackdelay);

		/*draft-11 doesn't say what to return in spp_flags*/
		params.spp_flags      = trans->param_flags;
	} else if (asoc) {
		/* Fetch association values. */
		params.spp_hbinterval = jiffies_to_msecs(asoc->hbinterval);
		params.spp_pathmtu    = asoc->pathmtu;
		params.spp_pathmaxrxt = asoc->pathmaxrxt;
		params.spp_sackdelay  = jiffies_to_msecs(asoc->sackdelay);

		/*draft-11 doesn't say what to return in spp_flags*/
		params.spp_flags      = asoc->param_flags;
	} else {
		/* Fetch socket values. */
		params.spp_hbinterval = sp->hbinterval;
		params.spp_pathmtu    = sp->pathmtu;
		params.spp_sackdelay  = sp->sackdelay;
		params.spp_pathmaxrxt = sp->pathmaxrxt;

		/*draft-11 doesn't say what to return in spp_flags*/
		params.spp_flags      = sp->param_flags;
	}

	if (copy_to_user(optval, &params, len))
		return -EFAULT;

	if (put_user(len, optlen))
		return -EFAULT;

	return 0;
}

/*
 * 7.1.23.  Get or set delayed ack timer (SCTP_DELAYED_SACK)
 *
 * This option will effect the way delayed acks are performed.  This
 * option allows you to get or set the delayed ack time, in
 * milliseconds.  It also allows changing the delayed ack frequency.
 * Changing the frequency to 1 disables the delayed sack algorithm.  If
 * the assoc_id is 0, then this sets or gets the endpoints default
 * values.  If the assoc_id field is non-zero, then the set or get
 * effects the specified association for the one to many model (the
 * assoc_id field is ignored by the one to one model).  Note that if
 * sack_delay or sack_freq are 0 when setting this option, then the
 * current values will remain unchanged.
 *
 * struct sctp_sack_info {
 *     sctp_assoc_t            sack_assoc_id;
 *     uint32_t                sack_delay;
 *     uint32_t                sack_freq;
 * };
 *
 * sack_assoc_id -  This parameter, indicates which association the user
 *    is performing an action upon.  Note that if this field's value is
 *    zero then the endpoints default value is changed (effecting future
 *    associations only).
 *
 * sack_delay -  This parameter contains the number of milliseconds that
 *    the user is requesting the delayed ACK timer be set to.  Note that
 *    this value is defined in the standard to be between 200 and 500
 *    milliseconds.
 *
 * sack_freq -  This parameter contains the number of packets that must
 *    be received before a sack is sent without waiting for the delay
 *    timer to expire.  The default value for this is 2, setting this
 *    value to 1 will disable the delayed sack algorithm.
 */
static int sctp_getsockopt_delayed_ack(struct sock *sk, int len,
					    char __user *optval,
					    int __user *optlen)
{
	struct sctp_sack_info    params;
	struct sctp_association *asoc = NULL;
	struct sctp_sock        *sp = sctp_sk(sk);

	if (len >= sizeof(struct sctp_sack_info)) {
		len = sizeof(struct sctp_sack_info);

		if (copy_from_user(&params, optval, len))
			return -EFAULT;
	} else if (len == sizeof(struct sctp_assoc_value)) {
		printk(KERN_WARNING "SCTP: Use of struct sctp_assoc_value "
		       "in delayed_ack socket option deprecated\n");
		printk(KERN_WARNING "SCTP: Use struct sctp_sack_info instead\n");
		if (copy_from_user(&params, optval, len))
			return -EFAULT;
	} else
		return - EINVAL;

	/* Get association, if sack_assoc_id != 0 and the socket is a one
	 * to many style socket, and an association was not found, then
	 * the id was invalid.
	 */
	asoc = sctp_id2assoc(sk, params.sack_assoc_id);
	if (!asoc && params.sack_assoc_id && sctp_style(sk, UDP))
		return -EINVAL;

	if (asoc) {
		/* Fetch association values. */
		if (asoc->param_flags & SPP_SACKDELAY_ENABLE) {
			params.sack_delay = jiffies_to_msecs(
				asoc->sackdelay);
			params.sack_freq = asoc->sackfreq;

		} else {
			params.sack_delay = 0;
			params.sack_freq = 1;
		}
	} else {
		/* Fetch socket values. */
		if (sp->param_flags & SPP_SACKDELAY_ENABLE) {
			params.sack_delay  = sp->sackdelay;
			params.sack_freq = sp->sackfreq;
		} else {
			params.sack_delay  = 0;
			params.sack_freq = 1;
		}
	}

	if (copy_to_user(optval, &params, len))
		return -EFAULT;

	if (put_user(len, optlen))
		return -EFAULT;

	return 0;
}

/* 7.1.3 Initialization Parameters (SCTP_INITMSG)
 *
 * Applications can specify protocol parameters for the default association
 * initialization.  The option name argument to setsockopt() and getsockopt()
 * is SCTP_INITMSG.
 *
 * Setting initialization parameters is effective only on an unconnected
 * socket (for UDP-style sockets only future associations are effected
 * by the change).  With TCP-style sockets, this option is inherited by
 * sockets derived from a listener socket.
 */
static int sctp_getsockopt_initmsg(struct sock *sk, int len, char __user *optval, int __user *optlen)
{
	if (len < sizeof(struct sctp_initmsg))
		return -EINVAL;
	len = sizeof(struct sctp_initmsg);
	if (put_user(len, optlen))
		return -EFAULT;
	if (copy_to_user(optval, &sctp_sk(sk)->initmsg, len))
		return -EFAULT;
	return 0;
}

static int sctp_getsockopt_peer_addrs_num_old(struct sock *sk, int len,
					      char __user *optval,
					      int __user *optlen)
{
	sctp_assoc_t id;
	struct sctp_association *asoc;
	struct list_head *pos;
	int cnt = 0;

	if (len < sizeof(sctp_assoc_t))
		return -EINVAL;

	if (copy_from_user(&id, optval, sizeof(sctp_assoc_t)))
		return -EFAULT;

	printk(KERN_WARNING "SCTP: Use of SCTP_GET_PEER_ADDRS_NUM_OLD "
			    "socket option deprecated\n");
	/* For UDP-style sockets, id specifies the association to query.  */
	asoc = sctp_id2assoc(sk, id);
	if (!asoc)
		return -EINVAL;

	list_for_each(pos, &asoc->peer.transport_addr_list) {
		cnt ++;
	}

	return cnt;
}

/*
 * Old API for getting list of peer addresses. Does not work for 32-bit
 * programs running on a 64-bit kernel
 */
static int sctp_getsockopt_peer_addrs_old(struct sock *sk, int len,
					  char __user *optval,
					  int __user *optlen)
{
	struct sctp_association *asoc;
	int cnt = 0;
	struct sctp_getaddrs_old getaddrs;
	struct sctp_transport *from;
	void __user *to;
	union sctp_addr temp;
	struct sctp_sock *sp = sctp_sk(sk);
	int addrlen;

	if (len < sizeof(struct sctp_getaddrs_old))
		return -EINVAL;

	len = sizeof(struct sctp_getaddrs_old);

	if (copy_from_user(&getaddrs, optval, len))
		return -EFAULT;

	if (getaddrs.addr_num <= 0) return -EINVAL;

	printk(KERN_WARNING "SCTP: Use of SCTP_GET_PEER_ADDRS_OLD "
			    "socket option deprecated\n");

	/* For UDP-style sockets, id specifies the association to query.  */
	asoc = sctp_id2assoc(sk, getaddrs.assoc_id);
	if (!asoc)
		return -EINVAL;

	to = (void __user *)getaddrs.addrs;
	list_for_each_entry(from, &asoc->peer.transport_addr_list,
				transports) {
		memcpy(&temp, &from->ipaddr, sizeof(temp));
		sctp_get_pf_specific(sk->sk_family)->addr_v4map(sp, &temp);
		addrlen = sctp_get_af_specific(sk->sk_family)->sockaddr_len;
		if (copy_to_user(to, &temp, addrlen))
			return -EFAULT;
		to += addrlen ;
		cnt ++;
		if (cnt >= getaddrs.addr_num) break;
	}
	getaddrs.addr_num = cnt;
	if (put_user(len, optlen))
		return -EFAULT;
	if (copy_to_user(optval, &getaddrs, len))
		return -EFAULT;

	return 0;
}

static int sctp_getsockopt_peer_addrs(struct sock *sk, int len,
				      char __user *optval, int __user *optlen)
{
	struct sctp_association *asoc;
	int cnt = 0;
	struct sctp_getaddrs getaddrs;
	struct sctp_transport *from;
	void __user *to;
	union sctp_addr temp;
	struct sctp_sock *sp = sctp_sk(sk);
	int addrlen;
	size_t space_left;
	int bytes_copied;

	if (len < sizeof(struct sctp_getaddrs))
		return -EINVAL;

	if (copy_from_user(&getaddrs, optval, sizeof(struct sctp_getaddrs)))
		return -EFAULT;

	/* For UDP-style sockets, id specifies the association to query.  */
	asoc = sctp_id2assoc(sk, getaddrs.assoc_id);
	if (!asoc)
		return -EINVAL;

	to = optval + offsetof(struct sctp_getaddrs,addrs);
	space_left = len - offsetof(struct sctp_getaddrs,addrs);

	list_for_each_entry(from, &asoc->peer.transport_addr_list,
				transports) {
		memcpy(&temp, &from->ipaddr, sizeof(temp));
		sctp_get_pf_specific(sk->sk_family)->addr_v4map(sp, &temp);
		addrlen = sctp_get_af_specific(sk->sk_family)->sockaddr_len;
		if (space_left < addrlen)
			return -ENOMEM;
		if (copy_to_user(to, &temp, addrlen))
			return -EFAULT;
		to += addrlen;
		cnt++;
		space_left -= addrlen;
	}

	if (put_user(cnt, &((struct sctp_getaddrs __user *)optval)->addr_num))
		return -EFAULT;
	bytes_copied = ((char __user *)to) - optval;
	if (put_user(bytes_copied, optlen))
		return -EFAULT;

	return 0;
}

static int sctp_getsockopt_local_addrs_num_old(struct sock *sk, int len,
					       char __user *optval,
					       int __user *optlen)
{
	sctp_assoc_t id;
	struct sctp_bind_addr *bp;
	struct sctp_association *asoc;
	struct sctp_sockaddr_entry *addr;
	int cnt = 0;

	if (len < sizeof(sctp_assoc_t))
		return -EINVAL;

	if (copy_from_user(&id, optval, sizeof(sctp_assoc_t)))
		return -EFAULT;

	printk(KERN_WARNING "SCTP: Use of SCTP_GET_LOCAL_ADDRS_NUM_OLD "
			    "socket option deprecated\n");

	/*
	 *  For UDP-style sockets, id specifies the association to query.
	 *  If the id field is set to the value '0' then the locally bound
	 *  addresses are returned without regard to any particular
	 *  association.
	 */
	if (0 == id) {
		bp = &sctp_sk(sk)->ep->base.bind_addr;
	} else {
		asoc = sctp_id2assoc(sk, id);
		if (!asoc)
			return -EINVAL;
		bp = &asoc->base.bind_addr;
	}

	/* If the endpoint is bound to 0.0.0.0 or ::0, count the valid
	 * addresses from the global local address list.
	 */
	if (sctp_list_single_entry(&bp->address_list)) {
		addr = list_entry(bp->address_list.next,
				  struct sctp_sockaddr_entry, list);
		if (sctp_is_any(sk, &addr->a)) {
			rcu_read_lock();
			list_for_each_entry_rcu(addr,
						&sctp_local_addr_list, list) {
				if (!addr->valid)
					continue;

				if ((PF_INET == sk->sk_family) &&
				    (AF_INET6 == addr->a.sa.sa_family))
					continue;

				if ((PF_INET6 == sk->sk_family) &&
				    inet_v6_ipv6only(sk) &&
				    (AF_INET == addr->a.sa.sa_family))
					continue;

				cnt++;
			}
			rcu_read_unlock();
		} else {
			cnt = 1;
		}
		goto done;
	}

	/* Protection on the bound address list is not needed,
	 * since in the socket option context we hold the socket lock,
	 * so there is no way that the bound address list can change.
	 */
	list_for_each_entry(addr, &bp->address_list, list) {
		cnt ++;
	}
done:
	return cnt;
}

/* Helper function that copies local addresses to user and returns the number
 * of addresses copied.
 */
static int sctp_copy_laddrs_old(struct sock *sk, __u16 port,
					int max_addrs, void *to,
					int *bytes_copied)
{
	struct sctp_sockaddr_entry *addr;
	union sctp_addr temp;
	int cnt = 0;
	int addrlen;

	rcu_read_lock();
	list_for_each_entry_rcu(addr, &sctp_local_addr_list, list) {
		if (!addr->valid)
			continue;

		if ((PF_INET == sk->sk_family) &&
		    (AF_INET6 == addr->a.sa.sa_family))
			continue;
		if ((PF_INET6 == sk->sk_family) &&
		    inet_v6_ipv6only(sk) &&
		    (AF_INET == addr->a.sa.sa_family))
			continue;
		memcpy(&temp, &addr->a, sizeof(temp));
		if (!temp.v4.sin_port)
			temp.v4.sin_port = htons(port);

		sctp_get_pf_specific(sk->sk_family)->addr_v4map(sctp_sk(sk),
								&temp);
		addrlen = sctp_get_af_specific(temp.sa.sa_family)->sockaddr_len;
		memcpy(to, &temp, addrlen);

		to += addrlen;
		*bytes_copied += addrlen;
		cnt ++;
		if (cnt >= max_addrs) break;
	}
	rcu_read_unlock();

	return cnt;
}

static int sctp_copy_laddrs(struct sock *sk, __u16 port, void *to,
			    size_t space_left, int *bytes_copied)
{
	struct sctp_sockaddr_entry *addr;
	union sctp_addr temp;
	int cnt = 0;
	int addrlen;

	rcu_read_lock();
	list_for_each_entry_rcu(addr, &sctp_local_addr_list, list) {
		if (!addr->valid)
			continue;

		if ((PF_INET == sk->sk_family) &&
		    (AF_INET6 == addr->a.sa.sa_family))
			continue;
		if ((PF_INET6 == sk->sk_family) &&
		    inet_v6_ipv6only(sk) &&
		    (AF_INET == addr->a.sa.sa_family))
			continue;
		memcpy(&temp, &addr->a, sizeof(temp));
		if (!temp.v4.sin_port)
			temp.v4.sin_port = htons(port);

		sctp_get_pf_specific(sk->sk_family)->addr_v4map(sctp_sk(sk),
								&temp);
		addrlen = sctp_get_af_specific(temp.sa.sa_family)->sockaddr_len;
		if (space_left < addrlen) {
			cnt =  -ENOMEM;
			break;
		}
		memcpy(to, &temp, addrlen);

		to += addrlen;
		cnt ++;
		space_left -= addrlen;
		*bytes_copied += addrlen;
	}
	rcu_read_unlock();

	return cnt;
}

/* Old API for getting list of local addresses. Does not work for 32-bit
 * programs running on a 64-bit kernel
 */
static int sctp_getsockopt_local_addrs_old(struct sock *sk, int len,
					   char __user *optval, int __user *optlen)
{
	struct sctp_bind_addr *bp;
	struct sctp_association *asoc;
	int cnt = 0;
	struct sctp_getaddrs_old getaddrs;
	struct sctp_sockaddr_entry *addr;
	void __user *to;
	union sctp_addr temp;
	struct sctp_sock *sp = sctp_sk(sk);
	int addrlen;
	int err = 0;
	void *addrs;
	void *buf;
	int bytes_copied = 0;

	if (len < sizeof(struct sctp_getaddrs_old))
		return -EINVAL;

	len = sizeof(struct sctp_getaddrs_old);
	if (copy_from_user(&getaddrs, optval, len))
		return -EFAULT;

	if (getaddrs.addr_num <= 0 ||
	    getaddrs.addr_num >= (INT_MAX / sizeof(union sctp_addr)))
		return -EINVAL;

	printk(KERN_WARNING "SCTP: Use of SCTP_GET_LOCAL_ADDRS_OLD "
			    "socket option deprecated\n");

	/*
	 *  For UDP-style sockets, id specifies the association to query.
	 *  If the id field is set to the value '0' then the locally bound
	 *  addresses are returned without regard to any particular
	 *  association.
	 */
	if (0 == getaddrs.assoc_id) {
		bp = &sctp_sk(sk)->ep->base.bind_addr;
	} else {
		asoc = sctp_id2assoc(sk, getaddrs.assoc_id);
		if (!asoc)
			return -EINVAL;
		bp = &asoc->base.bind_addr;
	}

	to = getaddrs.addrs;

	/* Allocate space for a local instance of packed array to hold all
	 * the data.  We store addresses here first and then put write them
	 * to the user in one shot.
	 */
	addrs = kmalloc(sizeof(union sctp_addr) * getaddrs.addr_num,
			GFP_KERNEL);
	if (!addrs)
		return -ENOMEM;

	/* If the endpoint is bound to 0.0.0.0 or ::0, get the valid
	 * addresses from the global local address list.
	 */
	if (sctp_list_single_entry(&bp->address_list)) {
		addr = list_entry(bp->address_list.next,
				  struct sctp_sockaddr_entry, list);
		if (sctp_is_any(sk, &addr->a)) {
			cnt = sctp_copy_laddrs_old(sk, bp->port,
						   getaddrs.addr_num,
						   addrs, &bytes_copied);
			goto copy_getaddrs;
		}
	}

	buf = addrs;
	/* Protection on the bound address list is not needed since
	 * in the socket option context we hold a socket lock and
	 * thus the bound address list can't change.
	 */
	list_for_each_entry(addr, &bp->address_list, list) {
		memcpy(&temp, &addr->a, sizeof(temp));
		sctp_get_pf_specific(sk->sk_family)->addr_v4map(sp, &temp);
		addrlen = sctp_get_af_specific(temp.sa.sa_family)->sockaddr_len;
		memcpy(buf, &temp, addrlen);
		buf += addrlen;
		bytes_copied += addrlen;
		cnt ++;
		if (cnt >= getaddrs.addr_num) break;
	}

copy_getaddrs:
	/* copy the entire address list into the user provided space */
	if (copy_to_user(to, addrs, bytes_copied)) {
		err = -EFAULT;
		goto error;
	}

	/* copy the leading structure back to user */
	getaddrs.addr_num = cnt;
	if (copy_to_user(optval, &getaddrs, len))
		err = -EFAULT;

error:
	kfree(addrs);
	return err;
}

static int sctp_getsockopt_local_addrs(struct sock *sk, int len,
				       char __user *optval, int __user *optlen)
{
	struct sctp_bind_addr *bp;
	struct sctp_association *asoc;
	int cnt = 0;
	struct sctp_getaddrs getaddrs;
	struct sctp_sockaddr_entry *addr;
	void __user *to;
	union sctp_addr temp;
	struct sctp_sock *sp = sctp_sk(sk);
	int addrlen;
	int err = 0;
	size_t space_left;
	int bytes_copied = 0;
	void *addrs;
	void *buf;

	if (len < sizeof(struct sctp_getaddrs))
		return -EINVAL;

	if (copy_from_user(&getaddrs, optval, sizeof(struct sctp_getaddrs)))
		return -EFAULT;

	/*
	 *  For UDP-style sockets, id specifies the association to query.
	 *  If the id field is set to the value '0' then the locally bound
	 *  addresses are returned without regard to any particular
	 *  association.
	 */
	if (0 == getaddrs.assoc_id) {
		bp = &sctp_sk(sk)->ep->base.bind_addr;
	} else {
		asoc = sctp_id2assoc(sk, getaddrs.assoc_id);
		if (!asoc)
			return -EINVAL;
		bp = &asoc->base.bind_addr;
	}

	to = optval + offsetof(struct sctp_getaddrs,addrs);
	space_left = len - offsetof(struct sctp_getaddrs,addrs);

	addrs = kmalloc(space_left, GFP_KERNEL);
	if (!addrs)
		return -ENOMEM;

	/* If the endpoint is bound to 0.0.0.0 or ::0, get the valid
	 * addresses from the global local address list.
	 */
	if (sctp_list_single_entry(&bp->address_list)) {
		addr = list_entry(bp->address_list.next,
				  struct sctp_sockaddr_entry, list);
		if (sctp_is_any(sk, &addr->a)) {
			cnt = sctp_copy_laddrs(sk, bp->port, addrs,
						space_left, &bytes_copied);
			if (cnt < 0) {
				err = cnt;
				goto out;
			}
			goto copy_getaddrs;
		}
	}

	buf = addrs;
	/* Protection on the bound address list is not needed since
	 * in the socket option context we hold a socket lock and
	 * thus the bound address list can't change.
	 */
	list_for_each_entry(addr, &bp->address_list, list) {
		memcpy(&temp, &addr->a, sizeof(temp));
		sctp_get_pf_specific(sk->sk_family)->addr_v4map(sp, &temp);
		addrlen = sctp_get_af_specific(temp.sa.sa_family)->sockaddr_len;
		if (space_left < addrlen) {
			err =  -ENOMEM; /*fixme: right error?*/
			goto out;
		}
		memcpy(buf, &temp, addrlen);
		buf += addrlen;
		bytes_copied += addrlen;
		cnt ++;
		space_left -= addrlen;
	}

copy_getaddrs:
	if (copy_to_user(to, addrs, bytes_copied)) {
		err = -EFAULT;
		goto out;
	}
	if (put_user(cnt, &((struct sctp_getaddrs __user *)optval)->addr_num)) {
		err = -EFAULT;
		goto out;
	}
	if (put_user(bytes_copied, optlen))
		err = -EFAULT;
out:
	kfree(addrs);
	return err;
}

/* 7.1.10 Set Primary Address (SCTP_PRIMARY_ADDR)
 *
 * Requests that the local SCTP stack use the enclosed peer address as
 * the association primary.  The enclosed address must be one of the
 * association peer's addresses.
 */
static int sctp_getsockopt_primary_addr(struct sock *sk, int len,
					char __user *optval, int __user *optlen)
{
	struct sctp_prim prim;
	struct sctp_association *asoc;
	struct sctp_sock *sp = sctp_sk(sk);

	if (len < sizeof(struct sctp_prim))
		return -EINVAL;

	len = sizeof(struct sctp_prim);

	if (copy_from_user(&prim, optval, len))
		return -EFAULT;

	asoc = sctp_id2assoc(sk, prim.ssp_assoc_id);
	if (!asoc)
		return -EINVAL;

	if (!asoc->peer.primary_path)
		return -ENOTCONN;

	memcpy(&prim.ssp_addr, &asoc->peer.primary_path->ipaddr,
		asoc->peer.primary_path->af_specific->sockaddr_len);

	sctp_get_pf_specific(sk->sk_family)->addr_v4map(sp,
			(union sctp_addr *)&prim.ssp_addr);

	if (put_user(len, optlen))
		return -EFAULT;
	if (copy_to_user(optval, &prim, len))
		return -EFAULT;

	return 0;
}

/*
 * 7.1.11  Set Adaptation Layer Indicator (SCTP_ADAPTATION_LAYER)
 *
 * Requests that the local endpoint set the specified Adaptation Layer
 * Indication parameter for all future INIT and INIT-ACK exchanges.
 */
static int sctp_getsockopt_adaptation_layer(struct sock *sk, int len,
				  char __user *optval, int __user *optlen)
{
	struct sctp_setadaptation adaptation;

	if (len < sizeof(struct sctp_setadaptation))
		return -EINVAL;

	len = sizeof(struct sctp_setadaptation);

	adaptation.ssb_adaptation_ind = sctp_sk(sk)->adaptation_ind;

	if (put_user(len, optlen))
		return -EFAULT;
	if (copy_to_user(optval, &adaptation, len))
		return -EFAULT;

	return 0;
}

/*
 *
 * 7.1.14 Set default send parameters (SCTP_DEFAULT_SEND_PARAM)
 *
 *   Applications that wish to use the sendto() system call may wish to
 *   specify a default set of parameters that would normally be supplied
 *   through the inclusion of ancillary data.  This socket option allows
 *   such an application to set the default sctp_sndrcvinfo structure.


 *   The application that wishes to use this socket option simply passes
 *   in to this call the sctp_sndrcvinfo structure defined in Section
 *   5.2.2) The input parameters accepted by this call include
 *   sinfo_stream, sinfo_flags, sinfo_ppid, sinfo_context,
 *   sinfo_timetolive.  The user must provide the sinfo_assoc_id field in
 *   to this call if the caller is using the UDP model.
 *
 *   For getsockopt, it get the default sctp_sndrcvinfo structure.
 */
static int sctp_getsockopt_default_send_param(struct sock *sk,
					int len, char __user *optval,
					int __user *optlen)
{
	struct sctp_sndrcvinfo info;
	struct sctp_association *asoc;
	struct sctp_sock *sp = sctp_sk(sk);

	if (len < sizeof(struct sctp_sndrcvinfo))
		return -EINVAL;

	len = sizeof(struct sctp_sndrcvinfo);

	if (copy_from_user(&info, optval, len))
		return -EFAULT;

	asoc = sctp_id2assoc(sk, info.sinfo_assoc_id);
	if (!asoc && info.sinfo_assoc_id && sctp_style(sk, UDP))
		return -EINVAL;

	if (asoc) {
		info.sinfo_stream = asoc->default_stream;
		info.sinfo_flags = asoc->default_flags;
		info.sinfo_ppid = asoc->default_ppid;
		info.sinfo_context = asoc->default_context;
		info.sinfo_timetolive = asoc->default_timetolive;
	} else {
		info.sinfo_stream = sp->default_stream;
		info.sinfo_flags = sp->default_flags;
		info.sinfo_ppid = sp->default_ppid;
		info.sinfo_context = sp->default_context;
		info.sinfo_timetolive = sp->default_timetolive;
	}

	if (put_user(len, optlen))
		return -EFAULT;
	if (copy_to_user(optval, &info, len))
		return -EFAULT;

	return 0;
}

/*
 *
 * 7.1.5 SCTP_NODELAY
 *
 * Turn on/off any Nagle-like algorithm.  This means that packets are
 * generally sent as soon as possible and no unnecessary delays are
 * introduced, at the cost of more packets in the network.  Expects an
 * integer boolean flag.
 */

static int sctp_getsockopt_nodelay(struct sock *sk, int len,
				   char __user *optval, int __user *optlen)
{
	int val;

	if (len < sizeof(int))
		return -EINVAL;

	len = sizeof(int);
	val = (sctp_sk(sk)->nodelay == 1);
	if (put_user(len, optlen))
		return -EFAULT;
	if (copy_to_user(optval, &val, len))
		return -EFAULT;
	return 0;
}

/*
 *
 * 7.1.1 SCTP_RTOINFO
 *
 * The protocol parameters used to initialize and bound retransmission
 * timeout (RTO) are tunable. sctp_rtoinfo structure is used to access
 * and modify these parameters.
 * All parameters are time values, in milliseconds.  A value of 0, when
 * modifying the parameters, indicates that the current value should not
 * be changed.
 *
 */
static int sctp_getsockopt_rtoinfo(struct sock *sk, int len,
				char __user *optval,
				int __user *optlen) {
	struct sctp_rtoinfo rtoinfo;
	struct sctp_association *asoc;

	if (len < sizeof (struct sctp_rtoinfo))
		return -EINVAL;

	len = sizeof(struct sctp_rtoinfo);

	if (copy_from_user(&rtoinfo, optval, len))
		return -EFAULT;

	asoc = sctp_id2assoc(sk, rtoinfo.srto_assoc_id);

	if (!asoc && rtoinfo.srto_assoc_id && sctp_style(sk, UDP))
		return -EINVAL;

	/* Values corresponding to the specific association. */
	if (asoc) {
		rtoinfo.srto_initial = jiffies_to_msecs(asoc->rto_initial);
		rtoinfo.srto_max = jiffies_to_msecs(asoc->rto_max);
		rtoinfo.srto_min = jiffies_to_msecs(asoc->rto_min);
	} else {
		/* Values corresponding to the endpoint. */
		struct sctp_sock *sp = sctp_sk(sk);

		rtoinfo.srto_initial = sp->rtoinfo.srto_initial;
		rtoinfo.srto_max = sp->rtoinfo.srto_max;
		rtoinfo.srto_min = sp->rtoinfo.srto_min;
	}

	if (put_user(len, optlen))
		return -EFAULT;

	if (copy_to_user(optval, &rtoinfo, len))
		return -EFAULT;

	return 0;
}

/*
 *
 * 7.1.2 SCTP_ASSOCINFO
 *
 * This option is used to tune the maximum retransmission attempts
 * of the association.
 * Returns an error if the new association retransmission value is
 * greater than the sum of the retransmission value  of the peer.
 * See [SCTP] for more information.
 *
 */
static int sctp_getsockopt_associnfo(struct sock *sk, int len,
				     char __user *optval,
				     int __user *optlen)
{

	struct sctp_assocparams assocparams;
	struct sctp_association *asoc;
	struct list_head *pos;
	int cnt = 0;

	if (len < sizeof (struct sctp_assocparams))
		return -EINVAL;

	len = sizeof(struct sctp_assocparams);

	if (copy_from_user(&assocparams, optval, len))
		return -EFAULT;

	asoc = sctp_id2assoc(sk, assocparams.sasoc_assoc_id);

	if (!asoc && assocparams.sasoc_assoc_id && sctp_style(sk, UDP))
		return -EINVAL;

	/* Values correspoinding to the specific association */
	if (asoc) {
		assocparams.sasoc_asocmaxrxt = asoc->max_retrans;
		assocparams.sasoc_peer_rwnd = asoc->peer.rwnd;
		assocparams.sasoc_local_rwnd = asoc->a_rwnd;
		assocparams.sasoc_cookie_life = (asoc->cookie_life.tv_sec
						* 1000) +
						(asoc->cookie_life.tv_usec
						/ 1000);

		list_for_each(pos, &asoc->peer.transport_addr_list) {
			cnt ++;
		}

		assocparams.sasoc_number_peer_destinations = cnt;
	} else {
		/* Values corresponding to the endpoint */
		struct sctp_sock *sp = sctp_sk(sk);

		assocparams.sasoc_asocmaxrxt = sp->assocparams.sasoc_asocmaxrxt;
		assocparams.sasoc_peer_rwnd = sp->assocparams.sasoc_peer_rwnd;
		assocparams.sasoc_local_rwnd = sp->assocparams.sasoc_local_rwnd;
		assocparams.sasoc_cookie_life =
					sp->assocparams.sasoc_cookie_life;
		assocparams.sasoc_number_peer_destinations =
					sp->assocparams.
					sasoc_number_peer_destinations;
	}

	if (put_user(len, optlen))
		return -EFAULT;

	if (copy_to_user(optval, &assocparams, len))
		return -EFAULT;

	return 0;
}

/*
 * 7.1.16 Set/clear IPv4 mapped addresses (SCTP_I_WANT_MAPPED_V4_ADDR)
 *
 * This socket option is a boolean flag which turns on or off mapped V4
 * addresses.  If this option is turned on and the socket is type
 * PF_INET6, then IPv4 addresses will be mapped to V6 representation.
 * If this option is turned off, then no mapping will be done of V4
 * addresses and a user will receive both PF_INET6 and PF_INET type
 * addresses on the socket.
 */
static int sctp_getsockopt_mappedv4(struct sock *sk, int len,
				    char __user *optval, int __user *optlen)
{
	int val;
	struct sctp_sock *sp = sctp_sk(sk);

	if (len < sizeof(int))
		return -EINVAL;

	len = sizeof(int);
	val = sp->v4mapped;
	if (put_user(len, optlen))
		return -EFAULT;
	if (copy_to_user(optval, &val, len))
		return -EFAULT;

	return 0;
}

/*
 * 7.1.29.  Set or Get the default context (SCTP_CONTEXT)
 * (chapter and verse is quoted at sctp_setsockopt_context())
 */
static int sctp_getsockopt_context(struct sock *sk, int len,
				   char __user *optval, int __user *optlen)
{
	struct sctp_assoc_value params;
	struct sctp_sock *sp;
	struct sctp_association *asoc;

	if (len < sizeof(struct sctp_assoc_value))
		return -EINVAL;

	len = sizeof(struct sctp_assoc_value);

	if (copy_from_user(&params, optval, len))
		return -EFAULT;

	sp = sctp_sk(sk);

	if (params.assoc_id != 0) {
		asoc = sctp_id2assoc(sk, params.assoc_id);
		if (!asoc)
			return -EINVAL;
		params.assoc_value = asoc->default_rcv_context;
	} else {
		params.assoc_value = sp->default_rcv_context;
	}

	if (put_user(len, optlen))
		return -EFAULT;
	if (copy_to_user(optval, &params, len))
		return -EFAULT;

	return 0;
}

/*
 * 8.1.16.  Get or Set the Maximum Fragmentation Size (SCTP_MAXSEG)
 * This option will get or set the maximum size to put in any outgoing
 * SCTP DATA chunk.  If a message is larger than this size it will be
 * fragmented by SCTP into the specified size.  Note that the underlying
 * SCTP implementation may fragment into smaller sized chunks when the
 * PMTU of the underlying association is smaller than the value set by
 * the user.  The default value for this option is '0' which indicates
 * the user is NOT limiting fragmentation and only the PMTU will effect
 * SCTP's choice of DATA chunk size.  Note also that values set larger
 * than the maximum size of an IP datagram will effectively let SCTP
 * control fragmentation (i.e. the same as setting this option to 0).
 *
 * The following structure is used to access and modify this parameter:
 *
 * struct sctp_assoc_value {
 *   sctp_assoc_t assoc_id;
 *   uint32_t assoc_value;
 * };
 *
 * assoc_id:  This parameter is ignored for one-to-one style sockets.
 *    For one-to-many style sockets this parameter indicates which
 *    association the user is performing an action upon.  Note that if
 *    this field's value is zero then the endpoints default value is
 *    changed (effecting future associations only).
 * assoc_value:  This parameter specifies the maximum size in bytes.
 */
static int sctp_getsockopt_maxseg(struct sock *sk, int len,
				  char __user *optval, int __user *optlen)
{
	struct sctp_assoc_value params;
	struct sctp_association *asoc;

	if (len == sizeof(int)) {
		printk(KERN_WARNING
		   "SCTP: Use of int in maxseg socket option deprecated\n");
		printk(KERN_WARNING
		   "SCTP: Use struct sctp_assoc_value instead\n");
		params.assoc_id = 0;
	} else if (len >= sizeof(struct sctp_assoc_value)) {
		len = sizeof(struct sctp_assoc_value);
		if (copy_from_user(&params, optval, sizeof(params)))
			return -EFAULT;
	} else
		return -EINVAL;

	asoc = sctp_id2assoc(sk, params.assoc_id);
	if (!asoc && params.assoc_id && sctp_style(sk, UDP))
		return -EINVAL;

	if (asoc)
		params.assoc_value = asoc->frag_point;
	else
		params.assoc_value = sctp_sk(sk)->user_frag;

	if (put_user(len, optlen))
		return -EFAULT;
	if (len == sizeof(int)) {
		if (copy_to_user(optval, &params.assoc_value, len))
			return -EFAULT;
	} else {
		if (copy_to_user(optval, &params, len))
			return -EFAULT;
	}

	return 0;
}

/*
 * 7.1.24.  Get or set fragmented interleave (SCTP_FRAGMENT_INTERLEAVE)
 * (chapter and verse is quoted at sctp_setsockopt_fragment_interleave())
 */
static int sctp_getsockopt_fragment_interleave(struct sock *sk, int len,
					       char __user *optval, int __user *optlen)
{
	int val;

	if (len < sizeof(int))
		return -EINVAL;

	len = sizeof(int);

	val = sctp_sk(sk)->frag_interleave;
	if (put_user(len, optlen))
		return -EFAULT;
	if (copy_to_user(optval, &val, len))
		return -EFAULT;

	return 0;
}

/*
 * 7.1.25.  Set or Get the sctp partial delivery point
 * (chapter and verse is quoted at sctp_setsockopt_partial_delivery_point())
 */
static int sctp_getsockopt_partial_delivery_point(struct sock *sk, int len,
						  char __user *optval,
						  int __user *optlen)
{
	u32 val;

	if (len < sizeof(u32))
		return -EINVAL;

	len = sizeof(u32);

	val = sctp_sk(sk)->pd_point;
	if (put_user(len, optlen))
		return -EFAULT;
	if (copy_to_user(optval, &val, len))
		return -EFAULT;

	return -ENOTSUPP;
}

/*
 * 7.1.28.  Set or Get the maximum burst (SCTP_MAX_BURST)
 * (chapter and verse is quoted at sctp_setsockopt_maxburst())
 */
static int sctp_getsockopt_maxburst(struct sock *sk, int len,
				    char __user *optval,
				    int __user *optlen)
{
	struct sctp_assoc_value params;
	struct sctp_sock *sp;
	struct sctp_association *asoc;

	if (len == sizeof(int)) {
		printk(KERN_WARNING
		   "SCTP: Use of int in max_burst socket option deprecated\n");
		printk(KERN_WARNING
		   "SCTP: Use struct sctp_assoc_value instead\n");
		params.assoc_id = 0;
	} else if (len >= sizeof(struct sctp_assoc_value)) {
		len = sizeof(struct sctp_assoc_value);
		if (copy_from_user(&params, optval, len))
			return -EFAULT;
	} else
		return -EINVAL;

	sp = sctp_sk(sk);

	if (params.assoc_id != 0) {
		asoc = sctp_id2assoc(sk, params.assoc_id);
		if (!asoc)
			return -EINVAL;
		params.assoc_value = asoc->max_burst;
	} else
		params.assoc_value = sp->max_burst;

	if (len == sizeof(int)) {
		if (copy_to_user(optval, &params.assoc_value, len))
			return -EFAULT;
	} else {
		if (copy_to_user(optval, &params, len))
			return -EFAULT;
	}

	return 0;

}

static int sctp_getsockopt_hmac_ident(struct sock *sk, int len,
				    char __user *optval, int __user *optlen)
{
	struct sctp_hmacalgo  __user *p = (void __user *)optval;
	struct sctp_hmac_algo_param *hmacs;
	__u16 data_len = 0;
	u32 num_idents;

	if (!sctp_auth_enable)
		return -EACCES;

	hmacs = sctp_sk(sk)->ep->auth_hmacs_list;
	data_len = ntohs(hmacs->param_hdr.length) - sizeof(sctp_paramhdr_t);

	if (len < sizeof(struct sctp_hmacalgo) + data_len)
		return -EINVAL;

	len = sizeof(struct sctp_hmacalgo) + data_len;
	num_idents = data_len / sizeof(u16);

	if (put_user(len, optlen))
		return -EFAULT;
	if (put_user(num_idents, &p->shmac_num_idents))
		return -EFAULT;
	if (copy_to_user(p->shmac_idents, hmacs->hmac_ids, data_len))
		return -EFAULT;
	return 0;
}

static int sctp_getsockopt_active_key(struct sock *sk, int len,
				    char __user *optval, int __user *optlen)
{
	struct sctp_authkeyid val;
	struct sctp_association *asoc;

	if (!sctp_auth_enable)
		return -EACCES;

	if (len < sizeof(struct sctp_authkeyid))
		return -EINVAL;
	if (copy_from_user(&val, optval, sizeof(struct sctp_authkeyid)))
		return -EFAULT;

	asoc = sctp_id2assoc(sk, val.scact_assoc_id);
	if (!asoc && val.scact_assoc_id && sctp_style(sk, UDP))
		return -EINVAL;

	if (asoc)
		val.scact_keynumber = asoc->active_key_id;
	else
		val.scact_keynumber = sctp_sk(sk)->ep->active_key_id;

	len = sizeof(struct sctp_authkeyid);
	if (put_user(len, optlen))
		return -EFAULT;
	if (copy_to_user(optval, &val, len))
		return -EFAULT;

	return 0;
}

static int sctp_getsockopt_peer_auth_chunks(struct sock *sk, int len,
				    char __user *optval, int __user *optlen)
{
	struct sctp_authchunks __user *p = (void __user *)optval;
	struct sctp_authchunks val;
	struct sctp_association *asoc;
	struct sctp_chunks_param *ch;
	u32    num_chunks = 0;
	char __user *to;

	if (!sctp_auth_enable)
		return -EACCES;

	if (len < sizeof(struct sctp_authchunks))
		return -EINVAL;

	if (copy_from_user(&val, optval, sizeof(struct sctp_authchunks)))
		return -EFAULT;

	to = p->gauth_chunks;
	asoc = sctp_id2assoc(sk, val.gauth_assoc_id);
	if (!asoc)
		return -EINVAL;

	ch = asoc->peer.peer_chunks;
	if (!ch)
		goto num;

	/* See if the user provided enough room for all the data */
	num_chunks = ntohs(ch->param_hdr.length) - sizeof(sctp_paramhdr_t);
	if (len < num_chunks)
		return -EINVAL;

	if (copy_to_user(to, ch->chunks, num_chunks))
		return -EFAULT;
num:
	len = sizeof(struct sctp_authchunks) + num_chunks;
	if (put_user(len, optlen)) return -EFAULT;
	if (put_user(num_chunks, &p->gauth_number_of_chunks))
		return -EFAULT;
	return 0;
}

static int sctp_getsockopt_local_auth_chunks(struct sock *sk, int len,
				    char __user *optval, int __user *optlen)
{
	struct sctp_authchunks __user *p = (void __user *)optval;
	struct sctp_authchunks val;
	struct sctp_association *asoc;
	struct sctp_chunks_param *ch;
	u32    num_chunks = 0;
	char __user *to;

	if (!sctp_auth_enable)
		return -EACCES;

	if (len < sizeof(struct sctp_authchunks))
		return -EINVAL;

	if (copy_from_user(&val, optval, sizeof(struct sctp_authchunks)))
		return -EFAULT;

	to = p->gauth_chunks;
	asoc = sctp_id2assoc(sk, val.gauth_assoc_id);
	if (!asoc && val.gauth_assoc_id && sctp_style(sk, UDP))
		return -EINVAL;

	if (asoc)
		ch = (struct sctp_chunks_param*)asoc->c.auth_chunks;
	else
		ch = sctp_sk(sk)->ep->auth_chunk_list;

	if (!ch)
		goto num;

	num_chunks = ntohs(ch->param_hdr.length) - sizeof(sctp_paramhdr_t);
	if (len < sizeof(struct sctp_authchunks) + num_chunks)
		return -EINVAL;

	if (copy_to_user(to, ch->chunks, num_chunks))
		return -EFAULT;
num:
	len = sizeof(struct sctp_authchunks) + num_chunks;
	if (put_user(len, optlen))
		return -EFAULT;
	if (put_user(num_chunks, &p->gauth_number_of_chunks))
		return -EFAULT;

	return 0;
}

/*
 * 8.2.5.  Get the Current Number of Associations (SCTP_GET_ASSOC_NUMBER)
 * This option gets the current number of associations that are attached
 * to a one-to-many style socket.  The option value is an uint32_t.
 */
static int sctp_getsockopt_assoc_number(struct sock *sk, int len,
				    char __user *optval, int __user *optlen)
{
	struct sctp_sock *sp = sctp_sk(sk);
	struct sctp_association *asoc;
	u32 val = 0;

	if (sctp_style(sk, TCP))
		return -EOPNOTSUPP;

	if (len < sizeof(u32))
		return -EINVAL;

	len = sizeof(u32);

	list_for_each_entry(asoc, &(sp->ep->asocs), asocs) {
		val++;
	}

	if (put_user(len, optlen))
		return -EFAULT;
	if (copy_to_user(optval, &val, len))
		return -EFAULT;

	return 0;
}

SCTP_STATIC int sctp_getsockopt(struct sock *sk, int level, int optname,
				char __user *optval, int __user *optlen)
{
	int retval = 0;
	int len;

	SCTP_DEBUG_PRINTK("sctp_getsockopt(sk: %p... optname: %d)\n",
			  sk, optname);

	/* I can hardly begin to describe how wrong this is.  This is
	 * so broken as to be worse than useless.  The API draft
	 * REALLY is NOT helpful here...  I am not convinced that the
	 * semantics of getsockopt() with a level OTHER THAN SOL_SCTP
	 * are at all well-founded.
	 */
	if (level != SOL_SCTP) {
		struct sctp_af *af = sctp_sk(sk)->pf->af;

		retval = af->getsockopt(sk, level, optname, optval, optlen);
		return retval;
	}

	if (get_user(len, optlen))
		return -EFAULT;

	sctp_lock_sock(sk);

	switch (optname) {
	case SCTP_STATUS:
		retval = sctp_getsockopt_sctp_status(sk, len, optval, optlen);
		break;
	case SCTP_DISABLE_FRAGMENTS:
		retval = sctp_getsockopt_disable_fragments(sk, len, optval,
							   optlen);
		break;
	case SCTP_EVENTS:
		retval = sctp_getsockopt_events(sk, len, optval, optlen);
		break;
	case SCTP_AUTOCLOSE:
		retval = sctp_getsockopt_autoclose(sk, len, optval, optlen);
		break;
	case SCTP_SOCKOPT_PEELOFF:
		retval = sctp_getsockopt_peeloff(sk, len, optval, optlen);
		break;
	case SCTP_PEER_ADDR_PARAMS:
		retval = sctp_getsockopt_peer_addr_params(sk, len, optval,
							  optlen);
		break;
	case SCTP_DELAYED_ACK:
		retval = sctp_getsockopt_delayed_ack(sk, len, optval,
							  optlen);
		break;
	case SCTP_INITMSG:
		retval = sctp_getsockopt_initmsg(sk, len, optval, optlen);
		break;
	case SCTP_GET_PEER_ADDRS_NUM_OLD:
		retval = sctp_getsockopt_peer_addrs_num_old(sk, len, optval,
							    optlen);
		break;
	case SCTP_GET_LOCAL_ADDRS_NUM_OLD:
		retval = sctp_getsockopt_local_addrs_num_old(sk, len, optval,
							     optlen);
		break;
	case SCTP_GET_PEER_ADDRS_OLD:
		retval = sctp_getsockopt_peer_addrs_old(sk, len, optval,
							optlen);
		break;
	case SCTP_GET_LOCAL_ADDRS_OLD:
		retval = sctp_getsockopt_local_addrs_old(sk, len, optval,
							 optlen);
		break;
	case SCTP_GET_PEER_ADDRS:
		retval = sctp_getsockopt_peer_addrs(sk, len, optval,
						    optlen);
		break;
	case SCTP_GET_LOCAL_ADDRS:
		retval = sctp_getsockopt_local_addrs(sk, len, optval,
						     optlen);
		break;
	case SCTP_SOCKOPT_CONNECTX3:
		retval = sctp_getsockopt_connectx3(sk, len, optval, optlen);
		break;
	case SCTP_DEFAULT_SEND_PARAM:
		retval = sctp_getsockopt_default_send_param(sk, len,
							    optval, optlen);
		break;
	case SCTP_PRIMARY_ADDR:
		retval = sctp_getsockopt_primary_addr(sk, len, optval, optlen);
		break;
	case SCTP_NODELAY:
		retval = sctp_getsockopt_nodelay(sk, len, optval, optlen);
		break;
	case SCTP_RTOINFO:
		retval = sctp_getsockopt_rtoinfo(sk, len, optval, optlen);
		break;
	case SCTP_ASSOCINFO:
		retval = sctp_getsockopt_associnfo(sk, len, optval, optlen);
		break;
	case SCTP_I_WANT_MAPPED_V4_ADDR:
		retval = sctp_getsockopt_mappedv4(sk, len, optval, optlen);
		break;
	case SCTP_MAXSEG:
		retval = sctp_getsockopt_maxseg(sk, len, optval, optlen);
		break;
	case SCTP_GET_PEER_ADDR_INFO:
		retval = sctp_getsockopt_peer_addr_info(sk, len, optval,
							optlen);
		break;
	case SCTP_ADAPTATION_LAYER:
		retval = sctp_getsockopt_adaptation_layer(sk, len, optval,
							optlen);
		break;
	case SCTP_CONTEXT:
		retval = sctp_getsockopt_context(sk, len, optval, optlen);
		break;
	case SCTP_FRAGMENT_INTERLEAVE:
		retval = sctp_getsockopt_fragment_interleave(sk, len, optval,
							     optlen);
		break;
	case SCTP_PARTIAL_DELIVERY_POINT:
		retval = sctp_getsockopt_partial_delivery_point(sk, len, optval,
								optlen);
		break;
	case SCTP_MAX_BURST:
		retval = sctp_getsockopt_maxburst(sk, len, optval, optlen);
		break;
	case SCTP_AUTH_KEY:
	case SCTP_AUTH_CHUNK:
	case SCTP_AUTH_DELETE_KEY:
		retval = -EOPNOTSUPP;
		break;
	case SCTP_HMAC_IDENT:
		retval = sctp_getsockopt_hmac_ident(sk, len, optval, optlen);
		break;
	case SCTP_AUTH_ACTIVE_KEY:
		retval = sctp_getsockopt_active_key(sk, len, optval, optlen);
		break;
	case SCTP_PEER_AUTH_CHUNKS:
		retval = sctp_getsockopt_peer_auth_chunks(sk, len, optval,
							optlen);
		break;
	case SCTP_LOCAL_AUTH_CHUNKS:
		retval = sctp_getsockopt_local_auth_chunks(sk, len, optval,
							optlen);
		break;
	case SCTP_GET_ASSOC_NUMBER:
		retval = sctp_getsockopt_assoc_number(sk, len, optval, optlen);
		break;
	default:
		retval = -ENOPROTOOPT;
		break;
	}

	sctp_release_sock(sk);
	return retval;
}

static void sctp_hash(struct sock *sk)
{
	/* STUB */
}

static void sctp_unhash(struct sock *sk)
{
	/* STUB */
}

/* Check if port is acceptable.  Possibly find first available port.
 *
 * The port hash table (contained in the 'global' SCTP protocol storage
 * returned by struct sctp_protocol *sctp_get_protocol()). The hash
 * table is an array of 4096 lists (sctp_bind_hashbucket). Each
 * list (the list number is the port number hashed out, so as you
 * would expect from a hash function, all the ports in a given list have
 * such a number that hashes out to the same list number; you were
 * expecting that, right?); so each list has a set of ports, with a
 * link to the socket (struct sock) that uses it, the port number and
 * a fastreuse flag (FIXME: NPI ipg).
 */
static struct sctp_bind_bucket *sctp_bucket_create(
	struct sctp_bind_hashbucket *head, unsigned short snum);

static long sctp_get_port_local(struct sock *sk, union sctp_addr *addr)
{
	struct sctp_bind_hashbucket *head; /* hash list */
	struct sctp_bind_bucket *pp; /* hash list port iterator */
	struct hlist_node *node;
	unsigned short snum;
	int ret;

	snum = ntohs(addr->v4.sin_port);

	SCTP_DEBUG_PRINTK("sctp_get_port() begins, snum=%d\n", snum);
	sctp_local_bh_disable();

	if (snum == 0) {
		/* Search for an available port. */
		int low, high, remaining, index;
		unsigned int rover;

		inet_get_local_port_range(&low, &high);
		remaining = (high - low) + 1;
		rover = net_random() % remaining + low;

		do {
			rover++;
			if ((rover < low) || (rover > high))
				rover = low;
			index = sctp_phashfn(rover);
			head = &sctp_port_hashtable[index];
			sctp_spin_lock(&head->lock);
			sctp_for_each_hentry(pp, node, &head->chain)
				if (pp->port == rover)
					goto next;
			break;
		next:
			sctp_spin_unlock(&head->lock);
		} while (--remaining > 0);

		/* Exhausted local port range during search? */
		ret = 1;
		if (remaining <= 0)
			goto fail;

		/* OK, here is the one we will use.  HEAD (the port
		 * hash table list entry) is non-NULL and we hold it's
		 * mutex.
		 */
		snum = rover;
	} else {
		/* We are given an specific port number; we verify
		 * that it is not being used. If it is used, we will
		 * exahust the search in the hash list corresponding
		 * to the port number (snum) - we detect that with the
		 * port iterator, pp being NULL.
		 */
		head = &sctp_port_hashtable[sctp_phashfn(snum)];
		sctp_spin_lock(&head->lock);
		sctp_for_each_hentry(pp, node, &head->chain) {
			if (pp->port == snum)
				goto pp_found;
		}
	}
	pp = NULL;
	goto pp_not_found;
pp_found:
	if (!hlist_empty(&pp->owner)) {
		/* We had a port hash table hit - there is an
		 * available port (pp != NULL) and it is being
		 * used by other socket (pp->owner not empty); that other
		 * socket is going to be sk2.
		 */
		int reuse = sk->sk_reuse;
		struct sock *sk2;
		struct hlist_node *node;

		SCTP_DEBUG_PRINTK("sctp_get_port() found a possible match\n");
		if (pp->fastreuse && sk->sk_reuse &&
			sk->sk_state != SCTP_SS_LISTENING)
			goto success;

		/* Run through the list of sockets bound to the port
		 * (pp->port) [via the pointers bind_next and
		 * bind_pprev in the struct sock *sk2 (pp->sk)]. On each one,
		 * we get the endpoint they describe and run through
		 * the endpoint's list of IP (v4 or v6) addresses,
		 * comparing each of the addresses with the address of
		 * the socket sk. If we find a match, then that means
		 * that this port/socket (sk) combination are already
		 * in an endpoint.
		 */
		sk_for_each_bound(sk2, node, &pp->owner) {
			struct sctp_endpoint *ep2;
			ep2 = sctp_sk(sk2)->ep;

			if (sk == sk2 ||
			    (reuse && sk2->sk_reuse &&
			     sk2->sk_state != SCTP_SS_LISTENING))
				continue;

			if (sctp_bind_addr_conflict(&ep2->base.bind_addr, addr,
						 sctp_sk(sk2), sctp_sk(sk))) {
				ret = (long)sk2;
				goto fail_unlock;
			}
		}
		SCTP_DEBUG_PRINTK("sctp_get_port(): Found a match\n");
	}
pp_not_found:
	/* If there was a hash table miss, create a new port.  */
	ret = 1;
	if (!pp && !(pp = sctp_bucket_create(head, snum)))
		goto fail_unlock;

	/* In either case (hit or miss), make sure fastreuse is 1 only
	 * if sk->sk_reuse is too (that is, if the caller requested
	 * SO_REUSEADDR on this socket -sk-).
	 */
	if (hlist_empty(&pp->owner)) {
		if (sk->sk_reuse && sk->sk_state != SCTP_SS_LISTENING)
			pp->fastreuse = 1;
		else
			pp->fastreuse = 0;
	} else if (pp->fastreuse &&
		(!sk->sk_reuse || sk->sk_state == SCTP_SS_LISTENING))
		pp->fastreuse = 0;

	/* We are set, so fill up all the data in the hash table
	 * entry, tie the socket list information with the rest of the
	 * sockets FIXME: Blurry, NPI (ipg).
	 */
success:
	if (!sctp_sk(sk)->bind_hash) {
		inet_sk(sk)->num = snum;
		sk_add_bind_node(sk, &pp->owner);
		sctp_sk(sk)->bind_hash = pp;
	}
	ret = 0;

fail_unlock:
	sctp_spin_unlock(&head->lock);

fail:
	sctp_local_bh_enable();
	return ret;
}

/* Assign a 'snum' port to the socket.  If snum == 0, an ephemeral
 * port is requested.
 */
static int sctp_get_port(struct sock *sk, unsigned short snum)
{
	long ret;
	union sctp_addr addr;
	struct sctp_af *af = sctp_sk(sk)->pf->af;

	/* Set up a dummy address struct from the sk. */
	af->from_sk(&addr, sk);
	addr.v4.sin_port = htons(snum);

	/* Note: sk->sk_num gets filled in if ephemeral port request. */
	ret = sctp_get_port_local(sk, &addr);

	return (ret ? 1 : 0);
}

/*
 *  Move a socket to LISTENING state.
 */
SCTP_STATIC int sctp_listen_start(struct sock *sk, int backlog)
{
	struct sctp_sock *sp = sctp_sk(sk);
	struct sctp_endpoint *ep = sp->ep;
	struct crypto_hash *tfm = NULL;

	/* Allocate HMAC for generating cookie. */
	if (!sctp_sk(sk)->hmac && sctp_hmac_alg) {
		tfm = crypto_alloc_hash(sctp_hmac_alg, 0, CRYPTO_ALG_ASYNC);
		if (IS_ERR(tfm)) {
			if (net_ratelimit()) {
				printk(KERN_INFO
				       "SCTP: failed to load transform for %s: %ld\n",
					sctp_hmac_alg, PTR_ERR(tfm));
			}
			return -ENOSYS;
		}
		sctp_sk(sk)->hmac = tfm;
	}

	/*
	 * If a bind() or sctp_bindx() is not called prior to a listen()
	 * call that allows new associations to be accepted, the system
	 * picks an ephemeral port and will choose an address set equivalent
	 * to binding with a wildcard address.
	 *
	 * This is not currently spelled out in the SCTP sockets
	 * extensions draft, but follows the practice as seen in TCP
	 * sockets.
	 *
	 */
	sk->sk_state = SCTP_SS_LISTENING;
	if (!ep->base.bind_addr.port) {
		if (sctp_autobind(sk))
			return -EAGAIN;
	} else {
		if (sctp_get_port(sk, inet_sk(sk)->num)) {
			sk->sk_state = SCTP_SS_CLOSED;
			return -EADDRINUSE;
		}
	}

	sk->sk_max_ack_backlog = backlog;
	sctp_hash_endpoint(ep);
	return 0;
}

/*
 * 4.1.3 / 5.1.3 listen()
 *
 *   By default, new associations are not accepted for UDP style sockets.
 *   An application uses listen() to mark a socket as being able to
 *   accept new associations.
 *
 *   On TCP style sockets, applications use listen() to ready the SCTP
 *   endpoint for accepting inbound associations.
 *
 *   On both types of endpoints a backlog of '0' disables listening.
 *
 *  Move a socket to LISTENING state.
 */
int sctp_inet_listen(struct socket *sock, int backlog)
{
	struct sock *sk = sock->sk;
	struct sctp_endpoint *ep = sctp_sk(sk)->ep;
	int err = -EINVAL;

	if (unlikely(backlog < 0))
		return err;

	sctp_lock_sock(sk);

	/* Peeled-off sockets are not allowed to listen().  */
	if (sctp_style(sk, UDP_HIGH_BANDWIDTH))
		goto out;

	if (sock->state != SS_UNCONNECTED)
		goto out;

	/* If backlog is zero, disable listening. */
	if (!backlog) {
		if (sctp_sstate(sk, CLOSED))
			goto out;

		err = 0;
		sctp_unhash_endpoint(ep);
		sk->sk_state = SCTP_SS_CLOSED;
		if (sk->sk_reuse)
			sctp_sk(sk)->bind_hash->fastreuse = 1;
		goto out;
	}

	/* If we are already listening, just update the backlog */
	if (sctp_sstate(sk, LISTENING))
		sk->sk_max_ack_backlog = backlog;
	else {
		err = sctp_listen_start(sk, backlog);
		if (err)
			goto out;
	}

	err = 0;
out:
	sctp_release_sock(sk);
	return err;
}

/*
 * This function is done by modeling the current datagram_poll() and the
 * tcp_poll().  Note that, based on these implementations, we don't
 * lock the socket in this function, even though it seems that,
 * ideally, locking or some other mechanisms can be used to ensure
 * the integrity of the counters (sndbuf and wmem_alloc) used
 * in this place.  We assume that we don't need locks either until proven
 * otherwise.
 *
 * Another thing to note is that we include the Async I/O support
 * here, again, by modeling the current TCP/UDP code.  We don't have
 * a good way to test with it yet.
 */
unsigned int sctp_poll(struct file *file, struct socket *sock, poll_table *wait)
{
	struct sock *sk = sock->sk;
	struct sctp_sock *sp = sctp_sk(sk);
	unsigned int mask;

	poll_wait(file, sk->sk_sleep, wait);

	/* A TCP-style listening socket becomes readable when the accept queue
	 * is not empty.
	 */
	if (sctp_style(sk, TCP) && sctp_sstate(sk, LISTENING))
		return (!list_empty(&sp->ep->asocs)) ?
			(POLLIN | POLLRDNORM) : 0;

	mask = 0;

	/* Is there any exceptional events?  */
	if (sk->sk_err || !skb_queue_empty(&sk->sk_error_queue))
		mask |= POLLERR;
	if (sk->sk_shutdown & RCV_SHUTDOWN)
		mask |= POLLRDHUP;
	if (sk->sk_shutdown == SHUTDOWN_MASK)
		mask |= POLLHUP;

	/* Is it readable?  Reconsider this code with TCP-style support.  */
	if (!skb_queue_empty(&sk->sk_receive_queue) ||
	    (sk->sk_shutdown & RCV_SHUTDOWN))
		mask |= POLLIN | POLLRDNORM;

	/* The association is either gone or not ready.  */
	if (!sctp_style(sk, UDP) && sctp_sstate(sk, CLOSED))
		return mask;

	/* Is it writable?  */
	if (sctp_writeable(sk)) {
		mask |= POLLOUT | POLLWRNORM;
	} else {
		set_bit(SOCK_ASYNC_NOSPACE, &sk->sk_socket->flags);
		/*
		 * Since the socket is not locked, the buffer
		 * might be made available after the writeable check and
		 * before the bit is set.  This could cause a lost I/O
		 * signal.  tcp_poll() has a race breaker for this race
		 * condition.  Based on their implementation, we put
		 * in the following code to cover it as well.
		 */
		if (sctp_writeable(sk))
			mask |= POLLOUT | POLLWRNORM;
	}
	return mask;
}

/********************************************************************
 * 2nd Level Abstractions
 ********************************************************************/

static struct sctp_bind_bucket *sctp_bucket_create(
	struct sctp_bind_hashbucket *head, unsigned short snum)
{
	struct sctp_bind_bucket *pp;

	pp = kmem_cache_alloc(sctp_bucket_cachep, GFP_ATOMIC);
	if (pp) {
		SCTP_DBG_OBJCNT_INC(bind_bucket);
		pp->port = snum;
		pp->fastreuse = 0;
		INIT_HLIST_HEAD(&pp->owner);
		hlist_add_head(&pp->node, &head->chain);
	}
	return pp;
}

/* Caller must hold hashbucket lock for this tb with local BH disabled */
static void sctp_bucket_destroy(struct sctp_bind_bucket *pp)
{
	if (pp && hlist_empty(&pp->owner)) {
		__hlist_del(&pp->node);
		kmem_cache_free(sctp_bucket_cachep, pp);
		SCTP_DBG_OBJCNT_DEC(bind_bucket);
	}
}

/* Release this socket's reference to a local port.  */
static inline void __sctp_put_port(struct sock *sk)
{
	struct sctp_bind_hashbucket *head =
		&sctp_port_hashtable[sctp_phashfn(inet_sk(sk)->num)];
	struct sctp_bind_bucket *pp;

	sctp_spin_lock(&head->lock);
	pp = sctp_sk(sk)->bind_hash;
	__sk_del_bind_node(sk);
	sctp_sk(sk)->bind_hash = NULL;
	inet_sk(sk)->num = 0;
	sctp_bucket_destroy(pp);
	sctp_spin_unlock(&head->lock);
}

void sctp_put_port(struct sock *sk)
{
	sctp_local_bh_disable();
	__sctp_put_port(sk);
	sctp_local_bh_enable();
}

/*
 * The system picks an ephemeral port and choose an address set equivalent
 * to binding with a wildcard address.
 * One of those addresses will be the primary address for the association.
 * This automatically enables the multihoming capability of SCTP.
 */
static int sctp_autobind(struct sock *sk)
{
	union sctp_addr autoaddr;
	struct sctp_af *af;
	__be16 port;

	/* Initialize a local sockaddr structure to INADDR_ANY. */
	af = sctp_sk(sk)->pf->af;

	port = htons(inet_sk(sk)->num);
	af->inaddr_any(&autoaddr, port);

	return sctp_do_bind(sk, &autoaddr, af->sockaddr_len);
}

/* Parse out IPPROTO_SCTP CMSG headers.  Perform only minimal validation.
 *
 * From RFC 2292
 * 4.2 The cmsghdr Structure *
 *
 * When ancillary data is sent or received, any number of ancillary data
 * objects can be specified by the msg_control and msg_controllen members of
 * the msghdr structure, because each object is preceded by
 * a cmsghdr structure defining the object's length (the cmsg_len member).
 * Historically Berkeley-derived implementations have passed only one object
 * at a time, but this API allows multiple objects to be
 * passed in a single call to sendmsg() or recvmsg(). The following example
 * shows two ancillary data objects in a control buffer.
 *
 *   |<--------------------------- msg_controllen -------------------------->|
 *   |                                                                       |
 *
 *   |<----- ancillary data object ----->|<----- ancillary data object ----->|
 *
 *   |<---------- CMSG_SPACE() --------->|<---------- CMSG_SPACE() --------->|
 *   |                                   |                                   |
 *
 *   |<---------- cmsg_len ---------->|  |<--------- cmsg_len ----------->|  |
 *
 *   |<--------- CMSG_LEN() --------->|  |<-------- CMSG_LEN() ---------->|  |
 *   |                                |  |                                |  |
 *
 *   +-----+-----+-----+--+-----------+--+-----+-----+-----+--+-----------+--+
 *   |cmsg_|cmsg_|cmsg_|XX|           |XX|cmsg_|cmsg_|cmsg_|XX|           |XX|
 *
 *   |len  |level|type |XX|cmsg_data[]|XX|len  |level|type |XX|cmsg_data[]|XX|
 *
 *   +-----+-----+-----+--+-----------+--+-----+-----+-----+--+-----------+--+
 *    ^
 *    |
 *
 * msg_control
 * points here
 */
SCTP_STATIC int sctp_msghdr_parse(const struct msghdr *msg,
				  sctp_cmsgs_t *cmsgs)
{
	struct cmsghdr *cmsg;
	struct msghdr *my_msg = (struct msghdr *)msg;

	for (cmsg = CMSG_FIRSTHDR(msg);
	     cmsg != NULL;
	     cmsg = CMSG_NXTHDR(my_msg, cmsg)) {
		if (!CMSG_OK(my_msg, cmsg))
			return -EINVAL;

		/* Should we parse this header or ignore?  */
		if (cmsg->cmsg_level != IPPROTO_SCTP)
			continue;

		/* Strictly check lengths following example in SCM code.  */
		switch (cmsg->cmsg_type) {
		case SCTP_INIT:
			/* SCTP Socket API Extension
			 * 5.2.1 SCTP Initiation Structure (SCTP_INIT)
			 *
			 * This cmsghdr structure provides information for
			 * initializing new SCTP associations with sendmsg().
			 * The SCTP_INITMSG socket option uses this same data
			 * structure.  This structure is not used for
			 * recvmsg().
			 *
			 * cmsg_level    cmsg_type      cmsg_data[]
			 * ------------  ------------   ----------------------
			 * IPPROTO_SCTP  SCTP_INIT      struct sctp_initmsg
			 */
			if (cmsg->cmsg_len !=
			    CMSG_LEN(sizeof(struct sctp_initmsg)))
				return -EINVAL;
			cmsgs->init = (struct sctp_initmsg *)CMSG_DATA(cmsg);
			break;

		case SCTP_SNDRCV:
			/* SCTP Socket API Extension
			 * 5.2.2 SCTP Header Information Structure(SCTP_SNDRCV)
			 *
			 * This cmsghdr structure specifies SCTP options for
			 * sendmsg() and describes SCTP header information
			 * about a received message through recvmsg().
			 *
			 * cmsg_level    cmsg_type      cmsg_data[]
			 * ------------  ------------   ----------------------
			 * IPPROTO_SCTP  SCTP_SNDRCV    struct sctp_sndrcvinfo
			 */
			if (cmsg->cmsg_len !=
			    CMSG_LEN(sizeof(struct sctp_sndrcvinfo)))
				return -EINVAL;

			cmsgs->info =
				(struct sctp_sndrcvinfo *)CMSG_DATA(cmsg);

			/* Minimally, validate the sinfo_flags. */
			if (cmsgs->info->sinfo_flags &
			    ~(SCTP_UNORDERED | SCTP_ADDR_OVER |
			      SCTP_ABORT | SCTP_EOF))
				return -EINVAL;
			break;

		default:
			return -EINVAL;
		}
	}
	return 0;
}

/*
 * Wait for a packet..
 * Note: This function is the same function as in core/datagram.c
 * with a few modifications to make lksctp work.
 */
static int sctp_wait_for_packet(struct sock * sk, int *err, long *timeo_p)
{
	int error;
	DEFINE_WAIT(wait);

	prepare_to_wait_exclusive(sk->sk_sleep, &wait, TASK_INTERRUPTIBLE);

	/* Socket errors? */
	error = sock_error(sk);
	if (error)
		goto out;

	if (!skb_queue_empty(&sk->sk_receive_queue))
		goto ready;

	/* Socket shut down?  */
	if (sk->sk_shutdown & RCV_SHUTDOWN)
		goto out;

	/* Sequenced packets can come disconnected.  If so we report the
	 * problem.
	 */
	error = -ENOTCONN;

	/* Is there a good reason to think that we may receive some data?  */
	if (list_empty(&sctp_sk(sk)->ep->asocs) && !sctp_sstate(sk, LISTENING))
		goto out;

	/* Handle signals.  */
	if (signal_pending(current))
		goto interrupted;

	/* Let another process have a go.  Since we are going to sleep
	 * anyway.  Note: This may cause odd behaviors if the message
	 * does not fit in the user's buffer, but this seems to be the
	 * only way to honor MSG_DONTWAIT realistically.
	 */
	sctp_release_sock(sk);
	*timeo_p = schedule_timeout(*timeo_p);
	sctp_lock_sock(sk);

ready:
	finish_wait(sk->sk_sleep, &wait);
	return 0;

interrupted:
	error = sock_intr_errno(*timeo_p);

out:
	finish_wait(sk->sk_sleep, &wait);
	*err = error;
	return error;
}

/* Receive a datagram.
 * Note: This is pretty much the same routine as in core/datagram.c
 * with a few changes to make lksctp work.
 */
static struct sk_buff *sctp_skb_recv_datagram(struct sock *sk, int flags,
					      int noblock, int *err)
{
	int error;
	struct sk_buff *skb;
	long timeo;

	timeo = sock_rcvtimeo(sk, noblock);

	SCTP_DEBUG_PRINTK("Timeout: timeo: %ld, MAX: %ld.\n",
			  timeo, MAX_SCHEDULE_TIMEOUT);

	do {
		/* Again only user level code calls this function,
		 * so nothing interrupt level
		 * will suddenly eat the receive_queue.
		 *
		 *  Look at current nfs client by the way...
		 *  However, this function was corrent in any case. 8)
		 */
		if (flags & MSG_PEEK) {
			spin_lock_bh(&sk->sk_receive_queue.lock);
			skb = skb_peek(&sk->sk_receive_queue);
			if (skb)
				atomic_inc(&skb->users);
			spin_unlock_bh(&sk->sk_receive_queue.lock);
		} else {
			skb = skb_dequeue(&sk->sk_receive_queue);
		}

		if (skb)
			return skb;

		/* Caller is allowed not to check sk->sk_err before calling. */
		error = sock_error(sk);
		if (error)
			goto no_packet;

		if (sk->sk_shutdown & RCV_SHUTDOWN)
			break;

		/* User doesn't want to wait.  */
		error = -EAGAIN;
		if (!timeo)
			goto no_packet;
	} while (sctp_wait_for_packet(sk, err, &timeo) == 0);

	return NULL;

no_packet:
	*err = error;
	return NULL;
}

/* If sndbuf has changed, wake up per association sndbuf waiters.  */
static void __sctp_write_space(struct sctp_association *asoc)
{
	struct sock *sk = asoc->base.sk;
	struct socket *sock = sk->sk_socket;

	if ((sctp_wspace(asoc) > 0) && sock) {
		if (waitqueue_active(&asoc->wait))
			wake_up_interruptible(&asoc->wait);

		if (sctp_writeable(sk)) {
			if (sk->sk_sleep && waitqueue_active(sk->sk_sleep))
				wake_up_interruptible(sk->sk_sleep);

			/* Note that we try to include the Async I/O support
			 * here by modeling from the current TCP/UDP code.
			 * We have not tested with it yet.
			 */
			if (sock->fasync_list &&
			    !(sk->sk_shutdown & SEND_SHUTDOWN))
				sock_wake_async(sock,
						SOCK_WAKE_SPACE, POLL_OUT);
		}
	}
}

/* Do accounting for the sndbuf space.
 * Decrement the used sndbuf space of the corresponding association by the
 * data size which was just transmitted(freed).
 */
static void sctp_wfree(struct sk_buff *skb)
{
	struct sctp_association *asoc;
	struct sctp_chunk *chunk;
	struct sock *sk;

	/* Get the saved chunk pointer.  */
	chunk = *((struct sctp_chunk **)(skb->cb));
	asoc = chunk->asoc;
	sk = asoc->base.sk;
	asoc->sndbuf_used -= SCTP_DATA_SNDSIZE(chunk) +
				sizeof(struct sk_buff) +
				sizeof(struct sctp_chunk);

	atomic_sub(sizeof(struct sctp_chunk), &sk->sk_wmem_alloc);

	/*
	 * This undoes what is done via sctp_set_owner_w and sk_mem_charge
	 */
	sk->sk_wmem_queued   -= skb->truesize;
	sk_mem_uncharge(sk, skb->truesize);

	sock_wfree(skb);
	__sctp_write_space(asoc);

	sctp_association_put(asoc);
}

/* Do accounting for the receive space on the socket.
 * Accounting for the association is done in ulpevent.c
 * We set this as a destructor for the cloned data skbs so that
 * accounting is done at the correct time.
 */
void sctp_sock_rfree(struct sk_buff *skb)
{
	struct sock *sk = skb->sk;
	struct sctp_ulpevent *event = sctp_skb2event(skb);

	atomic_sub(event->rmem_len, &sk->sk_rmem_alloc);

	/*
	 * Mimic the behavior of sock_rfree
	 */
	sk_mem_uncharge(sk, event->rmem_len);
}


/* Helper function to wait for space in the sndbuf.  */
static int sctp_wait_for_sndbuf(struct sctp_association *asoc, long *timeo_p,
				size_t msg_len)
{
	struct sock *sk = asoc->base.sk;
	int err = 0;
	long current_timeo = *timeo_p;
	DEFINE_WAIT(wait);

	SCTP_DEBUG_PRINTK("wait_for_sndbuf: asoc=%p, timeo=%ld, msg_len=%zu\n",
			  asoc, (long)(*timeo_p), msg_len);

	/* Increment the association's refcnt.  */
	sctp_association_hold(asoc);

	/* Wait on the association specific sndbuf space. */
	for (;;) {
		prepare_to_wait_exclusive(&asoc->wait, &wait,
					  TASK_INTERRUPTIBLE);
		if (!*timeo_p)
			goto do_nonblock;
		if (sk->sk_err || asoc->state >= SCTP_STATE_SHUTDOWN_PENDING ||
		    asoc->base.dead)
			goto do_error;
		if (signal_pending(current))
			goto do_interrupted;
		if (msg_len <= sctp_wspace(asoc))
			break;

		/* Let another process have a go.  Since we are going
		 * to sleep anyway.
		 */
		sctp_release_sock(sk);
		current_timeo = schedule_timeout(current_timeo);
		BUG_ON(sk != asoc->base.sk);
		sctp_lock_sock(sk);

		*timeo_p = current_timeo;
	}

out:
	finish_wait(&asoc->wait, &wait);

	/* Release the association's refcnt.  */
	sctp_association_put(asoc);

	return err;

do_error:
	err = -EPIPE;
	goto out;

do_interrupted:
	err = sock_intr_errno(*timeo_p);
	goto out;

do_nonblock:
	err = -EAGAIN;
	goto out;
}

/* If socket sndbuf has changed, wake up all per association waiters.  */
void sctp_write_space(struct sock *sk)
{
	struct sctp_association *asoc;

	/* Wake up the tasks in each wait queue.  */
	list_for_each_entry(asoc, &((sctp_sk(sk))->ep->asocs), asocs) {
		__sctp_write_space(asoc);
	}
}

/* Is there any sndbuf space available on the socket?
 *
 * Note that sk_wmem_alloc is the sum of the send buffers on all of the
 * associations on the same socket.  For a UDP-style socket with
 * multiple associations, it is possible for it to be "unwriteable"
 * prematurely.  I assume that this is acceptable because
 * a premature "unwriteable" is better than an accidental "writeable" which
 * would cause an unwanted block under certain circumstances.  For the 1-1
 * UDP-style sockets or TCP-style sockets, this code should work.
 *  - Daisy
 */
static int sctp_writeable(struct sock *sk)
{
	int amt = 0;

	amt = sk->sk_sndbuf - sk_wmem_alloc_get(sk);
	if (amt < 0)
		amt = 0;
	return amt;
}

/* Wait for an association to go into ESTABLISHED state. If timeout is 0,
 * returns immediately with EINPROGRESS.
 */
static int sctp_wait_for_connect(struct sctp_association *asoc, long *timeo_p)
{
	struct sock *sk = asoc->base.sk;
	int err = 0;
	long current_timeo = *timeo_p;
	DEFINE_WAIT(wait);

	SCTP_DEBUG_PRINTK("%s: asoc=%p, timeo=%ld\n", __func__, asoc,
			  (long)(*timeo_p));

	/* Increment the association's refcnt.  */
	sctp_association_hold(asoc);

	for (;;) {
		prepare_to_wait_exclusive(&asoc->wait, &wait,
					  TASK_INTERRUPTIBLE);
		if (!*timeo_p)
			goto do_nonblock;
		if (sk->sk_shutdown & RCV_SHUTDOWN)
			break;
		if (sk->sk_err || asoc->state >= SCTP_STATE_SHUTDOWN_PENDING ||
		    asoc->base.dead)
			goto do_error;
		if (signal_pending(current))
			goto do_interrupted;

		if (sctp_state(asoc, ESTABLISHED))
			break;

		/* Let another process have a go.  Since we are going
		 * to sleep anyway.
		 */
		sctp_release_sock(sk);
		current_timeo = schedule_timeout(current_timeo);
		sctp_lock_sock(sk);

		*timeo_p = current_timeo;
	}

out:
	finish_wait(&asoc->wait, &wait);

	/* Release the association's refcnt.  */
	sctp_association_put(asoc);

	return err;

do_error:
	if (asoc->init_err_counter + 1 > asoc->max_init_attempts)
		err = -ETIMEDOUT;
	else
		err = -ECONNREFUSED;
	goto out;

do_interrupted:
	err = sock_intr_errno(*timeo_p);
	goto out;

do_nonblock:
	err = -EINPROGRESS;
	goto out;
}

static int sctp_wait_for_accept(struct sock *sk, long timeo)
{
	struct sctp_endpoint *ep;
	int err = 0;
	DEFINE_WAIT(wait);

	ep = sctp_sk(sk)->ep;


	for (;;) {
		prepare_to_wait_exclusive(sk->sk_sleep, &wait,
					  TASK_INTERRUPTIBLE);

		if (list_empty(&ep->asocs)) {
			sctp_release_sock(sk);
			timeo = schedule_timeout(timeo);
			sctp_lock_sock(sk);
		}

		err = -EINVAL;
		if (!sctp_sstate(sk, LISTENING))
			break;

		err = 0;
		if (!list_empty(&ep->asocs))
			break;

		err = sock_intr_errno(timeo);
		if (signal_pending(current))
			break;

		err = -EAGAIN;
		if (!timeo)
			break;
	}

	finish_wait(sk->sk_sleep, &wait);

	return err;
}

static void sctp_wait_for_close(struct sock *sk, long timeout)
{
	DEFINE_WAIT(wait);

	do {
		prepare_to_wait(sk->sk_sleep, &wait, TASK_INTERRUPTIBLE);
		if (list_empty(&sctp_sk(sk)->ep->asocs))
			break;
		sctp_release_sock(sk);
		timeout = schedule_timeout(timeout);
		sctp_lock_sock(sk);
	} while (!signal_pending(current) && timeout);

	finish_wait(sk->sk_sleep, &wait);
}

<<<<<<< HEAD
static void sctp_sock_rfree_frag(struct sk_buff *skb)
{
	struct sk_buff *frag;

	if (!skb->data_len)
		goto done;

	/* Don't forget the fragments. */
	skb_walk_frags(skb, frag)
		sctp_sock_rfree_frag(frag);

done:
	sctp_sock_rfree(skb);
}

=======
>>>>>>> 80ffb3cc
static void sctp_skb_set_owner_r_frag(struct sk_buff *skb, struct sock *sk)
{
	struct sk_buff *frag;

	if (!skb->data_len)
		goto done;

	/* Don't forget the fragments. */
	skb_walk_frags(skb, frag)
		sctp_skb_set_owner_r_frag(frag, sk);

done:
	sctp_skb_set_owner_r(skb, sk);
}

void sctp_copy_sock(struct sock *newsk, struct sock *sk,
		    struct sctp_association *asoc)
{
	struct inet_sock *inet = inet_sk(sk);
	struct inet_sock *newinet = inet_sk(newsk);

	newsk->sk_type = sk->sk_type;
	newsk->sk_bound_dev_if = sk->sk_bound_dev_if;
	newsk->sk_flags = sk->sk_flags;
	newsk->sk_no_check = sk->sk_no_check;
	newsk->sk_reuse = sk->sk_reuse;

	newsk->sk_shutdown = sk->sk_shutdown;
	newsk->sk_destruct = inet_sock_destruct;
	newsk->sk_family = sk->sk_family;
	newsk->sk_protocol = IPPROTO_SCTP;
	newsk->sk_backlog_rcv = sk->sk_prot->backlog_rcv;
	newsk->sk_sndbuf = sk->sk_sndbuf;
	newsk->sk_rcvbuf = sk->sk_rcvbuf;
	newsk->sk_lingertime = sk->sk_lingertime;
	newsk->sk_rcvtimeo = sk->sk_rcvtimeo;
	newsk->sk_sndtimeo = sk->sk_sndtimeo;

	newinet = inet_sk(newsk);

	/* Initialize sk's sport, dport, rcv_saddr and daddr for
	 * getsockname() and getpeername()
	 */
	newinet->sport = inet->sport;
	newinet->saddr = inet->saddr;
	newinet->rcv_saddr = inet->rcv_saddr;
	newinet->dport = htons(asoc->peer.port);
	newinet->pmtudisc = inet->pmtudisc;
	newinet->id = asoc->next_tsn ^ jiffies;

	newinet->uc_ttl = inet->uc_ttl;
	newinet->mc_loop = 1;
	newinet->mc_ttl = 1;
	newinet->mc_index = 0;
	newinet->mc_list = NULL;
}

/* Populate the fields of the newsk from the oldsk and migrate the assoc
 * and its messages to the newsk.
 */
static void sctp_sock_migrate(struct sock *oldsk, struct sock *newsk,
			      struct sctp_association *assoc,
			      sctp_socket_type_t type)
{
	struct sctp_sock *oldsp = sctp_sk(oldsk);
	struct sctp_sock *newsp = sctp_sk(newsk);
	struct sctp_bind_bucket *pp; /* hash list port iterator */
	struct sctp_endpoint *newep = newsp->ep;
	struct sk_buff *skb, *tmp;
	struct sctp_ulpevent *event;
	struct sctp_bind_hashbucket *head;

	/* Migrate socket buffer sizes and all the socket level options to the
	 * new socket.
	 */
	newsk->sk_sndbuf = oldsk->sk_sndbuf;
	newsk->sk_rcvbuf = oldsk->sk_rcvbuf;
	/* Brute force copy old sctp opt. */
	inet_sk_copy_descendant(newsk, oldsk);

	/* Restore the ep value that was overwritten with the above structure
	 * copy.
	 */
	newsp->ep = newep;
	newsp->hmac = NULL;

	/* Hook this new socket in to the bind_hash list. */
	head = &sctp_port_hashtable[sctp_phashfn(inet_sk(oldsk)->num)];
	sctp_local_bh_disable();
	sctp_spin_lock(&head->lock);
	pp = sctp_sk(oldsk)->bind_hash;
	sk_add_bind_node(newsk, &pp->owner);
	sctp_sk(newsk)->bind_hash = pp;
	inet_sk(newsk)->num = inet_sk(oldsk)->num;
	sctp_spin_unlock(&head->lock);
	sctp_local_bh_enable();

	/* Copy the bind_addr list from the original endpoint to the new
	 * endpoint so that we can handle restarts properly
	 */
	sctp_bind_addr_dup(&newsp->ep->base.bind_addr,
				&oldsp->ep->base.bind_addr, GFP_KERNEL);

	/* Move any messages in the old socket's receive queue that are for the
	 * peeled off association to the new socket's receive queue.
	 */
	sctp_skb_for_each(skb, &oldsk->sk_receive_queue, tmp) {
		event = sctp_skb2event(skb);
		if (event->asoc == assoc) {
			__skb_unlink(skb, &oldsk->sk_receive_queue);
			__skb_queue_tail(&newsk->sk_receive_queue, skb);
			sctp_skb_set_owner_r_frag(skb, newsk);
		}
	}

	/* Clean up any messages pending delivery due to partial
	 * delivery.   Three cases:
	 * 1) No partial deliver;  no work.
	 * 2) Peeling off partial delivery; keep pd_lobby in new pd_lobby.
	 * 3) Peeling off non-partial delivery; move pd_lobby to receive_queue.
	 */
	skb_queue_head_init(&newsp->pd_lobby);
	atomic_set(&sctp_sk(newsk)->pd_mode, assoc->ulpq.pd_mode);

	if (atomic_read(&sctp_sk(oldsk)->pd_mode)) {
		struct sk_buff_head *queue;

		/* Decide which queue to move pd_lobby skbs to. */
		if (assoc->ulpq.pd_mode) {
			queue = &newsp->pd_lobby;
		} else
			queue = &newsk->sk_receive_queue;

		/* Walk through the pd_lobby, looking for skbs that
		 * need moved to the new socket.
		 */
		sctp_skb_for_each(skb, &oldsp->pd_lobby, tmp) {
			event = sctp_skb2event(skb);
			if (event->asoc == assoc) {
				__skb_unlink(skb, &oldsp->pd_lobby);
				__skb_queue_tail(queue, skb);
				sctp_skb_set_owner_r_frag(skb, newsk);
			}
		}

		/* Clear up any skbs waiting for the partial
		 * delivery to finish.
		 */
		if (assoc->ulpq.pd_mode)
			sctp_clear_pd(oldsk, NULL);

	}

	sctp_skb_for_each(skb, &assoc->ulpq.reasm, tmp)
		sctp_skb_set_owner_r_frag(skb, newsk);

	sctp_skb_for_each(skb, &assoc->ulpq.lobby, tmp)
		sctp_skb_set_owner_r_frag(skb, newsk);

	/* Set the type of socket to indicate that it is peeled off from the
	 * original UDP-style socket or created with the accept() call on a
	 * TCP-style socket..
	 */
	newsp->type = type;

	/* Mark the new socket "in-use" by the user so that any packets
	 * that may arrive on the association after we've moved it are
	 * queued to the backlog.  This prevents a potential race between
	 * backlog processing on the old socket and new-packet processing
	 * on the new socket.
	 *
	 * The caller has just allocated newsk so we can guarantee that other
	 * paths won't try to lock it and then oldsk.
	 */
	lock_sock_nested(newsk, SINGLE_DEPTH_NESTING);
	sctp_assoc_migrate(assoc, newsk);

	/* If the association on the newsk is already closed before accept()
	 * is called, set RCV_SHUTDOWN flag.
	 */
	if (sctp_state(assoc, CLOSED) && sctp_style(newsk, TCP))
		newsk->sk_shutdown |= RCV_SHUTDOWN;

	newsk->sk_state = SCTP_SS_ESTABLISHED;
	sctp_release_sock(newsk);
}


/* This proto struct describes the ULP interface for SCTP.  */
struct proto sctp_prot = {
	.name        =	"SCTP",
	.owner       =	THIS_MODULE,
	.close       =	sctp_close,
	.connect     =	sctp_connect,
	.disconnect  =	sctp_disconnect,
	.accept      =	sctp_accept,
	.ioctl       =	sctp_ioctl,
	.init        =	sctp_init_sock,
	.destroy     =	sctp_destroy_sock,
	.shutdown    =	sctp_shutdown,
	.setsockopt  =	sctp_setsockopt,
	.getsockopt  =	sctp_getsockopt,
	.sendmsg     =	sctp_sendmsg,
	.recvmsg     =	sctp_recvmsg,
	.bind        =	sctp_bind,
	.backlog_rcv =	sctp_backlog_rcv,
	.hash        =	sctp_hash,
	.unhash      =	sctp_unhash,
	.get_port    =	sctp_get_port,
	.obj_size    =  sizeof(struct sctp_sock),
	.sysctl_mem  =  sysctl_sctp_mem,
	.sysctl_rmem =  sysctl_sctp_rmem,
	.sysctl_wmem =  sysctl_sctp_wmem,
	.memory_pressure = &sctp_memory_pressure,
	.enter_memory_pressure = sctp_enter_memory_pressure,
	.memory_allocated = &sctp_memory_allocated,
	.sockets_allocated = &sctp_sockets_allocated,
};

#if defined(CONFIG_IPV6) || defined(CONFIG_IPV6_MODULE)

struct proto sctpv6_prot = {
	.name		= "SCTPv6",
	.owner		= THIS_MODULE,
	.close		= sctp_close,
	.connect	= sctp_connect,
	.disconnect	= sctp_disconnect,
	.accept		= sctp_accept,
	.ioctl		= sctp_ioctl,
	.init		= sctp_init_sock,
	.destroy	= sctp_destroy_sock,
	.shutdown	= sctp_shutdown,
	.setsockopt	= sctp_setsockopt,
	.getsockopt	= sctp_getsockopt,
	.sendmsg	= sctp_sendmsg,
	.recvmsg	= sctp_recvmsg,
	.bind		= sctp_bind,
	.backlog_rcv	= sctp_backlog_rcv,
	.hash		= sctp_hash,
	.unhash		= sctp_unhash,
	.get_port	= sctp_get_port,
	.obj_size	= sizeof(struct sctp6_sock),
	.sysctl_mem	= sysctl_sctp_mem,
	.sysctl_rmem	= sysctl_sctp_rmem,
	.sysctl_wmem	= sysctl_sctp_wmem,
	.memory_pressure = &sctp_memory_pressure,
	.enter_memory_pressure = sctp_enter_memory_pressure,
	.memory_allocated = &sctp_memory_allocated,
	.sockets_allocated = &sctp_sockets_allocated,
};
#endif /* defined(CONFIG_IPV6) || defined(CONFIG_IPV6_MODULE) */<|MERGE_RESOLUTION|>--- conflicted
+++ resolved
@@ -6652,24 +6652,6 @@
 	finish_wait(sk->sk_sleep, &wait);
 }
 
-<<<<<<< HEAD
-static void sctp_sock_rfree_frag(struct sk_buff *skb)
-{
-	struct sk_buff *frag;
-
-	if (!skb->data_len)
-		goto done;
-
-	/* Don't forget the fragments. */
-	skb_walk_frags(skb, frag)
-		sctp_sock_rfree_frag(frag);
-
-done:
-	sctp_sock_rfree(skb);
-}
-
-=======
->>>>>>> 80ffb3cc
 static void sctp_skb_set_owner_r_frag(struct sk_buff *skb, struct sock *sk)
 {
 	struct sk_buff *frag;
