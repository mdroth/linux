/* SPDX-License-Identifier: GPL-2.0 */
/*
 * Shared Memory Communications over RDMA (SMC-R) and RoCE
 *
 *  Definitions for SMC Connections, Link Groups and Links
 *
 *  Copyright IBM Corp. 2016
 *
 *  Author(s):  Ursula Braun <ubraun@linux.vnet.ibm.com>
 */

#ifndef _SMC_CORE_H
#define _SMC_CORE_H

#include <linux/atomic.h>
#include <linux/smc.h>
#include <linux/pci.h>
#include <rdma/ib_verbs.h>
#include <net/genetlink.h>

#include "smc.h"
#include "smc_ib.h"

#define SMC_RMBS_PER_LGR_MAX	255	/* max. # of RMBs per link group */

struct smc_lgr_list {			/* list of link group definition */
	struct list_head	list;
	spinlock_t		lock;	/* protects list of link groups */
	u32			num;	/* unique link group number */
};

enum smc_lgr_role {		/* possible roles of a link group */
	SMC_CLNT,	/* client */
	SMC_SERV	/* server */
};

enum smc_link_state {			/* possible states of a link */
	SMC_LNK_UNUSED,		/* link is unused */
	SMC_LNK_INACTIVE,	/* link is inactive */
	SMC_LNK_ACTIVATING,	/* link is being activated */
	SMC_LNK_ACTIVE,		/* link is active */
};

#define SMC_WR_BUF_SIZE		48	/* size of work request buffer */
#define SMC_WR_BUF_V2_SIZE	8192	/* size of v2 work request buffer */

struct smc_wr_buf {
	u8	raw[SMC_WR_BUF_SIZE];
};

struct smc_wr_v2_buf {
	u8	raw[SMC_WR_BUF_V2_SIZE];
};

#define SMC_WR_REG_MR_WAIT_TIME	(5 * HZ)/* wait time for ib_wr_reg_mr result */

enum smc_wr_reg_state {
	POSTED,		/* ib_wr_reg_mr request posted */
	CONFIRMED,	/* ib_wr_reg_mr response: successful */
	FAILED		/* ib_wr_reg_mr response: failure */
};

struct smc_rdma_sge {				/* sges for RDMA writes */
	struct ib_sge		wr_tx_rdma_sge[SMC_IB_MAX_SEND_SGE];
};

#define SMC_MAX_RDMA_WRITES	2		/* max. # of RDMA writes per
						 * message send
						 */

struct smc_rdma_sges {				/* sges per message send */
	struct smc_rdma_sge	tx_rdma_sge[SMC_MAX_RDMA_WRITES];
};

struct smc_rdma_wr {				/* work requests per message
						 * send
						 */
	struct ib_rdma_wr	wr_tx_rdma[SMC_MAX_RDMA_WRITES];
};

#define SMC_LGR_ID_SIZE		4

struct smc_link {
	struct smc_ib_device	*smcibdev;	/* ib-device */
	u8			ibport;		/* port - values 1 | 2 */
	struct ib_pd		*roce_pd;	/* IB protection domain,
						 * unique for every RoCE QP
						 */
	struct ib_qp		*roce_qp;	/* IB queue pair */
	struct ib_qp_attr	qp_attr;	/* IB queue pair attributes */

	struct smc_wr_buf	*wr_tx_bufs;	/* WR send payload buffers */
	struct ib_send_wr	*wr_tx_ibs;	/* WR send meta data */
	struct ib_sge		*wr_tx_sges;	/* WR send gather meta data */
	struct smc_rdma_sges	*wr_tx_rdma_sges;/*RDMA WRITE gather meta data*/
	struct smc_rdma_wr	*wr_tx_rdmas;	/* WR RDMA WRITE */
	struct smc_wr_tx_pend	*wr_tx_pends;	/* WR send waiting for CQE */
	struct completion	*wr_tx_compl;	/* WR send CQE completion */
	/* above four vectors have wr_tx_cnt elements and use the same index */
	struct ib_send_wr	*wr_tx_v2_ib;	/* WR send v2 meta data */
	struct ib_sge		*wr_tx_v2_sge;	/* WR send v2 gather meta data*/
	struct smc_wr_tx_pend	*wr_tx_v2_pend;	/* WR send v2 waiting for CQE */
	dma_addr_t		wr_tx_dma_addr;	/* DMA address of wr_tx_bufs */
	dma_addr_t		wr_tx_v2_dma_addr; /* DMA address of v2 tx buf*/
	atomic_long_t		wr_tx_id;	/* seq # of last sent WR */
	unsigned long		*wr_tx_mask;	/* bit mask of used indexes */
	u32			wr_tx_cnt;	/* number of WR send buffers */
	wait_queue_head_t	wr_tx_wait;	/* wait for free WR send buf */
	atomic_t		wr_tx_refcnt;	/* tx refs to link */

	struct smc_wr_buf	*wr_rx_bufs;	/* WR recv payload buffers */
	struct ib_recv_wr	*wr_rx_ibs;	/* WR recv meta data */
	struct ib_sge		*wr_rx_sges;	/* WR recv scatter meta data */
	/* above three vectors have wr_rx_cnt elements and use the same index */
	dma_addr_t		wr_rx_dma_addr;	/* DMA address of wr_rx_bufs */
	dma_addr_t		wr_rx_v2_dma_addr; /* DMA address of v2 rx buf*/
	u64			wr_rx_id;	/* seq # of last recv WR */
	u32			wr_rx_cnt;	/* number of WR recv buffers */
	unsigned long		wr_rx_tstamp;	/* jiffies when last buf rx */

	struct ib_reg_wr	wr_reg;		/* WR register memory region */
	wait_queue_head_t	wr_reg_wait;	/* wait for wr_reg result */
	atomic_t		wr_reg_refcnt;	/* reg refs to link */
	enum smc_wr_reg_state	wr_reg_state;	/* state of wr_reg request */

	u8			gid[SMC_GID_SIZE];/* gid matching used vlan id*/
	u8			sgid_index;	/* gid index for vlan id      */
	u32			peer_qpn;	/* QP number of peer */
	enum ib_mtu		path_mtu;	/* used mtu */
	enum ib_mtu		peer_mtu;	/* mtu size of peer */
	u32			psn_initial;	/* QP tx initial packet seqno */
	u32			peer_psn;	/* QP rx initial packet seqno */
	u8			peer_mac[ETH_ALEN];	/* = gid[8:10||13:15] */
	u8			peer_gid[SMC_GID_SIZE];	/* gid of peer*/
	u8			link_id;	/* unique # within link group */
	u8			link_uid[SMC_LGR_ID_SIZE]; /* unique lnk id */
	u8			peer_link_uid[SMC_LGR_ID_SIZE]; /* peer uid */
	u8			link_idx;	/* index in lgr link array */
	u8			link_is_asym;	/* is link asymmetric? */
	u8			clearing : 1;	/* link is being cleared */
	refcount_t		refcnt;		/* link reference count */
	struct smc_link_group	*lgr;		/* parent link group */
	struct work_struct	link_down_wrk;	/* wrk to bring link down */
	char			ibname[IB_DEVICE_NAME_MAX]; /* ib device name */
	int			ndev_ifidx; /* network device ifindex */

	enum smc_link_state	state;		/* state of link */
	struct delayed_work	llc_testlink_wrk; /* testlink worker */
	struct completion	llc_testlink_resp; /* wait for rx of testlink */
	int			llc_testlink_time; /* testlink interval */
	atomic_t		conn_cnt; /* connections on this link */
};

/* For now we just allow one parallel link per link group. The SMC protocol
 * allows more (up to 8).
 */
#define SMC_LINKS_PER_LGR_MAX	3
#define SMC_SINGLE_LINK		0

/* tx/rx buffer list element for sndbufs list and rmbs list of a lgr */
struct smc_buf_desc {
	struct list_head	list;
	void			*cpu_addr;	/* virtual address of buffer */
	struct page		*pages;
	int			len;		/* length of buffer */
	u32			used;		/* currently used / unused */
	union {
		struct { /* SMC-R */
			struct sg_table	sgt[SMC_LINKS_PER_LGR_MAX];
					/* virtual buffer */
			struct ib_mr	*mr_rx[SMC_LINKS_PER_LGR_MAX];
					/* for rmb only: memory region
					 * incl. rkey provided to peer
					 */
			u32		order;	/* allocation order */

			u8		is_conf_rkey;
					/* confirm_rkey done */
			u8		is_reg_mr[SMC_LINKS_PER_LGR_MAX];
					/* mem region registered */
			u8		is_map_ib[SMC_LINKS_PER_LGR_MAX];
					/* mem region mapped to lnk */
			u8		is_reg_err;
					/* buffer registration err */
		};
		struct { /* SMC-D */
			unsigned short	sba_idx;
					/* SBA index number */
			u64		token;
					/* DMB token number */
			dma_addr_t	dma_addr;
					/* DMA address */
		};
	};
};

struct smc_rtoken {				/* address/key of remote RMB */
	u64			dma_addr;
	u32			rkey;
};

#define SMC_BUF_MIN_SIZE	16384	/* minimum size of an RMB */
#define SMC_RMBE_SIZES		16	/* number of distinct RMBE sizes */
/* theoretically, the RFC states that largest size would be 512K,
 * i.e. compressed 5 and thus 6 sizes (0..5), despite
 * struct smc_clc_msg_accept_confirm.rmbe_size being a 4 bit value (0..15)
 */

struct smcd_dev;

enum smc_lgr_type {				/* redundancy state of lgr */
	SMC_LGR_NONE,			/* no active links, lgr to be deleted */
	SMC_LGR_SINGLE,			/* 1 active RNIC on each peer */
	SMC_LGR_SYMMETRIC,		/* 2 active RNICs on each peer */
	SMC_LGR_ASYMMETRIC_PEER,	/* local has 2, peer 1 active RNICs */
	SMC_LGR_ASYMMETRIC_LOCAL,	/* local has 1, peer 2 active RNICs */
};

enum smc_llc_flowtype {
	SMC_LLC_FLOW_NONE	= 0,
	SMC_LLC_FLOW_ADD_LINK	= 2,
	SMC_LLC_FLOW_DEL_LINK	= 4,
	SMC_LLC_FLOW_REQ_ADD_LINK = 5,
	SMC_LLC_FLOW_RKEY	= 6,
};

struct smc_llc_qentry;

struct smc_llc_flow {
	enum smc_llc_flowtype type;
	struct smc_llc_qentry *qentry;
};

struct smc_link_group {
	struct list_head	list;
	struct rb_root		conns_all;	/* connection tree */
	rwlock_t		conns_lock;	/* protects conns_all */
	unsigned int		conns_num;	/* current # of connections */
	unsigned short		vlan_id;	/* vlan id of link group */

	struct list_head	sndbufs[SMC_RMBE_SIZES];/* tx buffers */
	struct mutex		sndbufs_lock;	/* protects tx buffers */
	struct list_head	rmbs[SMC_RMBE_SIZES];	/* rx buffers */
	struct mutex		rmbs_lock;	/* protects rx buffers */

	u8			id[SMC_LGR_ID_SIZE];	/* unique lgr id */
	struct delayed_work	free_work;	/* delayed freeing of an lgr */
	struct work_struct	terminate_work;	/* abnormal lgr termination */
	struct workqueue_struct	*tx_wq;		/* wq for conn. tx workers */
	u8			sync_err : 1;	/* lgr no longer fits to peer */
	u8			terminating : 1;/* lgr is terminating */
	u8			freeing : 1;	/* lgr is being freed */

	refcount_t		refcnt;		/* lgr reference count */
	bool			is_smcd;	/* SMC-R or SMC-D */
	u8			smc_version;
	u8			negotiated_eid[SMC_MAX_EID_LEN];
	u8			peer_os;	/* peer operating system */
	u8			peer_smc_release;
	u8			peer_hostname[SMC_MAX_HOSTNAME_LEN];
	union {
		struct { /* SMC-R */
			enum smc_lgr_role	role;
						/* client or server */
			struct smc_link		lnk[SMC_LINKS_PER_LGR_MAX];
						/* smc link */
			struct smc_wr_v2_buf	*wr_rx_buf_v2;
						/* WR v2 recv payload buffer */
			struct smc_wr_v2_buf	*wr_tx_buf_v2;
						/* WR v2 send payload buffer */
			char			peer_systemid[SMC_SYSTEMID_LEN];
						/* unique system_id of peer */
			struct smc_rtoken	rtokens[SMC_RMBS_PER_LGR_MAX]
						[SMC_LINKS_PER_LGR_MAX];
						/* remote addr/key pairs */
			DECLARE_BITMAP(rtokens_used_mask, SMC_RMBS_PER_LGR_MAX);
						/* used rtoken elements */
			u8			next_link_id;
			enum smc_lgr_type	type;
						/* redundancy state */
			u8			pnet_id[SMC_MAX_PNETID_LEN + 1];
						/* pnet id of this lgr */
			struct list_head	llc_event_q;
						/* queue for llc events */
			spinlock_t		llc_event_q_lock;
						/* protects llc_event_q */
			struct mutex		llc_conf_mutex;
						/* protects lgr reconfig. */
			struct work_struct	llc_add_link_work;
			struct work_struct	llc_del_link_work;
			struct work_struct	llc_event_work;
						/* llc event worker */
			wait_queue_head_t	llc_flow_waiter;
						/* w4 next llc event */
			wait_queue_head_t	llc_msg_waiter;
						/* w4 next llc msg */
			struct smc_llc_flow	llc_flow_lcl;
						/* llc local control field */
			struct smc_llc_flow	llc_flow_rmt;
						/* llc remote control field */
			struct smc_llc_qentry	*delayed_event;
						/* arrived when flow active */
			spinlock_t		llc_flow_lock;
						/* protects llc flow */
			int			llc_testlink_time;
						/* link keep alive time */
			u32			llc_termination_rsn;
						/* rsn code for termination */
			u8			nexthop_mac[ETH_ALEN];
			u8			uses_gateway;
			__be32			saddr;
						/* net namespace */
			struct net		*net;
		};
		struct { /* SMC-D */
			u64			peer_gid;
						/* Peer GID (remote) */
			struct smcd_dev		*smcd;
						/* ISM device for VLAN reg. */
			u8			peer_shutdown : 1;
						/* peer triggered shutdownn */
		};
	};
};

struct smc_clc_msg_local;

#define GID_LIST_SIZE	2

struct smc_gidlist {
	u8			len;
	u8			list[GID_LIST_SIZE][SMC_GID_SIZE];
};

struct smc_init_info_smcrv2 {
	/* Input fields */
	__be32			saddr;
	struct sock		*clc_sk;
	__be32			daddr;

	/* Output fields when saddr is set */
	struct smc_ib_device	*ib_dev_v2;
	u8			ib_port_v2;
	u8			ib_gid_v2[SMC_GID_SIZE];

	/* Additional output fields when clc_sk and daddr is set as well */
	u8			uses_gateway;
	u8			nexthop_mac[ETH_ALEN];

	struct smc_gidlist	gidlist;
};

struct smc_init_info {
	u8			is_smcd;
	u8			smc_type_v1;
	u8			smc_type_v2;
	u8			first_contact_peer;
	u8			first_contact_local;
	unsigned short		vlan_id;
	u32			rc;
	u8			negotiated_eid[SMC_MAX_EID_LEN];
	/* SMC-R */
	u8			smcr_version;
	u8			check_smcrv2;
	u8			peer_gid[SMC_GID_SIZE];
	u8			peer_mac[ETH_ALEN];
	u8			peer_systemid[SMC_SYSTEMID_LEN];
	struct smc_ib_device	*ib_dev;
	u8			ib_gid[SMC_GID_SIZE];
	u8			ib_port;
	u32			ib_clcqpn;
	struct smc_init_info_smcrv2 smcrv2;
	/* SMC-D */
	u64			ism_peer_gid[SMC_MAX_ISM_DEVS + 1];
	struct smcd_dev		*ism_dev[SMC_MAX_ISM_DEVS + 1];
	u16			ism_chid[SMC_MAX_ISM_DEVS + 1];
	u8			ism_offered_cnt; /* # of ISM devices offered */
	u8			ism_selected;    /* index of selected ISM dev*/
	u8			smcd_version;
};

/* Find the connection associated with the given alert token in the link group.
 * To use rbtrees we have to implement our own search core.
 * Requires @conns_lock
 * @token	alert token to search for
 * @lgr		 link group to search in
 * Returns connection associated with token if found, NULL otherwise.
 */
static inline struct smc_connection *smc_lgr_find_conn(
	u32 token, struct smc_link_group *lgr)
{
	struct smc_connection *res = NULL;
	struct rb_node *node;

	node = lgr->conns_all.rb_node;
	while (node) {
		struct smc_connection *cur = rb_entry(node,
					struct smc_connection, alert_node);

		if (cur->alert_token_local > token) {
			node = node->rb_left;
		} else {
			if (cur->alert_token_local < token) {
				node = node->rb_right;
			} else {
				res = cur;
				break;
			}
		}
	}

	return res;
}

static inline bool smc_conn_lgr_valid(struct smc_connection *conn)
{
	return conn->lgr && conn->alert_token_local;
}

/*
 * Returns true if the specified link is usable.
 *
 * usable means the link is ready to receive RDMA messages, map memory
 * on the link, etc. This doesn't ensure we are able to send RDMA messages
 * on this link, if sending RDMA messages is needed, use smc_link_sendable()
 */
static inline bool smc_link_usable(struct smc_link *lnk)
{
	if (lnk->state == SMC_LNK_UNUSED || lnk->state == SMC_LNK_INACTIVE)
		return false;
	return true;
}

<<<<<<< HEAD
=======
/*
 * Returns true if the specified link is ready to receive AND send RDMA
 * messages.
 *
 * For the client side in first contact, the underlying QP may still in
 * RESET or RTR when the link state is ACTIVATING, checks in smc_link_usable()
 * is not strong enough. For those places that need to send any CDC or LLC
 * messages, use smc_link_sendable(), otherwise, use smc_link_usable() instead
 */
>>>>>>> 94985da0
static inline bool smc_link_sendable(struct smc_link *lnk)
{
	return smc_link_usable(lnk) &&
		lnk->qp_attr.cur_qp_state == IB_QPS_RTS;
}

static inline bool smc_link_active(struct smc_link *lnk)
{
	return lnk->state == SMC_LNK_ACTIVE;
}

static inline void smc_gid_be16_convert(__u8 *buf, u8 *gid_raw)
{
	sprintf(buf, "%04x:%04x:%04x:%04x:%04x:%04x:%04x:%04x",
		be16_to_cpu(((__be16 *)gid_raw)[0]),
		be16_to_cpu(((__be16 *)gid_raw)[1]),
		be16_to_cpu(((__be16 *)gid_raw)[2]),
		be16_to_cpu(((__be16 *)gid_raw)[3]),
		be16_to_cpu(((__be16 *)gid_raw)[4]),
		be16_to_cpu(((__be16 *)gid_raw)[5]),
		be16_to_cpu(((__be16 *)gid_raw)[6]),
		be16_to_cpu(((__be16 *)gid_raw)[7]));
}

struct smc_pci_dev {
	__u32		pci_fid;
	__u16		pci_pchid;
	__u16		pci_vendor;
	__u16		pci_device;
	__u8		pci_id[SMC_PCI_ID_STR_LEN];
};

static inline void smc_set_pci_values(struct pci_dev *pci_dev,
				      struct smc_pci_dev *smc_dev)
{
	smc_dev->pci_vendor = pci_dev->vendor;
	smc_dev->pci_device = pci_dev->device;
	snprintf(smc_dev->pci_id, sizeof(smc_dev->pci_id), "%s",
		 pci_name(pci_dev));
#if IS_ENABLED(CONFIG_S390)
	{ /* Set s390 specific PCI information */
	struct zpci_dev *zdev;

	zdev = to_zpci(pci_dev);
	smc_dev->pci_fid = zdev->fid;
	smc_dev->pci_pchid = zdev->pchid;
	}
#endif
}

struct smc_sock;
struct smc_clc_msg_accept_confirm;

void smc_lgr_cleanup_early(struct smc_link_group *lgr);
void smc_lgr_terminate_sched(struct smc_link_group *lgr);
void smc_lgr_hold(struct smc_link_group *lgr);
void smc_lgr_put(struct smc_link_group *lgr);
void smcr_port_add(struct smc_ib_device *smcibdev, u8 ibport);
void smcr_port_err(struct smc_ib_device *smcibdev, u8 ibport);
void smc_smcd_terminate(struct smcd_dev *dev, u64 peer_gid,
			unsigned short vlan);
void smc_smcd_terminate_all(struct smcd_dev *dev);
void smc_smcr_terminate_all(struct smc_ib_device *smcibdev);
int smc_buf_create(struct smc_sock *smc, bool is_smcd);
int smc_uncompress_bufsize(u8 compressed);
int smc_rmb_rtoken_handling(struct smc_connection *conn, struct smc_link *link,
			    struct smc_clc_msg_accept_confirm *clc);
int smc_rtoken_add(struct smc_link *lnk, __be64 nw_vaddr, __be32 nw_rkey);
int smc_rtoken_delete(struct smc_link *lnk, __be32 nw_rkey);
void smc_rtoken_set(struct smc_link_group *lgr, int link_idx, int link_idx_new,
		    __be32 nw_rkey_known, __be64 nw_vaddr, __be32 nw_rkey);
void smc_rtoken_set2(struct smc_link_group *lgr, int rtok_idx, int link_id,
		     __be64 nw_vaddr, __be32 nw_rkey);
void smc_sndbuf_sync_sg_for_cpu(struct smc_connection *conn);
void smc_sndbuf_sync_sg_for_device(struct smc_connection *conn);
void smc_rmb_sync_sg_for_cpu(struct smc_connection *conn);
void smc_rmb_sync_sg_for_device(struct smc_connection *conn);
int smc_vlan_by_tcpsk(struct socket *clcsock, struct smc_init_info *ini);

void smc_conn_free(struct smc_connection *conn);
int smc_conn_create(struct smc_sock *smc, struct smc_init_info *ini);
void smc_lgr_schedule_free_work_fast(struct smc_link_group *lgr);
int smc_core_init(void);
void smc_core_exit(void);

int smcr_link_init(struct smc_link_group *lgr, struct smc_link *lnk,
		   u8 link_idx, struct smc_init_info *ini);
void smcr_link_clear(struct smc_link *lnk, bool log);
void smcr_link_hold(struct smc_link *lnk);
void smcr_link_put(struct smc_link *lnk);
void smc_switch_link_and_count(struct smc_connection *conn,
			       struct smc_link *to_lnk);
int smcr_buf_map_lgr(struct smc_link *lnk);
int smcr_buf_reg_lgr(struct smc_link *lnk);
void smcr_lgr_set_type(struct smc_link_group *lgr, enum smc_lgr_type new_type);
void smcr_lgr_set_type_asym(struct smc_link_group *lgr,
			    enum smc_lgr_type new_type, int asym_lnk_idx);
int smcr_link_reg_rmb(struct smc_link *link, struct smc_buf_desc *rmb_desc);
struct smc_link *smc_switch_conns(struct smc_link_group *lgr,
				  struct smc_link *from_lnk, bool is_dev_err);
void smcr_link_down_cond(struct smc_link *lnk);
void smcr_link_down_cond_sched(struct smc_link *lnk);
int smc_nl_get_sys_info(struct sk_buff *skb, struct netlink_callback *cb);
int smcr_nl_get_lgr(struct sk_buff *skb, struct netlink_callback *cb);
int smcr_nl_get_link(struct sk_buff *skb, struct netlink_callback *cb);
int smcd_nl_get_lgr(struct sk_buff *skb, struct netlink_callback *cb);

static inline struct smc_link_group *smc_get_lgr(struct smc_link *link)
{
	return link->lgr;
}
#endif<|MERGE_RESOLUTION|>--- conflicted
+++ resolved
@@ -431,8 +431,6 @@
 	return true;
 }
 
-<<<<<<< HEAD
-=======
 /*
  * Returns true if the specified link is ready to receive AND send RDMA
  * messages.
@@ -442,7 +440,6 @@
  * is not strong enough. For those places that need to send any CDC or LLC
  * messages, use smc_link_sendable(), otherwise, use smc_link_usable() instead
  */
->>>>>>> 94985da0
 static inline bool smc_link_sendable(struct smc_link *lnk)
 {
 	return smc_link_usable(lnk) &&
