--- conflicted
+++ resolved
@@ -2,11 +2,7 @@
 VERSION = 6
 PATCHLEVEL = 7
 SUBLEVEL = 0
-<<<<<<< HEAD
-EXTRAVERSION = -rc2
-=======
 EXTRAVERSION = -rc6
->>>>>>> 8e2f79f4
 NAME = Hurr durr I'ma ninja sloth
 
 # *DOCUMENTATION*
