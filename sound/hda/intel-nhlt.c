// SPDX-License-Identifier: GPL-2.0-only
// Copyright (c) 2015-2019 Intel Corporation

#include <linux/acpi.h>
#include <sound/intel-nhlt.h>

struct nhlt_acpi_table *intel_nhlt_init(struct device *dev)
{
	struct nhlt_acpi_table *nhlt;
	acpi_status status;

	status = acpi_get_table(ACPI_SIG_NHLT, 0,
				(struct acpi_table_header **)&nhlt);
	if (ACPI_FAILURE(status)) {
		dev_warn(dev, "NHLT table not found\n");
		return NULL;
	}

	return nhlt;
}
EXPORT_SYMBOL_GPL(intel_nhlt_init);

void intel_nhlt_free(struct nhlt_acpi_table *nhlt)
{
	acpi_put_table((struct acpi_table_header *)nhlt);
}
EXPORT_SYMBOL_GPL(intel_nhlt_free);

int intel_nhlt_get_dmic_geo(struct device *dev, struct nhlt_acpi_table *nhlt)
{
	struct nhlt_endpoint *epnt;
	struct nhlt_dmic_array_config *cfg;
	struct nhlt_vendor_dmic_array_config *cfg_vendor;
	struct nhlt_fmt *fmt_configs;
	unsigned int dmic_geo = 0;
	u16 max_ch = 0;
	u8 i, j;

	if (!nhlt)
		return 0;

	if (nhlt->header.length <= sizeof(struct acpi_table_header)) {
		dev_warn(dev, "Invalid DMIC description table\n");
		return 0;
	}

	for (j = 0, epnt = nhlt->desc; j < nhlt->endpoint_count; j++,
	     epnt = (struct nhlt_endpoint *)((u8 *)epnt + epnt->length)) {

		if (epnt->linktype != NHLT_LINK_DMIC)
			continue;

		cfg = (struct nhlt_dmic_array_config  *)(epnt->config.caps);
		fmt_configs = (struct nhlt_fmt *)(epnt->config.caps + epnt->config.size);

		/* find max number of channels based on format_configuration */
		if (fmt_configs->fmt_count) {
			dev_dbg(dev, "%s: found %d format definitions\n",
				__func__, fmt_configs->fmt_count);

			for (i = 0; i < fmt_configs->fmt_count; i++) {
				struct wav_fmt_ext *fmt_ext;

				fmt_ext = &fmt_configs->fmt_config[i].fmt_ext;

				if (fmt_ext->fmt.channels > max_ch)
					max_ch = fmt_ext->fmt.channels;
			}
			dev_dbg(dev, "%s: max channels found %d\n", __func__, max_ch);
		} else {
			dev_dbg(dev, "%s: No format information found\n", __func__);
		}

		if (cfg->device_config.config_type != NHLT_CONFIG_TYPE_MIC_ARRAY) {
			dmic_geo = max_ch;
		} else {
			switch (cfg->array_type) {
			case NHLT_MIC_ARRAY_2CH_SMALL:
			case NHLT_MIC_ARRAY_2CH_BIG:
				dmic_geo = MIC_ARRAY_2CH;
				break;

			case NHLT_MIC_ARRAY_4CH_1ST_GEOM:
			case NHLT_MIC_ARRAY_4CH_L_SHAPED:
			case NHLT_MIC_ARRAY_4CH_2ND_GEOM:
				dmic_geo = MIC_ARRAY_4CH;
				break;
			case NHLT_MIC_ARRAY_VENDOR_DEFINED:
				cfg_vendor = (struct nhlt_vendor_dmic_array_config *)cfg;
				dmic_geo = cfg_vendor->nb_mics;
				break;
			default:
				dev_warn(dev, "%s: undefined DMIC array_type 0x%0x\n",
					 __func__, cfg->array_type);
			}

			if (dmic_geo > 0) {
				dev_dbg(dev, "%s: Array with %d dmics\n", __func__, dmic_geo);
			}
			if (max_ch > dmic_geo) {
				dev_dbg(dev, "%s: max channels %d exceed dmic number %d\n",
					__func__, max_ch, dmic_geo);
			}
		}
	}

	dev_dbg(dev, "%s: dmic number %d max_ch %d\n",
		__func__, dmic_geo, max_ch);

	return dmic_geo;
}
EXPORT_SYMBOL_GPL(intel_nhlt_get_dmic_geo);

bool intel_nhlt_has_endpoint_type(struct nhlt_acpi_table *nhlt, u8 link_type)
{
	struct nhlt_endpoint *epnt;
	int i;

	if (!nhlt)
		return false;

	epnt = (struct nhlt_endpoint *)nhlt->desc;
	for (i = 0; i < nhlt->endpoint_count; i++) {
		if (epnt->linktype == link_type)
			return true;

		epnt = (struct nhlt_endpoint *)((u8 *)epnt + epnt->length);
	}
	return false;
}
EXPORT_SYMBOL(intel_nhlt_has_endpoint_type);

<<<<<<< HEAD
=======
int intel_nhlt_ssp_endpoint_mask(struct nhlt_acpi_table *nhlt, u8 device_type)
{
	struct nhlt_endpoint *epnt;
	int ssp_mask = 0;
	int i;

	if (!nhlt || (device_type != NHLT_DEVICE_BT && device_type != NHLT_DEVICE_I2S))
		return 0;

	epnt = (struct nhlt_endpoint *)nhlt->desc;
	for (i = 0; i < nhlt->endpoint_count; i++) {
		if (epnt->linktype == NHLT_LINK_SSP && epnt->device_type == device_type) {
			/* for SSP the virtual bus id is the SSP port */
			ssp_mask |= BIT(epnt->virtual_bus_id);
		}
		epnt = (struct nhlt_endpoint *)((u8 *)epnt + epnt->length);
	}

	return ssp_mask;
}
EXPORT_SYMBOL(intel_nhlt_ssp_endpoint_mask);

>>>>>>> 95cd2cdc
static struct nhlt_specific_cfg *
nhlt_get_specific_cfg(struct device *dev, struct nhlt_fmt *fmt, u8 num_ch,
		      u32 rate, u8 vbps, u8 bps)
{
	struct nhlt_fmt_cfg *cfg = fmt->fmt_config;
	struct wav_fmt *wfmt;
	u16 _bps, _vbps;
	int i;

	dev_dbg(dev, "Endpoint format count=%d\n", fmt->fmt_count);

	for (i = 0; i < fmt->fmt_count; i++) {
		wfmt = &cfg->fmt_ext.fmt;
		_bps = wfmt->bits_per_sample;
		_vbps = cfg->fmt_ext.sample.valid_bits_per_sample;

		dev_dbg(dev, "Endpoint format: ch=%d fmt=%d/%d rate=%d\n",
			wfmt->channels, _vbps, _bps, wfmt->samples_per_sec);

		if (wfmt->channels == num_ch && wfmt->samples_per_sec == rate &&
		    vbps == _vbps && bps == _bps)
			return &cfg->config;

		cfg = (struct nhlt_fmt_cfg *)(cfg->config.caps + cfg->config.size);
	}

	return NULL;
}

static bool nhlt_check_ep_match(struct device *dev, struct nhlt_endpoint *epnt,
				u32 bus_id, u8 link_type, u8 dir, u8 dev_type)
{
	dev_dbg(dev, "Endpoint: vbus_id=%d link_type=%d dir=%d dev_type = %d\n",
		epnt->virtual_bus_id, epnt->linktype,
		epnt->direction, epnt->device_type);

	if ((epnt->virtual_bus_id != bus_id) ||
	    (epnt->linktype != link_type) ||
	    (epnt->direction != dir))
		return false;

	/* link of type DMIC bypasses device_type check */
	return epnt->linktype == NHLT_LINK_DMIC ||
	       epnt->device_type == dev_type;
}

struct nhlt_specific_cfg *
intel_nhlt_get_endpoint_blob(struct device *dev, struct nhlt_acpi_table *nhlt,
			     u32 bus_id, u8 link_type, u8 vbps, u8 bps,
			     u8 num_ch, u32 rate, u8 dir, u8 dev_type)
{
	struct nhlt_specific_cfg *cfg;
	struct nhlt_endpoint *epnt;
	struct nhlt_fmt *fmt;
	int i;

	if (!nhlt)
		return NULL;

	dev_dbg(dev, "Looking for configuration:\n");
	dev_dbg(dev, "  vbus_id=%d link_type=%d dir=%d, dev_type=%d\n",
		bus_id, link_type, dir, dev_type);
	dev_dbg(dev, "  ch=%d fmt=%d/%d rate=%d\n", num_ch, vbps, bps, rate);
	dev_dbg(dev, "Endpoint count=%d\n", nhlt->endpoint_count);

	epnt = (struct nhlt_endpoint *)nhlt->desc;

	for (i = 0; i < nhlt->endpoint_count; i++) {
		if (nhlt_check_ep_match(dev, epnt, bus_id, link_type, dir, dev_type)) {
			fmt = (struct nhlt_fmt *)(epnt->config.caps + epnt->config.size);

			cfg = nhlt_get_specific_cfg(dev, fmt, num_ch, rate, vbps, bps);
			if (cfg)
				return cfg;
		}

		epnt = (struct nhlt_endpoint *)((u8 *)epnt + epnt->length);
	}

	return NULL;
}
EXPORT_SYMBOL(intel_nhlt_get_endpoint_blob);<|MERGE_RESOLUTION|>--- conflicted
+++ resolved
@@ -130,8 +130,6 @@
 }
 EXPORT_SYMBOL(intel_nhlt_has_endpoint_type);
 
-<<<<<<< HEAD
-=======
 int intel_nhlt_ssp_endpoint_mask(struct nhlt_acpi_table *nhlt, u8 device_type)
 {
 	struct nhlt_endpoint *epnt;
@@ -154,7 +152,6 @@
 }
 EXPORT_SYMBOL(intel_nhlt_ssp_endpoint_mask);
 
->>>>>>> 95cd2cdc
 static struct nhlt_specific_cfg *
 nhlt_get_specific_cfg(struct device *dev, struct nhlt_fmt *fmt, u8 num_ch,
 		      u32 rate, u8 vbps, u8 bps)
