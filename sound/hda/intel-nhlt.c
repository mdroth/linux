--- conflicted
+++ resolved
@@ -55,11 +55,8 @@
 
 		/* find max number of channels based on format_configuration */
 		if (fmt_configs->fmt_count) {
-<<<<<<< HEAD
-=======
 			struct nhlt_fmt_cfg *fmt_cfg = fmt_configs->fmt_config;
 
->>>>>>> 7365df19
 			dev_dbg(dev, "found %d format definitions\n",
 				fmt_configs->fmt_count);
 
