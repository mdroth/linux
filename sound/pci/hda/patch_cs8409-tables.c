// SPDX-License-Identifier: GPL-2.0-only
/*
 * patch_cs8409-tables.c  --  HD audio interface patch for Cirrus Logic CS8409 HDA bridge chip
 *
 * Copyright (C) 2021 Cirrus Logic, Inc. and
 *                    Cirrus Logic International Semiconductor Ltd.
 *
 * Author: Lucas Tanure <tanureal@opensource.cirrus.com>
 */

#include "patch_cs8409.h"

/******************************************************************************
 *                          CS42L42 Specific Data
 *
 ******************************************************************************/

static const DECLARE_TLV_DB_SCALE(cs42l42_dac_db_scale, CS42L42_HP_VOL_REAL_MIN * 100, 100, 1);

static const DECLARE_TLV_DB_SCALE(cs42l42_adc_db_scale, CS42L42_AMIC_VOL_REAL_MIN * 100, 100, 1);

const struct snd_kcontrol_new cs42l42_dac_volume_mixer = {
	.iface = SNDRV_CTL_ELEM_IFACE_MIXER,
	.index = 0,
	.subdevice = (HDA_SUBDEV_AMP_FLAG | HDA_SUBDEV_NID_FLAG),
	.access = (SNDRV_CTL_ELEM_ACCESS_READWRITE | SNDRV_CTL_ELEM_ACCESS_TLV_READ),
	.info = cs42l42_volume_info,
	.get = cs42l42_volume_get,
	.put = cs42l42_volume_put,
	.tlv = { .p = cs42l42_dac_db_scale },
	.private_value = HDA_COMPOSE_AMP_VAL_OFS(CS8409_PIN_ASP1_TRANSMITTER_A, 3, CS8409_CODEC0,
			 HDA_OUTPUT, CS42L42_VOL_DAC) | HDA_AMP_VAL_MIN_MUTE
};

const struct snd_kcontrol_new cs42l42_adc_volume_mixer = {
	.iface = SNDRV_CTL_ELEM_IFACE_MIXER,
	.index = 0,
	.subdevice = (HDA_SUBDEV_AMP_FLAG | HDA_SUBDEV_NID_FLAG),
	.access = (SNDRV_CTL_ELEM_ACCESS_READWRITE | SNDRV_CTL_ELEM_ACCESS_TLV_READ),
	.info = cs42l42_volume_info,
	.get = cs42l42_volume_get,
	.put = cs42l42_volume_put,
	.tlv = { .p = cs42l42_adc_db_scale },
	.private_value = HDA_COMPOSE_AMP_VAL_OFS(CS8409_PIN_ASP1_RECEIVER_A, 1, CS8409_CODEC0,
			 HDA_INPUT, CS42L42_VOL_ADC) | HDA_AMP_VAL_MIN_MUTE
};

const struct hda_pcm_stream cs42l42_48k_pcm_analog_playback = {
	.rates = SNDRV_PCM_RATE_48000, /* fixed rate */
};

const struct hda_pcm_stream cs42l42_48k_pcm_analog_capture = {
	.rates = SNDRV_PCM_RATE_48000, /* fixed rate */
};

/******************************************************************************
 *                   BULLSEYE / WARLOCK / CYBORG Specific Arrays
 *                               CS8409/CS42L42
 ******************************************************************************/

const struct hda_verb cs8409_cs42l42_init_verbs[] = {
	{ CS8409_PIN_AFG, AC_VERB_SET_GPIO_WAKE_MASK, 0x0018 },		/* WAKE from GPIO 3,4 */
	{ CS8409_PIN_VENDOR_WIDGET, AC_VERB_SET_PROC_STATE, 0x0001 },	/* Enable VPW processing */
	{ CS8409_PIN_VENDOR_WIDGET, AC_VERB_SET_COEF_INDEX, 0x0002 },	/* Configure GPIO 6,7 */
	{ CS8409_PIN_VENDOR_WIDGET, AC_VERB_SET_PROC_COEF,  0x0080 },	/* I2C mode */
	{ CS8409_PIN_VENDOR_WIDGET, AC_VERB_SET_COEF_INDEX, 0x005b },	/* Set I2C bus speed */
	{ CS8409_PIN_VENDOR_WIDGET, AC_VERB_SET_PROC_COEF,  0x0200 },	/* 100kHz I2C_STO = 2 */
	{} /* terminator */
};

static const struct hda_pintbl cs8409_cs42l42_pincfgs[] = {
	{ CS8409_PIN_ASP1_TRANSMITTER_A, 0x042120f0 },	/* ASP-1-TX */
	{ CS8409_PIN_ASP1_RECEIVER_A, 0x04a12050 },	/* ASP-1-RX */
	{ CS8409_PIN_ASP2_TRANSMITTER_A, 0x901000f0 },	/* ASP-2-TX */
	{ CS8409_PIN_DMIC1_IN, 0x90a00090 },		/* DMIC-1 */
	{} /* terminator */
};

<<<<<<< HEAD
const struct hda_pintbl cs8409_cs42l42_pincfgs_no_dmic[] = {
=======
static const struct hda_pintbl cs8409_cs42l42_pincfgs_no_dmic[] = {
>>>>>>> 7365df19
	{ CS8409_PIN_ASP1_TRANSMITTER_A, 0x042120f0 },	/* ASP-1-TX */
	{ CS8409_PIN_ASP1_RECEIVER_A, 0x04a12050 },	/* ASP-1-RX */
	{ CS8409_PIN_ASP2_TRANSMITTER_A, 0x901000f0 },	/* ASP-2-TX */
	{} /* terminator */
};

/* Vendor specific HW configuration for CS42L42 */
static const struct cs8409_i2c_param cs42l42_init_reg_seq[] = {
	{ CS42L42_I2C_TIMEOUT, 0xB0 },
	{ CS42L42_ADC_CTL, 0x00 },
	{ 0x1D02, 0x06 },
	{ CS42L42_ADC_VOLUME, 0x9F },
	{ CS42L42_OSC_SWITCH, 0x01 },
	{ CS42L42_MCLK_CTL, 0x02 },
	{ CS42L42_SRC_CTL, 0x03 },
	{ CS42L42_MCLK_SRC_SEL, 0x00 },
	{ CS42L42_ASP_FRM_CFG, 0x13 },
	{ CS42L42_FSYNC_P_LOWER, 0xFF },
	{ CS42L42_FSYNC_P_UPPER, 0x00 },
	{ CS42L42_ASP_CLK_CFG, 0x20 },
	{ CS42L42_SPDIF_CLK_CFG, 0x0D },
	{ CS42L42_ASP_RX_DAI0_CH1_AP_RES, 0x02 },
	{ CS42L42_ASP_RX_DAI0_CH1_BIT_MSB, 0x00 },
	{ CS42L42_ASP_RX_DAI0_CH1_BIT_LSB, 0x00 },
	{ CS42L42_ASP_RX_DAI0_CH2_AP_RES, 0x02 },
	{ CS42L42_ASP_RX_DAI0_CH2_BIT_MSB, 0x00 },
	{ CS42L42_ASP_RX_DAI0_CH2_BIT_LSB, 0x20 },
	{ CS42L42_ASP_RX_DAI0_CH3_AP_RES, 0x02 },
	{ CS42L42_ASP_RX_DAI0_CH3_BIT_MSB, 0x00 },
	{ CS42L42_ASP_RX_DAI0_CH3_BIT_LSB, 0x80 },
	{ CS42L42_ASP_RX_DAI0_CH4_AP_RES, 0x02 },
	{ CS42L42_ASP_RX_DAI0_CH4_BIT_MSB, 0x00 },
	{ CS42L42_ASP_RX_DAI0_CH4_BIT_LSB, 0xA0 },
	{ CS42L42_ASP_RX_DAI0_EN, 0x0C },
	{ CS42L42_ASP_TX_CH_EN, 0x01 },
	{ CS42L42_ASP_TX_CH_AP_RES, 0x02 },
	{ CS42L42_ASP_TX_CH1_BIT_MSB, 0x00 },
	{ CS42L42_ASP_TX_CH1_BIT_LSB, 0x00 },
	{ CS42L42_ASP_TX_SZ_EN, 0x01 },
	{ CS42L42_PWR_CTL1, 0x0A },
	{ CS42L42_PWR_CTL2, 0x84 },
	{ CS42L42_MIXER_CHA_VOL, 0x3F },
	{ CS42L42_MIXER_CHB_VOL, 0x3F },
	{ CS42L42_MIXER_ADC_VOL, 0x3f },
	{ CS42L42_HP_CTL, 0x03 },
	{ CS42L42_MIC_DET_CTL1, 0xB6 },
	{ CS42L42_TIPSENSE_CTL, 0xC2 },
	{ CS42L42_HS_CLAMP_DISABLE, 0x01 },
	{ CS42L42_HS_SWITCH_CTL, 0xF3 },
	{ CS42L42_PWR_CTL3, 0x20 },
	{ CS42L42_RSENSE_CTL2, 0x00 },
	{ CS42L42_RSENSE_CTL3, 0x00 },
	{ CS42L42_TSENSE_CTL, 0x80 },
	{ CS42L42_HS_BIAS_CTL, 0xC0 },
	{ CS42L42_PWR_CTL1, 0x02 },
	{ CS42L42_ADC_OVFL_INT_MASK, 0xff },
	{ CS42L42_MIXER_INT_MASK, 0xff },
	{ CS42L42_SRC_INT_MASK, 0xff },
	{ CS42L42_ASP_RX_INT_MASK, 0xff },
	{ CS42L42_ASP_TX_INT_MASK, 0xff },
	{ CS42L42_CODEC_INT_MASK, 0xff },
	{ CS42L42_SRCPL_INT_MASK, 0xff },
	{ CS42L42_VPMON_INT_MASK, 0xff },
	{ CS42L42_PLL_LOCK_INT_MASK, 0xff },
	{ CS42L42_TSRS_PLUG_INT_MASK, 0xff },
	{ CS42L42_DET_INT1_MASK, 0xff },
	{ CS42L42_DET_INT2_MASK, 0xff },
};

/* Vendor specific hw configuration for CS8409 */
const struct cs8409_cir_param cs8409_cs42l42_hw_cfg[] = {
	/* +PLL1/2_EN, +I2C_EN */
	{ CS8409_PIN_VENDOR_WIDGET, CS8409_DEV_CFG1, 0xb008 },
	/* ASP1/2_EN=0, ASP1_STP=1 */
	{ CS8409_PIN_VENDOR_WIDGET, CS8409_DEV_CFG2, 0x0002 },
	/* ASP1/2_BUS_IDLE=10, +GPIO_I2C */
	{ CS8409_PIN_VENDOR_WIDGET, CS8409_DEV_CFG3, 0x0a80 },
	/* ASP1.A: TX.LAP=0, TX.LSZ=24 bits, TX.LCS=0 */
	{ CS8409_PIN_VENDOR_WIDGET, ASP1_A_TX_CTRL1, 0x0800 },
	/* ASP1.A: TX.RAP=0, TX.RSZ=24 bits, TX.RCS=32 */
	{ CS8409_PIN_VENDOR_WIDGET, ASP1_A_TX_CTRL2, 0x0820 },
	/* ASP2.A: TX.LAP=0, TX.LSZ=24 bits, TX.LCS=0 */
	{ CS8409_PIN_VENDOR_WIDGET, ASP2_A_TX_CTRL1, 0x0800 },
	/* ASP2.A: TX.RAP=1, TX.RSZ=24 bits, TX.RCS=0 */
	{ CS8409_PIN_VENDOR_WIDGET, ASP2_A_TX_CTRL2, 0x2800 },
	/* ASP1.A: RX.LAP=0, RX.LSZ=24 bits, RX.LCS=0 */
	{ CS8409_PIN_VENDOR_WIDGET, ASP1_A_RX_CTRL1, 0x0800 },
	/* ASP1.A: RX.RAP=0, RX.RSZ=24 bits, RX.RCS=0 */
	{ CS8409_PIN_VENDOR_WIDGET, ASP1_A_RX_CTRL2, 0x0800 },
	/* ASP1: LCHI = 00h */
	{ CS8409_PIN_VENDOR_WIDGET, CS8409_ASP1_CLK_CTRL1, 0x8000 },
	/* ASP1: MC/SC_SRCSEL=PLL1, LCPR=FFh */
	{ CS8409_PIN_VENDOR_WIDGET, CS8409_ASP1_CLK_CTRL2, 0x28ff },
	/* ASP1: MCEN=0, FSD=011, SCPOL_IN/OUT=0, SCDIV=1:4 */
	{ CS8409_PIN_VENDOR_WIDGET, CS8409_ASP1_CLK_CTRL3, 0x0062 },
	/* ASP2: LCHI=1Fh */
	{ CS8409_PIN_VENDOR_WIDGET, CS8409_ASP2_CLK_CTRL1, 0x801f },
	/* ASP2: MC/SC_SRCSEL=PLL1, LCPR=3Fh */
	{ CS8409_PIN_VENDOR_WIDGET, CS8409_ASP2_CLK_CTRL2, 0x283f },
	/* ASP2: 5050=1, MCEN=0, FSD=010, SCPOL_IN/OUT=1, SCDIV=1:16 */
	{ CS8409_PIN_VENDOR_WIDGET, CS8409_ASP2_CLK_CTRL3, 0x805c },
	/* DMIC1_MO=10b, DMIC1/2_SR=1 */
	{ CS8409_PIN_VENDOR_WIDGET, CS8409_DMIC_CFG, 0x0023 },
	/* ASP1/2_BEEP=0 */
	{ CS8409_PIN_VENDOR_WIDGET, CS8409_BEEP_CFG, 0x0000 },
	/* ASP1/2_EN=1, ASP1_STP=1 */
	{ CS8409_PIN_VENDOR_WIDGET, CS8409_DEV_CFG2, 0x0062 },
	/* -PLL2_EN */
	{ CS8409_PIN_VENDOR_WIDGET, CS8409_DEV_CFG1, 0x9008 },
	/* TX2.A: pre-scale att.=0 dB */
	{ CS8409_PIN_VENDOR_WIDGET, CS8409_PRE_SCALE_ATTN2, 0x0000 },
	/* ASP1/2_xxx_EN=1, ASP1/2_MCLK_EN=0, DMIC1_SCL_EN=1 */
	{ CS8409_PIN_VENDOR_WIDGET, CS8409_PAD_CFG_SLW_RATE_CTRL, 0xfc03 },
	/* test mode on */
	{ CS8409_PIN_VENDOR_WIDGET, 0xc0, 0x9999 },
	/* GPIO hysteresis = 30 us */
	{ CS8409_PIN_VENDOR_WIDGET, 0xc5, 0x0000 },
	/* test mode off */
	{ CS8409_PIN_VENDOR_WIDGET, 0xc0, 0x0000 },
	{} /* Terminator */
};

const struct cs8409_cir_param cs8409_cs42l42_bullseye_atn[] = {
	/* EQ_SEL=1, EQ1/2_EN=0 */
	{ CS8409_PIN_VENDOR_WIDGET, CS8409_PFE_CTRL1, 0x4000 },
	/* +EQ_ACC */
	{ CS8409_PIN_VENDOR_WIDGET, CS8409_PFE_COEF_W2, 0x4000 },
	/* +EQ2_EN */
	{ CS8409_PIN_VENDOR_WIDGET, CS8409_PFE_CTRL1, 0x4010 },
	/* EQ_DATA_HI=0x0647 */
	{ CS8409_PIN_VENDOR_WIDGET, CS8409_PFE_COEF_W1, 0x0647 },
	/* +EQ_WRT, +EQ_ACC, EQ_ADR=0, EQ_DATA_LO=0x67 */
	{ CS8409_PIN_VENDOR_WIDGET, CS8409_PFE_COEF_W2, 0xc0c7 },
	/* EQ_DATA_HI=0x0647 */
	{ CS8409_PIN_VENDOR_WIDGET, CS8409_PFE_COEF_W1, 0x0647 },
	/* +EQ_WRT, +EQ_ACC, EQ_ADR=1, EQ_DATA_LO=0x67 */
	{ CS8409_PIN_VENDOR_WIDGET, CS8409_PFE_COEF_W2, 0xc1c7 },
	/* EQ_DATA_HI=0xf370 */
	{ CS8409_PIN_VENDOR_WIDGET, CS8409_PFE_COEF_W1, 0xf370 },
	/* +EQ_WRT, +EQ_ACC, EQ_ADR=2, EQ_DATA_LO=0x71 */
	{ CS8409_PIN_VENDOR_WIDGET, CS8409_PFE_COEF_W2, 0xc271 },
	/* EQ_DATA_HI=0x1ef8 */
	{ CS8409_PIN_VENDOR_WIDGET, CS8409_PFE_COEF_W1, 0x1ef8 },
	/* +EQ_WRT, +EQ_ACC, EQ_ADR=3, EQ_DATA_LO=0x48 */
	{ CS8409_PIN_VENDOR_WIDGET, CS8409_PFE_COEF_W2, 0xc348 },
	/* EQ_DATA_HI=0xc110 */
	{ CS8409_PIN_VENDOR_WIDGET, CS8409_PFE_COEF_W1, 0xc110 },
	/* +EQ_WRT, +EQ_ACC, EQ_ADR=4, EQ_DATA_LO=0x5a */
	{ CS8409_PIN_VENDOR_WIDGET, CS8409_PFE_COEF_W2, 0xc45a },
	/* EQ_DATA_HI=0x1f29 */
	{ CS8409_PIN_VENDOR_WIDGET, CS8409_PFE_COEF_W1, 0x1f29 },
	/* +EQ_WRT, +EQ_ACC, EQ_ADR=5, EQ_DATA_LO=0x74 */
	{ CS8409_PIN_VENDOR_WIDGET, CS8409_PFE_COEF_W2, 0xc574 },
	/* EQ_DATA_HI=0x1d7a */
	{ CS8409_PIN_VENDOR_WIDGET, CS8409_PFE_COEF_W1, 0x1d7a },
	/* +EQ_WRT, +EQ_ACC, EQ_ADR=6, EQ_DATA_LO=0x53 */
	{ CS8409_PIN_VENDOR_WIDGET, CS8409_PFE_COEF_W2, 0xc653 },
	/* EQ_DATA_HI=0xc38c */
	{ CS8409_PIN_VENDOR_WIDGET, CS8409_PFE_COEF_W1, 0xc38c },
	/* +EQ_WRT, +EQ_ACC, EQ_ADR=7, EQ_DATA_LO=0x14 */
	{ CS8409_PIN_VENDOR_WIDGET, CS8409_PFE_COEF_W2, 0xc714 },
	/* EQ_DATA_HI=0x1ca3 */
	{ CS8409_PIN_VENDOR_WIDGET, CS8409_PFE_COEF_W1, 0x1ca3 },
	/* +EQ_WRT, +EQ_ACC, EQ_ADR=8, EQ_DATA_LO=0xc7 */
	{ CS8409_PIN_VENDOR_WIDGET, CS8409_PFE_COEF_W2, 0xc8c7 },
	/* EQ_DATA_HI=0xc38c */
	{ CS8409_PIN_VENDOR_WIDGET, CS8409_PFE_COEF_W1, 0xc38c },
	/* +EQ_WRT, +EQ_ACC, EQ_ADR=9, EQ_DATA_LO=0x14 */
	{ CS8409_PIN_VENDOR_WIDGET, CS8409_PFE_COEF_W2, 0xc914 },
	/* -EQ_ACC, -EQ_WRT */
	{ CS8409_PIN_VENDOR_WIDGET, CS8409_PFE_COEF_W2, 0x0000 },
	{} /* Terminator */
};

struct sub_codec cs8409_cs42l42_codec = {
	.addr = CS42L42_I2C_ADDR,
	.reset_gpio = CS8409_CS42L42_RESET,
	.irq_mask = CS8409_CS42L42_INT,
	.init_seq = cs42l42_init_reg_seq,
	.init_seq_num = ARRAY_SIZE(cs42l42_init_reg_seq),
	.hp_jack_in = 0,
	.mic_jack_in = 0,
	.paged = 1,
	.suspended = 1,
	.no_type_dect = 0,
};

/******************************************************************************
 *                          Dolphin Specific Arrays
 *                            CS8409/ 2 X CS42L42
 ******************************************************************************/

const struct hda_verb dolphin_init_verbs[] = {
	{ 0x01, AC_VERB_SET_GPIO_WAKE_MASK, DOLPHIN_WAKE }, /* WAKE from GPIO 0,4 */
	{ CS8409_PIN_VENDOR_WIDGET, AC_VERB_SET_PROC_STATE, 0x0001 }, /* Enable VPW processing  */
	{ CS8409_PIN_VENDOR_WIDGET, AC_VERB_SET_COEF_INDEX, 0x0002 }, /* Configure GPIO 6,7 */
	{ CS8409_PIN_VENDOR_WIDGET, AC_VERB_SET_PROC_COEF,  0x0080 }, /* I2C mode */
	{ CS8409_PIN_VENDOR_WIDGET, AC_VERB_SET_COEF_INDEX, 0x005b }, /* Set I2C bus speed */
	{ CS8409_PIN_VENDOR_WIDGET, AC_VERB_SET_PROC_COEF,  0x0200 }, /* 100kHz I2C_STO = 2 */
	{} /* terminator */
};

static const struct hda_pintbl dolphin_pincfgs[] = {
	{ 0x24, 0x022210f0 }, /* ASP-1-TX-A */
	{ 0x25, 0x010240f0 }, /* ASP-1-TX-B */
	{ 0x34, 0x02a21050 }, /* ASP-1-RX */
	{} /* terminator */
};

/* Vendor specific HW configuration for CS42L42 */
static const struct cs8409_i2c_param dolphin_c0_init_reg_seq[] = {
	{ CS42L42_I2C_TIMEOUT, 0xB0 },
	{ CS42L42_ADC_CTL, 0x00 },
	{ 0x1D02, 0x06 },
	{ CS42L42_ADC_VOLUME, 0x9F },
	{ CS42L42_OSC_SWITCH, 0x01 },
	{ CS42L42_MCLK_CTL, 0x02 },
	{ CS42L42_SRC_CTL, 0x03 },
	{ CS42L42_MCLK_SRC_SEL, 0x00 },
	{ CS42L42_ASP_FRM_CFG, 0x13 },
	{ CS42L42_FSYNC_P_LOWER, 0xFF },
	{ CS42L42_FSYNC_P_UPPER, 0x00 },
	{ CS42L42_ASP_CLK_CFG, 0x20 },
	{ CS42L42_SPDIF_CLK_CFG, 0x0D },
	{ CS42L42_ASP_RX_DAI0_CH1_AP_RES, 0x02 },
	{ CS42L42_ASP_RX_DAI0_CH1_BIT_MSB, 0x00 },
	{ CS42L42_ASP_RX_DAI0_CH1_BIT_LSB, 0x00 },
	{ CS42L42_ASP_RX_DAI0_CH2_AP_RES, 0x02 },
	{ CS42L42_ASP_RX_DAI0_CH2_BIT_MSB, 0x00 },
	{ CS42L42_ASP_RX_DAI0_CH2_BIT_LSB, 0x20 },
	{ CS42L42_ASP_RX_DAI0_EN, 0x0C },
	{ CS42L42_ASP_TX_CH_EN, 0x01 },
	{ CS42L42_ASP_TX_CH_AP_RES, 0x02 },
	{ CS42L42_ASP_TX_CH1_BIT_MSB, 0x00 },
	{ CS42L42_ASP_TX_CH1_BIT_LSB, 0x00 },
	{ CS42L42_ASP_TX_SZ_EN, 0x01 },
	{ CS42L42_PWR_CTL1, 0x0A },
	{ CS42L42_PWR_CTL2, 0x84 },
	{ CS42L42_HP_CTL, 0x03 },
	{ CS42L42_MIXER_CHA_VOL, 0x3F },
	{ CS42L42_MIXER_CHB_VOL, 0x3F },
	{ CS42L42_MIXER_ADC_VOL, 0x3f },
	{ CS42L42_MIC_DET_CTL1, 0xB6 },
	{ CS42L42_TIPSENSE_CTL, 0xC2 },
	{ CS42L42_HS_CLAMP_DISABLE, 0x01 },
	{ CS42L42_HS_SWITCH_CTL, 0xF3 },
	{ CS42L42_PWR_CTL3, 0x20 },
	{ CS42L42_RSENSE_CTL2, 0x00 },
	{ CS42L42_RSENSE_CTL3, 0x00 },
	{ CS42L42_TSENSE_CTL, 0x80 },
	{ CS42L42_HS_BIAS_CTL, 0xC0 },
	{ CS42L42_PWR_CTL1, 0x02 },
	{ CS42L42_ADC_OVFL_INT_MASK, 0xff },
	{ CS42L42_MIXER_INT_MASK, 0xff },
	{ CS42L42_SRC_INT_MASK, 0xff },
	{ CS42L42_ASP_RX_INT_MASK, 0xff },
	{ CS42L42_ASP_TX_INT_MASK, 0xff },
	{ CS42L42_CODEC_INT_MASK, 0xff },
	{ CS42L42_SRCPL_INT_MASK, 0xff },
	{ CS42L42_VPMON_INT_MASK, 0xff },
	{ CS42L42_PLL_LOCK_INT_MASK, 0xff },
	{ CS42L42_TSRS_PLUG_INT_MASK, 0xff },
	{ CS42L42_DET_INT1_MASK, 0xff },
	{ CS42L42_DET_INT2_MASK, 0xff }
};

static const struct cs8409_i2c_param dolphin_c1_init_reg_seq[] = {
	{ CS42L42_I2C_TIMEOUT, 0xB0 },
	{ CS42L42_ADC_CTL, 0x00 },
	{ 0x1D02, 0x06 },
	{ CS42L42_ADC_VOLUME, 0x9F },
	{ CS42L42_OSC_SWITCH, 0x01 },
	{ CS42L42_MCLK_CTL, 0x02 },
	{ CS42L42_SRC_CTL, 0x03 },
	{ CS42L42_MCLK_SRC_SEL, 0x00 },
	{ CS42L42_ASP_FRM_CFG, 0x13 },
	{ CS42L42_FSYNC_P_LOWER, 0xFF },
	{ CS42L42_FSYNC_P_UPPER, 0x00 },
	{ CS42L42_ASP_CLK_CFG, 0x20 },
	{ CS42L42_SPDIF_CLK_CFG, 0x0D },
	{ CS42L42_ASP_RX_DAI0_CH1_AP_RES, 0x02 },
	{ CS42L42_ASP_RX_DAI0_CH1_BIT_MSB, 0x00 },
	{ CS42L42_ASP_RX_DAI0_CH1_BIT_LSB, 0x80 },
	{ CS42L42_ASP_RX_DAI0_CH2_AP_RES, 0x02 },
	{ CS42L42_ASP_RX_DAI0_CH2_BIT_MSB, 0x00 },
	{ CS42L42_ASP_RX_DAI0_CH2_BIT_LSB, 0xA0 },
	{ CS42L42_ASP_RX_DAI0_EN, 0x0C },
	{ CS42L42_ASP_TX_CH_EN, 0x00 },
	{ CS42L42_ASP_TX_CH_AP_RES, 0x02 },
	{ CS42L42_ASP_TX_CH1_BIT_MSB, 0x00 },
	{ CS42L42_ASP_TX_CH1_BIT_LSB, 0x00 },
	{ CS42L42_ASP_TX_SZ_EN, 0x00 },
	{ CS42L42_PWR_CTL1, 0x0E },
	{ CS42L42_PWR_CTL2, 0x84 },
	{ CS42L42_HP_CTL, 0x01 },
	{ CS42L42_MIXER_CHA_VOL, 0x3F },
	{ CS42L42_MIXER_CHB_VOL, 0x3F },
	{ CS42L42_MIXER_ADC_VOL, 0x3f },
	{ CS42L42_MIC_DET_CTL1, 0xB6 },
	{ CS42L42_TIPSENSE_CTL, 0xC2 },
	{ CS42L42_HS_CLAMP_DISABLE, 0x01 },
	{ CS42L42_HS_SWITCH_CTL, 0xF3 },
	{ CS42L42_PWR_CTL3, 0x20 },
	{ CS42L42_RSENSE_CTL2, 0x00 },
	{ CS42L42_RSENSE_CTL3, 0x00 },
	{ CS42L42_TSENSE_CTL, 0x80 },
	{ CS42L42_HS_BIAS_CTL, 0xC0 },
	{ CS42L42_PWR_CTL1, 0x06 },
	{ CS42L42_ADC_OVFL_INT_MASK, 0xff },
	{ CS42L42_MIXER_INT_MASK, 0xff },
	{ CS42L42_SRC_INT_MASK, 0xff },
	{ CS42L42_ASP_RX_INT_MASK, 0xff },
	{ CS42L42_ASP_TX_INT_MASK, 0xff },
	{ CS42L42_CODEC_INT_MASK, 0xff },
	{ CS42L42_SRCPL_INT_MASK, 0xff },
	{ CS42L42_VPMON_INT_MASK, 0xff },
	{ CS42L42_PLL_LOCK_INT_MASK, 0xff },
	{ CS42L42_TSRS_PLUG_INT_MASK, 0xff },
	{ CS42L42_DET_INT1_MASK, 0xff },
	{ CS42L42_DET_INT2_MASK, 0xff }
};

/* Vendor specific hw configuration for CS8409 */
const struct cs8409_cir_param dolphin_hw_cfg[] = {
	/* +PLL1/2_EN, +I2C_EN */
	{ CS8409_PIN_VENDOR_WIDGET, CS8409_DEV_CFG1, 0xb008 },
	/* ASP1_EN=0, ASP1_STP=1 */
	{ CS8409_PIN_VENDOR_WIDGET, CS8409_DEV_CFG2, 0x0002 },
	/* ASP1/2_BUS_IDLE=10, +GPIO_I2C */
	{ CS8409_PIN_VENDOR_WIDGET, CS8409_DEV_CFG3, 0x0a80 },
	/* ASP1.A: TX.LAP=0, TX.LSZ=24 bits, TX.LCS=0 */
	{ CS8409_PIN_VENDOR_WIDGET, ASP1_A_TX_CTRL1, 0x0800 },
	/* ASP1.A: TX.RAP=0, TX.RSZ=24 bits, TX.RCS=32 */
	{ CS8409_PIN_VENDOR_WIDGET, ASP1_A_TX_CTRL2, 0x0820 },
	/* ASP1.B: TX.LAP=0, TX.LSZ=24 bits, TX.LCS=128 */
	{ CS8409_PIN_VENDOR_WIDGET, ASP1_B_TX_CTRL1, 0x0880 },
	/* ASP1.B: TX.RAP=0, TX.RSZ=24 bits, TX.RCS=160 */
	{ CS8409_PIN_VENDOR_WIDGET, ASP1_B_TX_CTRL2, 0x08a0 },
	/* ASP1.A: RX.LAP=0, RX.LSZ=24 bits, RX.LCS=0 */
	{ CS8409_PIN_VENDOR_WIDGET, ASP1_A_RX_CTRL1, 0x0800 },
	/* ASP1.A: RX.RAP=0, RX.RSZ=24 bits, RX.RCS=0 */
	{ CS8409_PIN_VENDOR_WIDGET, ASP1_A_RX_CTRL2, 0x0800 },
	/* ASP1: LCHI = 00h */
	{ CS8409_PIN_VENDOR_WIDGET, CS8409_ASP1_CLK_CTRL1, 0x8000 },
	/* ASP1: MC/SC_SRCSEL=PLL1, LCPR=FFh */
	{ CS8409_PIN_VENDOR_WIDGET, CS8409_ASP1_CLK_CTRL2, 0x28ff },
	/* ASP1: MCEN=0, FSD=011, SCPOL_IN/OUT=0, SCDIV=1:4 */
	{ CS8409_PIN_VENDOR_WIDGET, CS8409_ASP1_CLK_CTRL3, 0x0062 },
	/* ASP1/2_BEEP=0 */
	{ CS8409_PIN_VENDOR_WIDGET, CS8409_BEEP_CFG, 0x0000 },
	/* ASP1_EN=1, ASP1_STP=1 */
	{ CS8409_PIN_VENDOR_WIDGET, CS8409_DEV_CFG2, 0x0022 },
	/* -PLL2_EN */
	{ CS8409_PIN_VENDOR_WIDGET, CS8409_DEV_CFG1, 0x9008 },
	/* ASP1_xxx_EN=1, ASP1_MCLK_EN=0 */
	{ CS8409_PIN_VENDOR_WIDGET, CS8409_PAD_CFG_SLW_RATE_CTRL, 0x5400 },
	/* test mode on */
	{ CS8409_PIN_VENDOR_WIDGET, 0xc0, 0x9999 },
	/* GPIO hysteresis = 30 us */
	{ CS8409_PIN_VENDOR_WIDGET, 0xc5, 0x0000 },
	/* test mode off */
	{ CS8409_PIN_VENDOR_WIDGET, 0xc0, 0x0000 },
	{} /* Terminator */
};

struct sub_codec dolphin_cs42l42_0 = {
	.addr = DOLPHIN_C0_I2C_ADDR,
	.reset_gpio = DOLPHIN_C0_RESET,
	.irq_mask = DOLPHIN_C0_INT,
	.init_seq = dolphin_c0_init_reg_seq,
	.init_seq_num = ARRAY_SIZE(dolphin_c0_init_reg_seq),
	.hp_jack_in = 0,
	.mic_jack_in = 0,
	.paged = 1,
	.suspended = 1,
	.no_type_dect = 0,
};

struct sub_codec dolphin_cs42l42_1 = {
	.addr = DOLPHIN_C1_I2C_ADDR,
	.reset_gpio = DOLPHIN_C1_RESET,
	.irq_mask = DOLPHIN_C1_INT,
	.init_seq = dolphin_c1_init_reg_seq,
	.init_seq_num = ARRAY_SIZE(dolphin_c1_init_reg_seq),
	.hp_jack_in = 0,
	.mic_jack_in = 0,
	.paged = 1,
	.suspended = 1,
	.no_type_dect = 1,
};

/******************************************************************************
 *                         CS8409 Patch Driver Structs
 *                    Arrays Used for all projects using CS8409
 ******************************************************************************/

const struct snd_pci_quirk cs8409_fixup_tbl[] = {
	SND_PCI_QUIRK(0x1028, 0x0A11, "Bullseye", CS8409_BULLSEYE),
	SND_PCI_QUIRK(0x1028, 0x0A12, "Bullseye", CS8409_BULLSEYE),
	SND_PCI_QUIRK(0x1028, 0x0A23, "Bullseye", CS8409_BULLSEYE),
	SND_PCI_QUIRK(0x1028, 0x0A24, "Bullseye", CS8409_BULLSEYE),
	SND_PCI_QUIRK(0x1028, 0x0A25, "Bullseye", CS8409_BULLSEYE),
	SND_PCI_QUIRK(0x1028, 0x0A29, "Bullseye", CS8409_BULLSEYE),
	SND_PCI_QUIRK(0x1028, 0x0A2A, "Bullseye", CS8409_BULLSEYE),
	SND_PCI_QUIRK(0x1028, 0x0A2B, "Bullseye", CS8409_BULLSEYE),
	SND_PCI_QUIRK(0x1028, 0x0A77, "Cyborg", CS8409_CYBORG),
	SND_PCI_QUIRK(0x1028, 0x0A78, "Cyborg", CS8409_CYBORG),
	SND_PCI_QUIRK(0x1028, 0x0A79, "Cyborg", CS8409_CYBORG),
	SND_PCI_QUIRK(0x1028, 0x0A7A, "Cyborg", CS8409_CYBORG),
	SND_PCI_QUIRK(0x1028, 0x0A7D, "Cyborg", CS8409_CYBORG),
	SND_PCI_QUIRK(0x1028, 0x0A7E, "Cyborg", CS8409_CYBORG),
	SND_PCI_QUIRK(0x1028, 0x0A7F, "Cyborg", CS8409_CYBORG),
	SND_PCI_QUIRK(0x1028, 0x0A80, "Cyborg", CS8409_CYBORG),
	SND_PCI_QUIRK(0x1028, 0x0AB0, "Warlock", CS8409_WARLOCK),
	SND_PCI_QUIRK(0x1028, 0x0AB2, "Warlock", CS8409_WARLOCK),
	SND_PCI_QUIRK(0x1028, 0x0AB1, "Warlock", CS8409_WARLOCK),
	SND_PCI_QUIRK(0x1028, 0x0AB3, "Warlock", CS8409_WARLOCK),
	SND_PCI_QUIRK(0x1028, 0x0AB4, "Warlock", CS8409_WARLOCK),
	SND_PCI_QUIRK(0x1028, 0x0AB5, "Warlock", CS8409_WARLOCK),
	SND_PCI_QUIRK(0x1028, 0x0ACF, "Dolphin", CS8409_DOLPHIN),
	SND_PCI_QUIRK(0x1028, 0x0AD0, "Dolphin", CS8409_DOLPHIN),
	SND_PCI_QUIRK(0x1028, 0x0AD1, "Dolphin", CS8409_DOLPHIN),
	SND_PCI_QUIRK(0x1028, 0x0AD2, "Dolphin", CS8409_DOLPHIN),
	SND_PCI_QUIRK(0x1028, 0x0AD3, "Dolphin", CS8409_DOLPHIN),
	SND_PCI_QUIRK(0x1028, 0x0AD9, "Warlock", CS8409_WARLOCK),
	SND_PCI_QUIRK(0x1028, 0x0ADA, "Warlock", CS8409_WARLOCK),
	SND_PCI_QUIRK(0x1028, 0x0ADB, "Warlock", CS8409_WARLOCK),
	SND_PCI_QUIRK(0x1028, 0x0ADC, "Warlock", CS8409_WARLOCK),
	SND_PCI_QUIRK(0x1028, 0x0ADF, "Cyborg", CS8409_CYBORG),
	SND_PCI_QUIRK(0x1028, 0x0AE0, "Cyborg", CS8409_CYBORG),
	SND_PCI_QUIRK(0x1028, 0x0AE1, "Cyborg", CS8409_CYBORG),
	SND_PCI_QUIRK(0x1028, 0x0AE2, "Cyborg", CS8409_CYBORG),
	SND_PCI_QUIRK(0x1028, 0x0AE9, "Cyborg", CS8409_CYBORG),
	SND_PCI_QUIRK(0x1028, 0x0AEA, "Cyborg", CS8409_CYBORG),
	SND_PCI_QUIRK(0x1028, 0x0AEB, "Cyborg", CS8409_CYBORG),
	SND_PCI_QUIRK(0x1028, 0x0AEC, "Cyborg", CS8409_CYBORG),
	SND_PCI_QUIRK(0x1028, 0x0AED, "Cyborg", CS8409_CYBORG),
	SND_PCI_QUIRK(0x1028, 0x0AEE, "Cyborg", CS8409_CYBORG),
	SND_PCI_QUIRK(0x1028, 0x0AEF, "Cyborg", CS8409_CYBORG),
	SND_PCI_QUIRK(0x1028, 0x0AF0, "Cyborg", CS8409_CYBORG),
	SND_PCI_QUIRK(0x1028, 0x0AF4, "Warlock", CS8409_WARLOCK),
	SND_PCI_QUIRK(0x1028, 0x0AF5, "Warlock", CS8409_WARLOCK),
	SND_PCI_QUIRK(0x1028, 0x0B92, "Warlock MLK", CS8409_WARLOCK_MLK),
	SND_PCI_QUIRK(0x1028, 0x0B93, "Warlock MLK Dual Mic", CS8409_WARLOCK_MLK_DUAL_MIC),
	SND_PCI_QUIRK(0x1028, 0x0B94, "Warlock MLK", CS8409_WARLOCK_MLK),
	SND_PCI_QUIRK(0x1028, 0x0B95, "Warlock MLK Dual Mic", CS8409_WARLOCK_MLK_DUAL_MIC),
	SND_PCI_QUIRK(0x1028, 0x0B96, "Warlock MLK", CS8409_WARLOCK_MLK),
	SND_PCI_QUIRK(0x1028, 0x0B97, "Warlock MLK Dual Mic", CS8409_WARLOCK_MLK_DUAL_MIC),
	SND_PCI_QUIRK(0x1028, 0x0BA5, "Odin", CS8409_ODIN),
	SND_PCI_QUIRK(0x1028, 0x0BA6, "Odin", CS8409_ODIN),
	SND_PCI_QUIRK(0x1028, 0x0BA8, "Odin", CS8409_ODIN),
	SND_PCI_QUIRK(0x1028, 0x0BAA, "Odin", CS8409_ODIN),
	SND_PCI_QUIRK(0x1028, 0x0BAE, "Odin", CS8409_ODIN),
	SND_PCI_QUIRK(0x1028, 0x0BB2, "Warlock MLK", CS8409_WARLOCK_MLK),
	SND_PCI_QUIRK(0x1028, 0x0BB3, "Warlock MLK", CS8409_WARLOCK_MLK),
	SND_PCI_QUIRK(0x1028, 0x0BB4, "Warlock MLK", CS8409_WARLOCK_MLK),
	SND_PCI_QUIRK(0x1028, 0x0BB5, "Warlock N3 15 TGL-U Nuvoton EC", CS8409_WARLOCK),
	SND_PCI_QUIRK(0x1028, 0x0BB6, "Warlock V3 15 TGL-U Nuvoton EC", CS8409_WARLOCK),
	SND_PCI_QUIRK(0x1028, 0x0BB8, "Warlock MLK", CS8409_WARLOCK_MLK),
	SND_PCI_QUIRK(0x1028, 0x0BB9, "Warlock MLK Dual Mic", CS8409_WARLOCK_MLK_DUAL_MIC),
	SND_PCI_QUIRK(0x1028, 0x0BBA, "Warlock MLK", CS8409_WARLOCK_MLK),
	SND_PCI_QUIRK(0x1028, 0x0BBB, "Warlock MLK Dual Mic", CS8409_WARLOCK_MLK_DUAL_MIC),
	SND_PCI_QUIRK(0x1028, 0x0BBC, "Warlock MLK", CS8409_WARLOCK_MLK),
	SND_PCI_QUIRK(0x1028, 0x0BBD, "Warlock MLK Dual Mic", CS8409_WARLOCK_MLK_DUAL_MIC),
	SND_PCI_QUIRK(0x1028, 0x0BD4, "Dolphin", CS8409_DOLPHIN),
	SND_PCI_QUIRK(0x1028, 0x0BD5, "Dolphin", CS8409_DOLPHIN),
	SND_PCI_QUIRK(0x1028, 0x0BD6, "Dolphin", CS8409_DOLPHIN),
	SND_PCI_QUIRK(0x1028, 0x0BD7, "Dolphin", CS8409_DOLPHIN),
	SND_PCI_QUIRK(0x1028, 0x0BD8, "Dolphin", CS8409_DOLPHIN),
	SND_PCI_QUIRK(0x1028, 0x0C43, "Dolphin", CS8409_DOLPHIN),
	SND_PCI_QUIRK(0x1028, 0x0C50, "Dolphin", CS8409_DOLPHIN),
	SND_PCI_QUIRK(0x1028, 0x0C51, "Dolphin", CS8409_DOLPHIN),
	SND_PCI_QUIRK(0x1028, 0x0C52, "Dolphin", CS8409_DOLPHIN),
	{} /* terminator */
};

/* Dell Inspiron models with cs8409/cs42l42 */
const struct hda_model_fixup cs8409_models[] = {
	{ .id = CS8409_BULLSEYE, .name = "bullseye" },
	{ .id = CS8409_WARLOCK, .name = "warlock" },
	{ .id = CS8409_WARLOCK_MLK, .name = "warlock mlk" },
	{ .id = CS8409_WARLOCK_MLK_DUAL_MIC, .name = "warlock mlk dual mic" },
	{ .id = CS8409_CYBORG, .name = "cyborg" },
	{ .id = CS8409_DOLPHIN, .name = "dolphin" },
	{ .id = CS8409_ODIN, .name = "odin" },
	{}
};

const struct hda_fixup cs8409_fixups[] = {
	[CS8409_BULLSEYE] = {
		.type = HDA_FIXUP_PINS,
		.v.pins = cs8409_cs42l42_pincfgs,
		.chained = true,
		.chain_id = CS8409_FIXUPS,
	},
	[CS8409_WARLOCK] = {
		.type = HDA_FIXUP_PINS,
		.v.pins = cs8409_cs42l42_pincfgs,
		.chained = true,
		.chain_id = CS8409_FIXUPS,
	},
	[CS8409_WARLOCK_MLK] = {
		.type = HDA_FIXUP_PINS,
		.v.pins = cs8409_cs42l42_pincfgs,
		.chained = true,
		.chain_id = CS8409_FIXUPS,
	},
	[CS8409_WARLOCK_MLK_DUAL_MIC] = {
		.type = HDA_FIXUP_PINS,
		.v.pins = cs8409_cs42l42_pincfgs,
		.chained = true,
		.chain_id = CS8409_FIXUPS,
	},
	[CS8409_CYBORG] = {
		.type = HDA_FIXUP_PINS,
		.v.pins = cs8409_cs42l42_pincfgs,
		.chained = true,
		.chain_id = CS8409_FIXUPS,
	},
	[CS8409_FIXUPS] = {
		.type = HDA_FIXUP_FUNC,
		.v.func = cs8409_cs42l42_fixups,
	},
	[CS8409_DOLPHIN] = {
		.type = HDA_FIXUP_PINS,
		.v.pins = dolphin_pincfgs,
		.chained = true,
		.chain_id = CS8409_DOLPHIN_FIXUPS,
	},
	[CS8409_DOLPHIN_FIXUPS] = {
		.type = HDA_FIXUP_FUNC,
		.v.func = dolphin_fixups,
	},
	[CS8409_ODIN] = {
		.type = HDA_FIXUP_PINS,
		.v.pins = cs8409_cs42l42_pincfgs_no_dmic,
		.chained = true,
		.chain_id = CS8409_FIXUPS,
	},
};<|MERGE_RESOLUTION|>--- conflicted
+++ resolved
@@ -76,11 +76,7 @@
 	{} /* terminator */
 };
 
-<<<<<<< HEAD
-const struct hda_pintbl cs8409_cs42l42_pincfgs_no_dmic[] = {
-=======
 static const struct hda_pintbl cs8409_cs42l42_pincfgs_no_dmic[] = {
->>>>>>> 7365df19
 	{ CS8409_PIN_ASP1_TRANSMITTER_A, 0x042120f0 },	/* ASP-1-TX */
 	{ CS8409_PIN_ASP1_RECEIVER_A, 0x04a12050 },	/* ASP-1-RX */
 	{ CS8409_PIN_ASP2_TRANSMITTER_A, 0x901000f0 },	/* ASP-2-TX */
