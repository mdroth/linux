--- conflicted
+++ resolved
@@ -142,8 +142,6 @@
 	return 0;
 }
 #endif
-<<<<<<< HEAD
-=======
 
 SND_SOC_DAILINK_DEF(system,
 	DAILINK_COMP_ARRAY(COMP_CPU("System Pin")));
@@ -165,7 +163,6 @@
 
 SND_SOC_DAILINK_DEF(codec,
 	DAILINK_COMP_ARRAY(COMP_CODEC("i2c-INT343A:00", "rt286-aif1")));
->>>>>>> 4ff96fb5
 
 /* broadwell digital audio interface glue - connects codec <--> CPU */
 static struct snd_soc_dai_link broadwell_rt286_dais[] = {
@@ -174,11 +171,6 @@
 		.name = "System PCM",
 		.stream_name = "System Playback/Capture",
 		.dynamic = 1,
-<<<<<<< HEAD
-		.codec_name = "snd-soc-dummy",
-		.codec_dai_name = "snd-soc-dummy-dai",
-=======
->>>>>>> 4ff96fb5
 #if !IS_ENABLED(CONFIG_SND_SOC_SOF_BROADWELL)
 		.init = broadwell_rtd_init,
 #endif
