--- conflicted
+++ resolved
@@ -3073,19 +3073,11 @@
 	struct rt5682s_priv *rt5682s = data;
 	struct device *dev = regmap_get_device(rt5682s->regmap);
 	int ret;
-<<<<<<< HEAD
 
 	ret = regulator_disable(rt5682s->supplies[RT5682S_SUPPLY_AVDD].consumer);
 	if (ret)
 		dev_err(dev, "Failed to disable supply AVDD: %d\n", ret);
 
-=======
-
-	ret = regulator_disable(rt5682s->supplies[RT5682S_SUPPLY_AVDD].consumer);
-	if (ret)
-		dev_err(dev, "Failed to disable supply AVDD: %d\n", ret);
-
->>>>>>> 7365df19
 	usleep_range(1000, 1500);
 
 	ret = regulator_disable(rt5682s->supplies[RT5682S_SUPPLY_MICVDD].consumer);
@@ -3135,7 +3127,6 @@
 		return ret;
 
 	ret = regulator_enable(rt5682s->supplies[RT5682S_SUPPLY_MICVDD].consumer);
-<<<<<<< HEAD
 	if (ret) {
 		dev_err(&i2c->dev, "Failed to enable supply MICVDD: %d\n", ret);
 		return ret;
@@ -3144,16 +3135,6 @@
 
 	ret = regulator_enable(rt5682s->supplies[RT5682S_SUPPLY_AVDD].consumer);
 	if (ret) {
-=======
-	if (ret) {
-		dev_err(&i2c->dev, "Failed to enable supply MICVDD: %d\n", ret);
-		return ret;
-	}
-	usleep_range(1000, 1500);
-
-	ret = regulator_enable(rt5682s->supplies[RT5682S_SUPPLY_AVDD].consumer);
-	if (ret) {
->>>>>>> 7365df19
 		dev_err(&i2c->dev, "Failed to enable supply AVDD: %d\n", ret);
 		return ret;
 	}
