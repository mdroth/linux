--- conflicted
+++ resolved
@@ -1642,11 +1642,7 @@
 		sb->s_checksum = jbd2_superblock_csum(journal, sb);
 	get_bh(bh);
 	bh->b_end_io = end_buffer_write_sync;
-<<<<<<< HEAD
-	ret = submit_bh(REQ_OP_WRITE | write_flags, bh);
-=======
 	submit_bh(REQ_OP_WRITE | write_flags, bh);
->>>>>>> 7365df19
 	wait_on_buffer(bh);
 	if (buffer_write_io_error(bh)) {
 		clear_buffer_write_io_error(bh);
