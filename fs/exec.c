// SPDX-License-Identifier: GPL-2.0-only
/*
 *  linux/fs/exec.c
 *
 *  Copyright (C) 1991, 1992  Linus Torvalds
 */

/*
 * #!-checking implemented by tytso.
 */
/*
 * Demand-loading implemented 01.12.91 - no need to read anything but
 * the header into memory. The inode of the executable is put into
 * "current->executable", and page faults do the actual loading. Clean.
 *
 * Once more I can proudly say that linux stood up to being changed: it
 * was less than 2 hours work to get demand-loading completely implemented.
 *
 * Demand loading changed July 1993 by Eric Youngdale.   Use mmap instead,
 * current->executable is only used by the procfs.  This allows a dispatch
 * table to check for several different types  of binary formats.  We keep
 * trying until we recognize the file or we run out of supported binary
 * formats.
 */

#include <linux/kernel_read_file.h>
#include <linux/slab.h>
#include <linux/file.h>
#include <linux/fdtable.h>
#include <linux/mm.h>
#include <linux/stat.h>
#include <linux/fcntl.h>
#include <linux/swap.h>
#include <linux/string.h>
#include <linux/init.h>
#include <linux/sched/mm.h>
#include <linux/sched/coredump.h>
#include <linux/sched/signal.h>
#include <linux/sched/numa_balancing.h>
#include <linux/sched/task.h>
#include <linux/pagemap.h>
#include <linux/perf_event.h>
#include <linux/highmem.h>
#include <linux/spinlock.h>
#include <linux/key.h>
#include <linux/personality.h>
#include <linux/binfmts.h>
#include <linux/utsname.h>
#include <linux/pid_namespace.h>
#include <linux/module.h>
#include <linux/namei.h>
#include <linux/mount.h>
#include <linux/security.h>
#include <linux/syscalls.h>
#include <linux/tsacct_kern.h>
#include <linux/cn_proc.h>
#include <linux/audit.h>
#include <linux/kmod.h>
#include <linux/fsnotify.h>
#include <linux/fs_struct.h>
#include <linux/oom.h>
#include <linux/compat.h>
#include <linux/vmalloc.h>
#include <linux/io_uring.h>
#include <linux/syscall_user_dispatch.h>
#include <linux/coredump.h>
#include <linux/time_namespace.h>
#include <linux/user_events.h>
#include <linux/rseq.h>

#include <linux/uaccess.h>
#include <asm/mmu_context.h>
#include <asm/tlb.h>

#include <trace/events/task.h>
#include "internal.h"

#include <trace/events/sched.h>

static int bprm_creds_from_file(struct linux_binprm *bprm);

int suid_dumpable = 0;

static LIST_HEAD(formats);
static DEFINE_RWLOCK(binfmt_lock);

void __register_binfmt(struct linux_binfmt * fmt, int insert)
{
	write_lock(&binfmt_lock);
	insert ? list_add(&fmt->lh, &formats) :
		 list_add_tail(&fmt->lh, &formats);
	write_unlock(&binfmt_lock);
}

EXPORT_SYMBOL(__register_binfmt);

void unregister_binfmt(struct linux_binfmt * fmt)
{
	write_lock(&binfmt_lock);
	list_del(&fmt->lh);
	write_unlock(&binfmt_lock);
}

EXPORT_SYMBOL(unregister_binfmt);

static inline void put_binfmt(struct linux_binfmt * fmt)
{
	module_put(fmt->module);
}

bool path_noexec(const struct path *path)
{
	return (path->mnt->mnt_flags & MNT_NOEXEC) ||
	       (path->mnt->mnt_sb->s_iflags & SB_I_NOEXEC);
}

#ifdef CONFIG_USELIB
/*
 * Note that a shared library must be both readable and executable due to
 * security reasons.
 *
 * Also note that we take the address to load from the file itself.
 */
SYSCALL_DEFINE1(uselib, const char __user *, library)
{
	struct linux_binfmt *fmt;
	struct file *file;
	struct filename *tmp = getname(library);
	int error = PTR_ERR(tmp);
	static const struct open_flags uselib_flags = {
		.open_flag = O_LARGEFILE | O_RDONLY | __FMODE_EXEC,
		.acc_mode = MAY_READ | MAY_EXEC,
		.intent = LOOKUP_OPEN,
		.lookup_flags = LOOKUP_FOLLOW,
	};

	if (IS_ERR(tmp))
		goto out;

	file = do_filp_open(AT_FDCWD, tmp, &uselib_flags);
	putname(tmp);
	error = PTR_ERR(file);
	if (IS_ERR(file))
		goto out;

	/*
	 * may_open() has already checked for this, so it should be
	 * impossible to trip now. But we need to be extra cautious
	 * and check again at the very end too.
	 */
	error = -EACCES;
	if (WARN_ON_ONCE(!S_ISREG(file_inode(file)->i_mode) ||
			 path_noexec(&file->f_path)))
		goto exit;

	error = -ENOEXEC;

	read_lock(&binfmt_lock);
	list_for_each_entry(fmt, &formats, lh) {
		if (!fmt->load_shlib)
			continue;
		if (!try_module_get(fmt->module))
			continue;
		read_unlock(&binfmt_lock);
		error = fmt->load_shlib(file);
		read_lock(&binfmt_lock);
		put_binfmt(fmt);
		if (error != -ENOEXEC)
			break;
	}
	read_unlock(&binfmt_lock);
exit:
	fput(file);
out:
	return error;
}
#endif /* #ifdef CONFIG_USELIB */

#ifdef CONFIG_MMU
/*
 * The nascent bprm->mm is not visible until exec_mmap() but it can
 * use a lot of memory, account these pages in current->mm temporary
 * for oom_badness()->get_mm_rss(). Once exec succeeds or fails, we
 * change the counter back via acct_arg_size(0).
 */
static void acct_arg_size(struct linux_binprm *bprm, unsigned long pages)
{
	struct mm_struct *mm = current->mm;
	long diff = (long)(pages - bprm->vma_pages);

	if (!mm || !diff)
		return;

	bprm->vma_pages = pages;
	add_mm_counter(mm, MM_ANONPAGES, diff);
}

static struct page *get_arg_page(struct linux_binprm *bprm, unsigned long pos,
		int write)
{
	struct page *page;
	struct vm_area_struct *vma = bprm->vma;
	struct mm_struct *mm = bprm->mm;
	int ret;

	/*
	 * Avoid relying on expanding the stack down in GUP (which
	 * does not work for STACK_GROWSUP anyway), and just do it
	 * by hand ahead of time.
	 */
	if (write && pos < vma->vm_start) {
		mmap_write_lock(mm);
		ret = expand_downwards(vma, pos);
		if (unlikely(ret < 0)) {
			mmap_write_unlock(mm);
			return NULL;
		}
		mmap_write_downgrade(mm);
	} else
		mmap_read_lock(mm);

	/*
	 * We are doing an exec().  'current' is the process
	 * doing the exec and 'mm' is the new process's mm.
	 */
	ret = get_user_pages_remote(mm, pos, 1,
			write ? FOLL_WRITE : 0,
			&page, NULL);
	mmap_read_unlock(mm);
	if (ret <= 0)
		return NULL;

	if (write)
		acct_arg_size(bprm, vma_pages(vma));

	return page;
}

static void put_arg_page(struct page *page)
{
	put_page(page);
}

static void free_arg_pages(struct linux_binprm *bprm)
{
}

static void flush_arg_page(struct linux_binprm *bprm, unsigned long pos,
		struct page *page)
{
	flush_cache_page(bprm->vma, pos, page_to_pfn(page));
}

static int __bprm_mm_init(struct linux_binprm *bprm)
{
	int err;
	struct vm_area_struct *vma = NULL;
	struct mm_struct *mm = bprm->mm;

	bprm->vma = vma = vm_area_alloc(mm);
	if (!vma)
		return -ENOMEM;
	vma_set_anonymous(vma);

	if (mmap_write_lock_killable(mm)) {
		err = -EINTR;
		goto err_free;
	}

	/*
	 * Place the stack at the largest stack address the architecture
	 * supports. Later, we'll move this to an appropriate place. We don't
	 * use STACK_TOP because that can depend on attributes which aren't
	 * configured yet.
	 */
	BUILD_BUG_ON(VM_STACK_FLAGS & VM_STACK_INCOMPLETE_SETUP);
	vma->vm_end = STACK_TOP_MAX;
	vma->vm_start = vma->vm_end - PAGE_SIZE;
	vm_flags_init(vma, VM_SOFTDIRTY | VM_STACK_FLAGS | VM_STACK_INCOMPLETE_SETUP);
	vma->vm_page_prot = vm_get_page_prot(vma->vm_flags);

	err = insert_vm_struct(mm, vma);
	if (err)
		goto err;

	mm->stack_vm = mm->total_vm = 1;
	mmap_write_unlock(mm);
	bprm->p = vma->vm_end - sizeof(void *);
	return 0;
err:
	mmap_write_unlock(mm);
err_free:
	bprm->vma = NULL;
	vm_area_free(vma);
	return err;
}

static bool valid_arg_len(struct linux_binprm *bprm, long len)
{
	return len <= MAX_ARG_STRLEN;
}

#else

static inline void acct_arg_size(struct linux_binprm *bprm, unsigned long pages)
{
}

static struct page *get_arg_page(struct linux_binprm *bprm, unsigned long pos,
		int write)
{
	struct page *page;

	page = bprm->page[pos / PAGE_SIZE];
	if (!page && write) {
		page = alloc_page(GFP_HIGHUSER|__GFP_ZERO);
		if (!page)
			return NULL;
		bprm->page[pos / PAGE_SIZE] = page;
	}

	return page;
}

static void put_arg_page(struct page *page)
{
}

static void free_arg_page(struct linux_binprm *bprm, int i)
{
	if (bprm->page[i]) {
		__free_page(bprm->page[i]);
		bprm->page[i] = NULL;
	}
}

static void free_arg_pages(struct linux_binprm *bprm)
{
	int i;

	for (i = 0; i < MAX_ARG_PAGES; i++)
		free_arg_page(bprm, i);
}

static void flush_arg_page(struct linux_binprm *bprm, unsigned long pos,
		struct page *page)
{
}

static int __bprm_mm_init(struct linux_binprm *bprm)
{
	bprm->p = PAGE_SIZE * MAX_ARG_PAGES - sizeof(void *);
	return 0;
}

static bool valid_arg_len(struct linux_binprm *bprm, long len)
{
	return len <= bprm->p;
}

#endif /* CONFIG_MMU */

/*
 * Create a new mm_struct and populate it with a temporary stack
 * vm_area_struct.  We don't have enough context at this point to set the stack
 * flags, permissions, and offset, so we use temporary values.  We'll update
 * them later in setup_arg_pages().
 */
static int bprm_mm_init(struct linux_binprm *bprm)
{
	int err;
	struct mm_struct *mm = NULL;

	bprm->mm = mm = mm_alloc();
	err = -ENOMEM;
	if (!mm)
		goto err;

	/* Save current stack limit for all calculations made during exec. */
	task_lock(current->group_leader);
	bprm->rlim_stack = current->signal->rlim[RLIMIT_STACK];
	task_unlock(current->group_leader);

	err = __bprm_mm_init(bprm);
	if (err)
		goto err;

	return 0;

err:
	if (mm) {
		bprm->mm = NULL;
		mmdrop(mm);
	}

	return err;
}

struct user_arg_ptr {
#ifdef CONFIG_COMPAT
	bool is_compat;
#endif
	union {
		const char __user *const __user *native;
#ifdef CONFIG_COMPAT
		const compat_uptr_t __user *compat;
#endif
	} ptr;
};

static const char __user *get_user_arg_ptr(struct user_arg_ptr argv, int nr)
{
	const char __user *native;

#ifdef CONFIG_COMPAT
	if (unlikely(argv.is_compat)) {
		compat_uptr_t compat;

		if (get_user(compat, argv.ptr.compat + nr))
			return ERR_PTR(-EFAULT);

		return compat_ptr(compat);
	}
#endif

	if (get_user(native, argv.ptr.native + nr))
		return ERR_PTR(-EFAULT);

	return native;
}

/*
 * count() counts the number of strings in array ARGV.
 */
static int count(struct user_arg_ptr argv, int max)
{
	int i = 0;

	if (argv.ptr.native != NULL) {
		for (;;) {
			const char __user *p = get_user_arg_ptr(argv, i);

			if (!p)
				break;

			if (IS_ERR(p))
				return -EFAULT;

			if (i >= max)
				return -E2BIG;
			++i;

			if (fatal_signal_pending(current))
				return -ERESTARTNOHAND;
			cond_resched();
		}
	}
	return i;
}

static int count_strings_kernel(const char *const *argv)
{
	int i;

	if (!argv)
		return 0;

	for (i = 0; argv[i]; ++i) {
		if (i >= MAX_ARG_STRINGS)
			return -E2BIG;
		if (fatal_signal_pending(current))
			return -ERESTARTNOHAND;
		cond_resched();
	}
	return i;
}

static int bprm_stack_limits(struct linux_binprm *bprm)
{
	unsigned long limit, ptr_size;

	/*
	 * Limit to 1/4 of the max stack size or 3/4 of _STK_LIM
	 * (whichever is smaller) for the argv+env strings.
	 * This ensures that:
	 *  - the remaining binfmt code will not run out of stack space,
	 *  - the program will have a reasonable amount of stack left
	 *    to work from.
	 */
	limit = _STK_LIM / 4 * 3;
	limit = min(limit, bprm->rlim_stack.rlim_cur / 4);
	/*
	 * We've historically supported up to 32 pages (ARG_MAX)
	 * of argument strings even with small stacks
	 */
	limit = max_t(unsigned long, limit, ARG_MAX);
	/*
	 * We must account for the size of all the argv and envp pointers to
	 * the argv and envp strings, since they will also take up space in
	 * the stack. They aren't stored until much later when we can't
	 * signal to the parent that the child has run out of stack space.
	 * Instead, calculate it here so it's possible to fail gracefully.
	 *
	 * In the case of argc = 0, make sure there is space for adding a
	 * empty string (which will bump argc to 1), to ensure confused
	 * userspace programs don't start processing from argv[1], thinking
	 * argc can never be 0, to keep them from walking envp by accident.
	 * See do_execveat_common().
	 */
	ptr_size = (max(bprm->argc, 1) + bprm->envc) * sizeof(void *);
	if (limit <= ptr_size)
		return -E2BIG;
	limit -= ptr_size;

	bprm->argmin = bprm->p - limit;
	return 0;
}

/*
 * 'copy_strings()' copies argument/environment strings from the old
 * processes's memory to the new process's stack.  The call to get_user_pages()
 * ensures the destination page is created and not swapped out.
 */
static int copy_strings(int argc, struct user_arg_ptr argv,
			struct linux_binprm *bprm)
{
	struct page *kmapped_page = NULL;
	char *kaddr = NULL;
	unsigned long kpos = 0;
	int ret;

	while (argc-- > 0) {
		const char __user *str;
		int len;
		unsigned long pos;

		ret = -EFAULT;
		str = get_user_arg_ptr(argv, argc);
		if (IS_ERR(str))
			goto out;

		len = strnlen_user(str, MAX_ARG_STRLEN);
		if (!len)
			goto out;

		ret = -E2BIG;
		if (!valid_arg_len(bprm, len))
			goto out;

		/* We're going to work our way backwards. */
		pos = bprm->p;
		str += len;
		bprm->p -= len;
#ifdef CONFIG_MMU
		if (bprm->p < bprm->argmin)
			goto out;
#endif

		while (len > 0) {
			int offset, bytes_to_copy;

			if (fatal_signal_pending(current)) {
				ret = -ERESTARTNOHAND;
				goto out;
			}
			cond_resched();

			offset = pos % PAGE_SIZE;
			if (offset == 0)
				offset = PAGE_SIZE;

			bytes_to_copy = offset;
			if (bytes_to_copy > len)
				bytes_to_copy = len;

			offset -= bytes_to_copy;
			pos -= bytes_to_copy;
			str -= bytes_to_copy;
			len -= bytes_to_copy;

			if (!kmapped_page || kpos != (pos & PAGE_MASK)) {
				struct page *page;

				page = get_arg_page(bprm, pos, 1);
				if (!page) {
					ret = -E2BIG;
					goto out;
				}

				if (kmapped_page) {
					flush_dcache_page(kmapped_page);
					kunmap_local(kaddr);
					put_arg_page(kmapped_page);
				}
				kmapped_page = page;
				kaddr = kmap_local_page(kmapped_page);
				kpos = pos & PAGE_MASK;
				flush_arg_page(bprm, kpos, kmapped_page);
			}
			if (copy_from_user(kaddr+offset, str, bytes_to_copy)) {
				ret = -EFAULT;
				goto out;
			}
		}
	}
	ret = 0;
out:
	if (kmapped_page) {
		flush_dcache_page(kmapped_page);
		kunmap_local(kaddr);
		put_arg_page(kmapped_page);
	}
	return ret;
}

/*
 * Copy and argument/environment string from the kernel to the processes stack.
 */
int copy_string_kernel(const char *arg, struct linux_binprm *bprm)
{
	int len = strnlen(arg, MAX_ARG_STRLEN) + 1 /* terminating NUL */;
	unsigned long pos = bprm->p;

	if (len == 0)
		return -EFAULT;
	if (!valid_arg_len(bprm, len))
		return -E2BIG;

	/* We're going to work our way backwards. */
	arg += len;
	bprm->p -= len;
	if (IS_ENABLED(CONFIG_MMU) && bprm->p < bprm->argmin)
		return -E2BIG;

	while (len > 0) {
		unsigned int bytes_to_copy = min_t(unsigned int, len,
				min_not_zero(offset_in_page(pos), PAGE_SIZE));
		struct page *page;

		pos -= bytes_to_copy;
		arg -= bytes_to_copy;
		len -= bytes_to_copy;

		page = get_arg_page(bprm, pos, 1);
		if (!page)
			return -E2BIG;
		flush_arg_page(bprm, pos & PAGE_MASK, page);
		memcpy_to_page(page, offset_in_page(pos), arg, bytes_to_copy);
		put_arg_page(page);
	}

	return 0;
}
EXPORT_SYMBOL(copy_string_kernel);

static int copy_strings_kernel(int argc, const char *const *argv,
			       struct linux_binprm *bprm)
{
	while (argc-- > 0) {
		int ret = copy_string_kernel(argv[argc], bprm);
		if (ret < 0)
			return ret;
		if (fatal_signal_pending(current))
			return -ERESTARTNOHAND;
		cond_resched();
	}
	return 0;
}

#ifdef CONFIG_MMU

/*
 * During bprm_mm_init(), we create a temporary stack at STACK_TOP_MAX.  Once
 * the binfmt code determines where the new stack should reside, we shift it to
 * its final location.  The process proceeds as follows:
 *
 * 1) Use shift to calculate the new vma endpoints.
 * 2) Extend vma to cover both the old and new ranges.  This ensures the
 *    arguments passed to subsequent functions are consistent.
 * 3) Move vma's page tables to the new range.
 * 4) Free up any cleared pgd range.
 * 5) Shrink the vma to cover only the new range.
 */
static int shift_arg_pages(struct vm_area_struct *vma, unsigned long shift)
{
	struct mm_struct *mm = vma->vm_mm;
	unsigned long old_start = vma->vm_start;
	unsigned long old_end = vma->vm_end;
	unsigned long length = old_end - old_start;
	unsigned long new_start = old_start - shift;
	unsigned long new_end = old_end - shift;
	VMA_ITERATOR(vmi, mm, new_start);
	struct vm_area_struct *next;
	struct mmu_gather tlb;

	BUG_ON(new_start > new_end);

	/*
	 * ensure there are no vmas between where we want to go
	 * and where we are
	 */
	if (vma != vma_next(&vmi))
		return -EFAULT;

	vma_iter_prev_range(&vmi);
	/*
	 * cover the whole range: [new_start, old_end)
	 */
	if (vma_expand(&vmi, vma, new_start, old_end, vma->vm_pgoff, NULL))
		return -ENOMEM;

	/*
	 * move the page tables downwards, on failure we rely on
	 * process cleanup to remove whatever mess we made.
	 */
	if (length != move_page_tables(vma, old_start,
				       vma, new_start, length, false, true))
		return -ENOMEM;

	lru_add_drain();
	tlb_gather_mmu(&tlb, mm);
	next = vma_next(&vmi);
	if (new_end > old_start) {
		/*
		 * when the old and new regions overlap clear from new_end.
		 */
		free_pgd_range(&tlb, new_end, old_end, new_end,
			next ? next->vm_start : USER_PGTABLES_CEILING);
	} else {
		/*
		 * otherwise, clean from old_start; this is done to not touch
		 * the address space in [new_end, old_start) some architectures
		 * have constraints on va-space that make this illegal (IA64) -
		 * for the others its just a little faster.
		 */
		free_pgd_range(&tlb, old_start, old_end, new_end,
			next ? next->vm_start : USER_PGTABLES_CEILING);
	}
	tlb_finish_mmu(&tlb);

	vma_prev(&vmi);
	/* Shrink the vma to just the new range */
	return vma_shrink(&vmi, vma, new_start, new_end, vma->vm_pgoff);
}

/*
 * Finalizes the stack vm_area_struct. The flags and permissions are updated,
 * the stack is optionally relocated, and some extra space is added.
 */
int setup_arg_pages(struct linux_binprm *bprm,
		    unsigned long stack_top,
		    int executable_stack)
{
	unsigned long ret;
	unsigned long stack_shift;
	struct mm_struct *mm = current->mm;
	struct vm_area_struct *vma = bprm->vma;
	struct vm_area_struct *prev = NULL;
	unsigned long vm_flags;
	unsigned long stack_base;
	unsigned long stack_size;
	unsigned long stack_expand;
	unsigned long rlim_stack;
	struct mmu_gather tlb;
	struct vma_iterator vmi;

#ifdef CONFIG_STACK_GROWSUP
	/* Limit stack size */
	stack_base = bprm->rlim_stack.rlim_max;

	stack_base = calc_max_stack_size(stack_base);

	/* Add space for stack randomization. */
	stack_base += (STACK_RND_MASK << PAGE_SHIFT);

	/* Make sure we didn't let the argument array grow too large. */
	if (vma->vm_end - vma->vm_start > stack_base)
		return -ENOMEM;

	stack_base = PAGE_ALIGN(stack_top - stack_base);

	stack_shift = vma->vm_start - stack_base;
	mm->arg_start = bprm->p - stack_shift;
	bprm->p = vma->vm_end - stack_shift;
#else
	stack_top = arch_align_stack(stack_top);
	stack_top = PAGE_ALIGN(stack_top);

	if (unlikely(stack_top < mmap_min_addr) ||
	    unlikely(vma->vm_end - vma->vm_start >= stack_top - mmap_min_addr))
		return -ENOMEM;

	stack_shift = vma->vm_end - stack_top;

	bprm->p -= stack_shift;
	mm->arg_start = bprm->p;
#endif

	if (bprm->loader)
		bprm->loader -= stack_shift;
	bprm->exec -= stack_shift;

	if (mmap_write_lock_killable(mm))
		return -EINTR;

	vm_flags = VM_STACK_FLAGS;

	/*
	 * Adjust stack execute permissions; explicitly enable for
	 * EXSTACK_ENABLE_X, disable for EXSTACK_DISABLE_X and leave alone
	 * (arch default) otherwise.
	 */
	if (unlikely(executable_stack == EXSTACK_ENABLE_X))
		vm_flags |= VM_EXEC;
	else if (executable_stack == EXSTACK_DISABLE_X)
		vm_flags &= ~VM_EXEC;
	vm_flags |= mm->def_flags;
	vm_flags |= VM_STACK_INCOMPLETE_SETUP;

	vma_iter_init(&vmi, mm, vma->vm_start);

	tlb_gather_mmu(&tlb, mm);
	ret = mprotect_fixup(&vmi, &tlb, vma, &prev, vma->vm_start, vma->vm_end,
			vm_flags);
	tlb_finish_mmu(&tlb);

	if (ret)
		goto out_unlock;
	BUG_ON(prev != vma);

	if (unlikely(vm_flags & VM_EXEC)) {
		pr_warn_once("process '%pD4' started with executable stack\n",
			     bprm->file);
	}

	/* Move stack pages down in memory. */
	if (stack_shift) {
		ret = shift_arg_pages(vma, stack_shift);
		if (ret)
			goto out_unlock;
	}

	/* mprotect_fixup is overkill to remove the temporary stack flags */
	vm_flags_clear(vma, VM_STACK_INCOMPLETE_SETUP);

	stack_expand = 131072UL; /* randomly 32*4k (or 2*64k) pages */
	stack_size = vma->vm_end - vma->vm_start;
	/*
	 * Align this down to a page boundary as expand_stack
	 * will align it up.
	 */
	rlim_stack = bprm->rlim_stack.rlim_cur & PAGE_MASK;

	stack_expand = min(rlim_stack, stack_size + stack_expand);

#ifdef CONFIG_STACK_GROWSUP
	stack_base = vma->vm_start + stack_expand;
#else
	stack_base = vma->vm_end - stack_expand;
#endif
	current->mm->start_stack = bprm->p;
	ret = expand_stack_locked(vma, stack_base);
	if (ret)
		ret = -EFAULT;

out_unlock:
	mmap_write_unlock(mm);
	return ret;
}
EXPORT_SYMBOL(setup_arg_pages);

#else

/*
 * Transfer the program arguments and environment from the holding pages
 * onto the stack. The provided stack pointer is adjusted accordingly.
 */
int transfer_args_to_stack(struct linux_binprm *bprm,
			   unsigned long *sp_location)
{
	unsigned long index, stop, sp;
	int ret = 0;

	stop = bprm->p >> PAGE_SHIFT;
	sp = *sp_location;

	for (index = MAX_ARG_PAGES - 1; index >= stop; index--) {
		unsigned int offset = index == stop ? bprm->p & ~PAGE_MASK : 0;
		char *src = kmap_local_page(bprm->page[index]) + offset;
		sp -= PAGE_SIZE - offset;
		if (copy_to_user((void *) sp, src, PAGE_SIZE - offset) != 0)
			ret = -EFAULT;
		kunmap_local(src);
		if (ret)
			goto out;
	}

	*sp_location = sp;

out:
	return ret;
}
EXPORT_SYMBOL(transfer_args_to_stack);

#endif /* CONFIG_MMU */

static struct file *do_open_execat(int fd, struct filename *name, int flags)
{
	struct file *file;
	int err;
	struct open_flags open_exec_flags = {
		.open_flag = O_LARGEFILE | O_RDONLY | __FMODE_EXEC,
		.acc_mode = MAY_EXEC,
		.intent = LOOKUP_OPEN,
		.lookup_flags = LOOKUP_FOLLOW,
	};

	if ((flags & ~(AT_SYMLINK_NOFOLLOW | AT_EMPTY_PATH)) != 0)
		return ERR_PTR(-EINVAL);
	if (flags & AT_SYMLINK_NOFOLLOW)
		open_exec_flags.lookup_flags &= ~LOOKUP_FOLLOW;
	if (flags & AT_EMPTY_PATH)
		open_exec_flags.lookup_flags |= LOOKUP_EMPTY;

	file = do_filp_open(fd, name, &open_exec_flags);
	if (IS_ERR(file))
		goto out;

	/*
	 * may_open() has already checked for this, so it should be
	 * impossible to trip now. But we need to be extra cautious
	 * and check again at the very end too.
	 */
	err = -EACCES;
	if (WARN_ON_ONCE(!S_ISREG(file_inode(file)->i_mode) ||
			 path_noexec(&file->f_path)))
		goto exit;

	err = deny_write_access(file);
	if (err)
		goto exit;

out:
	return file;

exit:
	fput(file);
	return ERR_PTR(err);
}

struct file *open_exec(const char *name)
{
	struct filename *filename = getname_kernel(name);
	struct file *f = ERR_CAST(filename);

	if (!IS_ERR(filename)) {
		f = do_open_execat(AT_FDCWD, filename, 0);
		putname(filename);
	}
	return f;
}
EXPORT_SYMBOL(open_exec);

#if defined(CONFIG_BINFMT_FLAT) || defined(CONFIG_BINFMT_ELF_FDPIC)
ssize_t read_code(struct file *file, unsigned long addr, loff_t pos, size_t len)
{
	ssize_t res = vfs_read(file, (void __user *)addr, len, &pos);
	if (res > 0)
		flush_icache_user_range(addr, addr + len);
	return res;
}
EXPORT_SYMBOL(read_code);
#endif

/*
 * Maps the mm_struct mm into the current task struct.
 * On success, this function returns with exec_update_lock
 * held for writing.
 */
static int exec_mmap(struct mm_struct *mm)
{
	struct task_struct *tsk;
	struct mm_struct *old_mm, *active_mm;
	int ret;

	/* Notify parent that we're no longer interested in the old VM */
	tsk = current;
	old_mm = current->mm;
	exec_mm_release(tsk, old_mm);

	ret = down_write_killable(&tsk->signal->exec_update_lock);
	if (ret)
		return ret;

	if (old_mm) {
		/*
		 * If there is a pending fatal signal perhaps a signal
		 * whose default action is to create a coredump get
		 * out and die instead of going through with the exec.
		 */
		ret = mmap_read_lock_killable(old_mm);
		if (ret) {
			up_write(&tsk->signal->exec_update_lock);
			return ret;
		}
	}

	task_lock(tsk);
	membarrier_exec_mmap(mm);

	local_irq_disable();
	active_mm = tsk->active_mm;
	tsk->active_mm = mm;
	tsk->mm = mm;
	mm_init_cid(mm);
	/*
	 * This prevents preemption while active_mm is being loaded and
	 * it and mm are being updated, which could cause problems for
	 * lazy tlb mm refcounting when these are updated by context
	 * switches. Not all architectures can handle irqs off over
	 * activate_mm yet.
	 */
	if (!IS_ENABLED(CONFIG_ARCH_WANT_IRQS_OFF_ACTIVATE_MM))
		local_irq_enable();
	activate_mm(active_mm, mm);
	if (IS_ENABLED(CONFIG_ARCH_WANT_IRQS_OFF_ACTIVATE_MM))
		local_irq_enable();
	lru_gen_add_mm(mm);
	task_unlock(tsk);
	lru_gen_use_mm(mm);
	if (old_mm) {
		mmap_read_unlock(old_mm);
		BUG_ON(active_mm != old_mm);
		setmax_mm_hiwater_rss(&tsk->signal->maxrss, old_mm);
		mm_update_next_owner(old_mm);
		mmput(old_mm);
		return 0;
	}
	mmdrop_lazy_tlb(active_mm);
	return 0;
}

static int de_thread(struct task_struct *tsk)
{
	struct signal_struct *sig = tsk->signal;
	struct sighand_struct *oldsighand = tsk->sighand;
	spinlock_t *lock = &oldsighand->siglock;

	if (thread_group_empty(tsk))
		goto no_thread_group;

	/*
	 * Kill all other threads in the thread group.
	 */
	spin_lock_irq(lock);
	if ((sig->flags & SIGNAL_GROUP_EXIT) || sig->group_exec_task) {
		/*
		 * Another group action in progress, just
		 * return so that the signal is processed.
		 */
		spin_unlock_irq(lock);
		return -EAGAIN;
	}

	sig->group_exec_task = tsk;
	sig->notify_count = zap_other_threads(tsk);
	if (!thread_group_leader(tsk))
		sig->notify_count--;

	while (sig->notify_count) {
		__set_current_state(TASK_KILLABLE);
		spin_unlock_irq(lock);
		schedule();
		if (__fatal_signal_pending(tsk))
			goto killed;
		spin_lock_irq(lock);
	}
	spin_unlock_irq(lock);

	/*
	 * At this point all other threads have exited, all we have to
	 * do is to wait for the thread group leader to become inactive,
	 * and to assume its PID:
	 */
	if (!thread_group_leader(tsk)) {
		struct task_struct *leader = tsk->group_leader;

		for (;;) {
			cgroup_threadgroup_change_begin(tsk);
			write_lock_irq(&tasklist_lock);
			/*
			 * Do this under tasklist_lock to ensure that
			 * exit_notify() can't miss ->group_exec_task
			 */
			sig->notify_count = -1;
			if (likely(leader->exit_state))
				break;
			__set_current_state(TASK_KILLABLE);
			write_unlock_irq(&tasklist_lock);
			cgroup_threadgroup_change_end(tsk);
			schedule();
			if (__fatal_signal_pending(tsk))
				goto killed;
		}

		/*
		 * The only record we have of the real-time age of a
		 * process, regardless of execs it's done, is start_time.
		 * All the past CPU time is accumulated in signal_struct
		 * from sister threads now dead.  But in this non-leader
		 * exec, nothing survives from the original leader thread,
		 * whose birth marks the true age of this process now.
		 * When we take on its identity by switching to its PID, we
		 * also take its birthdate (always earlier than our own).
		 */
		tsk->start_time = leader->start_time;
		tsk->start_boottime = leader->start_boottime;

		BUG_ON(!same_thread_group(leader, tsk));
		/*
		 * An exec() starts a new thread group with the
		 * TGID of the previous thread group. Rehash the
		 * two threads with a switched PID, and release
		 * the former thread group leader:
		 */

		/* Become a process group leader with the old leader's pid.
		 * The old leader becomes a thread of the this thread group.
		 */
		exchange_tids(tsk, leader);
		transfer_pid(leader, tsk, PIDTYPE_TGID);
		transfer_pid(leader, tsk, PIDTYPE_PGID);
		transfer_pid(leader, tsk, PIDTYPE_SID);

		list_replace_rcu(&leader->tasks, &tsk->tasks);
		list_replace_init(&leader->sibling, &tsk->sibling);

		tsk->group_leader = tsk;
		leader->group_leader = tsk;

		tsk->exit_signal = SIGCHLD;
		leader->exit_signal = -1;

		BUG_ON(leader->exit_state != EXIT_ZOMBIE);
		leader->exit_state = EXIT_DEAD;

		/*
		 * We are going to release_task()->ptrace_unlink() silently,
		 * the tracer can sleep in do_wait(). EXIT_DEAD guarantees
		 * the tracer won't block again waiting for this thread.
		 */
		if (unlikely(leader->ptrace))
			__wake_up_parent(leader, leader->parent);
		write_unlock_irq(&tasklist_lock);
		cgroup_threadgroup_change_end(tsk);

		release_task(leader);
	}

	sig->group_exec_task = NULL;
	sig->notify_count = 0;

no_thread_group:
	/* we have changed execution domain */
	tsk->exit_signal = SIGCHLD;

	BUG_ON(!thread_group_leader(tsk));
	return 0;

killed:
	/* protects against exit_notify() and __exit_signal() */
	read_lock(&tasklist_lock);
	sig->group_exec_task = NULL;
	sig->notify_count = 0;
	read_unlock(&tasklist_lock);
	return -EAGAIN;
}


/*
 * This function makes sure the current process has its own signal table,
 * so that flush_signal_handlers can later reset the handlers without
 * disturbing other processes.  (Other processes might share the signal
 * table via the CLONE_SIGHAND option to clone().)
 */
static int unshare_sighand(struct task_struct *me)
{
	struct sighand_struct *oldsighand = me->sighand;

	if (refcount_read(&oldsighand->count) != 1) {
		struct sighand_struct *newsighand;
		/*
		 * This ->sighand is shared with the CLONE_SIGHAND
		 * but not CLONE_THREAD task, switch to the new one.
		 */
		newsighand = kmem_cache_alloc(sighand_cachep, GFP_KERNEL);
		if (!newsighand)
			return -ENOMEM;

		refcount_set(&newsighand->count, 1);

		write_lock_irq(&tasklist_lock);
		spin_lock(&oldsighand->siglock);
		memcpy(newsighand->action, oldsighand->action,
		       sizeof(newsighand->action));
		rcu_assign_pointer(me->sighand, newsighand);
		spin_unlock(&oldsighand->siglock);
		write_unlock_irq(&tasklist_lock);

		__cleanup_sighand(oldsighand);
	}
	return 0;
}

char *__get_task_comm(char *buf, size_t buf_size, struct task_struct *tsk)
{
	task_lock(tsk);
	/* Always NUL terminated and zero-padded */
	strscpy_pad(buf, tsk->comm, buf_size);
	task_unlock(tsk);
	return buf;
}
EXPORT_SYMBOL_GPL(__get_task_comm);

/*
 * These functions flushes out all traces of the currently running executable
 * so that a new one can be started
 */

void __set_task_comm(struct task_struct *tsk, const char *buf, bool exec)
{
	task_lock(tsk);
	trace_task_rename(tsk, buf);
	strscpy_pad(tsk->comm, buf, sizeof(tsk->comm));
	task_unlock(tsk);
	perf_event_comm(tsk, exec);
}

/*
 * Calling this is the point of no return. None of the failures will be
 * seen by userspace since either the process is already taking a fatal
 * signal (via de_thread() or coredump), or will have SEGV raised
 * (after exec_mmap()) by search_binary_handler (see below).
 */
int begin_new_exec(struct linux_binprm * bprm)
{
	struct task_struct *me = current;
	int retval;

	/* Once we are committed compute the creds */
	retval = bprm_creds_from_file(bprm);
	if (retval)
		return retval;

	/*
	 * Ensure all future errors are fatal.
	 */
	bprm->point_of_no_return = true;

	/*
	 * Make this the only thread in the thread group.
	 */
	retval = de_thread(me);
	if (retval)
		goto out;

	/*
	 * Cancel any io_uring activity across execve
	 */
	io_uring_task_cancel();

	/* Ensure the files table is not shared. */
	retval = unshare_files();
	if (retval)
		goto out;

	/*
	 * Must be called _before_ exec_mmap() as bprm->mm is
	 * not visible until then. Doing it here also ensures
	 * we don't race against replace_mm_exe_file().
	 */
	retval = set_mm_exe_file(bprm->mm, bprm->file);
	if (retval)
		goto out;

	/* If the binary is not readable then enforce mm->dumpable=0 */
	would_dump(bprm, bprm->file);
	if (bprm->have_execfd)
		would_dump(bprm, bprm->executable);

	/*
	 * Release all of the old mmap stuff
	 */
	acct_arg_size(bprm, 0);
	retval = exec_mmap(bprm->mm);
	if (retval)
		goto out;

	bprm->mm = NULL;

	retval = exec_task_namespaces();
	if (retval)
		goto out_unlock;

#ifdef CONFIG_POSIX_TIMERS
	spin_lock_irq(&me->sighand->siglock);
	posix_cpu_timers_exit(me);
	spin_unlock_irq(&me->sighand->siglock);
	exit_itimers(me);
	flush_itimer_signals();
#endif

	/*
	 * Make the signal table private.
	 */
	retval = unshare_sighand(me);
	if (retval)
		goto out_unlock;

	me->flags &= ~(PF_RANDOMIZE | PF_FORKNOEXEC |
					PF_NOFREEZE | PF_NO_SETAFFINITY);
	flush_thread();
	me->personality &= ~bprm->per_clear;

	clear_syscall_work_syscall_user_dispatch(me);

	/*
	 * We have to apply CLOEXEC before we change whether the process is
	 * dumpable (in setup_new_exec) to avoid a race with a process in userspace
	 * trying to access the should-be-closed file descriptors of a process
	 * undergoing exec(2).
	 */
	do_close_on_exec(me->files);

	if (bprm->secureexec) {
		/* Make sure parent cannot signal privileged process. */
		me->pdeath_signal = 0;

		/*
		 * For secureexec, reset the stack limit to sane default to
		 * avoid bad behavior from the prior rlimits. This has to
		 * happen before arch_pick_mmap_layout(), which examines
		 * RLIMIT_STACK, but after the point of no return to avoid
		 * needing to clean up the change on failure.
		 */
		if (bprm->rlim_stack.rlim_cur > _STK_LIM)
			bprm->rlim_stack.rlim_cur = _STK_LIM;
	}

	me->sas_ss_sp = me->sas_ss_size = 0;

	/*
	 * Figure out dumpability. Note that this checking only of current
	 * is wrong, but userspace depends on it. This should be testing
	 * bprm->secureexec instead.
	 */
	if (bprm->interp_flags & BINPRM_FLAGS_ENFORCE_NONDUMP ||
	    !(uid_eq(current_euid(), current_uid()) &&
	      gid_eq(current_egid(), current_gid())))
		set_dumpable(current->mm, suid_dumpable);
	else
		set_dumpable(current->mm, SUID_DUMP_USER);

	perf_event_exec();
	__set_task_comm(me, kbasename(bprm->filename), true);

	/* An exec changes our domain. We are no longer part of the thread
	   group */
	WRITE_ONCE(me->self_exec_id, me->self_exec_id + 1);
	flush_signal_handlers(me, 0);

	retval = set_cred_ucounts(bprm->cred);
	if (retval < 0)
		goto out_unlock;

	/*
	 * install the new credentials for this executable
	 */
	security_bprm_committing_creds(bprm);

	commit_creds(bprm->cred);
	bprm->cred = NULL;

	/*
	 * Disable monitoring for regular users
	 * when executing setuid binaries. Must
	 * wait until new credentials are committed
	 * by commit_creds() above
	 */
	if (get_dumpable(me->mm) != SUID_DUMP_USER)
		perf_event_exit_task(me);
	/*
	 * cred_guard_mutex must be held at least to this point to prevent
	 * ptrace_attach() from altering our determination of the task's
	 * credentials; any time after this it may be unlocked.
	 */
	security_bprm_committed_creds(bprm);

	/* Pass the opened binary to the interpreter. */
	if (bprm->have_execfd) {
		retval = get_unused_fd_flags(0);
		if (retval < 0)
			goto out_unlock;
		fd_install(retval, bprm->executable);
		bprm->executable = NULL;
		bprm->execfd = retval;
	}
	return 0;

out_unlock:
	up_write(&me->signal->exec_update_lock);
out:
	return retval;
}
EXPORT_SYMBOL(begin_new_exec);

void would_dump(struct linux_binprm *bprm, struct file *file)
{
	struct inode *inode = file_inode(file);
	struct mnt_idmap *idmap = file_mnt_idmap(file);
	if (inode_permission(idmap, inode, MAY_READ) < 0) {
		struct user_namespace *old, *user_ns;
		bprm->interp_flags |= BINPRM_FLAGS_ENFORCE_NONDUMP;

		/* Ensure mm->user_ns contains the executable */
		user_ns = old = bprm->mm->user_ns;
		while ((user_ns != &init_user_ns) &&
		       !privileged_wrt_inode_uidgid(user_ns, idmap, inode))
			user_ns = user_ns->parent;

		if (old != user_ns) {
			bprm->mm->user_ns = get_user_ns(user_ns);
			put_user_ns(old);
		}
	}
}
EXPORT_SYMBOL(would_dump);

void setup_new_exec(struct linux_binprm * bprm)
{
	/* Setup things that can depend upon the personality */
	struct task_struct *me = current;

	arch_pick_mmap_layout(me->mm, &bprm->rlim_stack);

	arch_setup_new_exec();

	/* Set the new mm task size. We have to do that late because it may
	 * depend on TIF_32BIT which is only updated in flush_thread() on
	 * some architectures like powerpc
	 */
	me->mm->task_size = TASK_SIZE;
	up_write(&me->signal->exec_update_lock);
	mutex_unlock(&me->signal->cred_guard_mutex);
}
EXPORT_SYMBOL(setup_new_exec);

/* Runs immediately before start_thread() takes over. */
void finalize_exec(struct linux_binprm *bprm)
{
	/* Store any stack rlimit changes before starting thread. */
	task_lock(current->group_leader);
	current->signal->rlim[RLIMIT_STACK] = bprm->rlim_stack;
	task_unlock(current->group_leader);
}
EXPORT_SYMBOL(finalize_exec);

/*
 * Prepare credentials and lock ->cred_guard_mutex.
 * setup_new_exec() commits the new creds and drops the lock.
 * Or, if exec fails before, free_bprm() should release ->cred
 * and unlock.
 */
static int prepare_bprm_creds(struct linux_binprm *bprm)
{
	if (mutex_lock_interruptible(&current->signal->cred_guard_mutex))
		return -ERESTARTNOINTR;

	bprm->cred = prepare_exec_creds();
	if (likely(bprm->cred))
		return 0;

	mutex_unlock(&current->signal->cred_guard_mutex);
	return -ENOMEM;
}

static void free_bprm(struct linux_binprm *bprm)
{
	if (bprm->mm) {
		acct_arg_size(bprm, 0);
		mmput(bprm->mm);
	}
	free_arg_pages(bprm);
	if (bprm->cred) {
		mutex_unlock(&current->signal->cred_guard_mutex);
		abort_creds(bprm->cred);
	}
	if (bprm->file) {
		allow_write_access(bprm->file);
		fput(bprm->file);
	}
	if (bprm->executable)
		fput(bprm->executable);
	/* If a binfmt changed the interp, free it. */
	if (bprm->interp != bprm->filename)
		kfree(bprm->interp);
	kfree(bprm->fdpath);
	kfree(bprm);
}

static struct linux_binprm *alloc_bprm(int fd, struct filename *filename, int flags)
{
	struct linux_binprm *bprm;
	struct file *file;
	int retval = -ENOMEM;

	file = do_open_execat(fd, filename, flags);
	if (IS_ERR(file))
		return ERR_CAST(file);

	bprm = kzalloc(sizeof(*bprm), GFP_KERNEL);
	if (!bprm) {
		allow_write_access(file);
		fput(file);
		return ERR_PTR(-ENOMEM);
	}

	bprm->file = file;

	if (fd == AT_FDCWD || filename->name[0] == '/') {
		bprm->filename = filename->name;
	} else {
		if (filename->name[0] == '\0')
			bprm->fdpath = kasprintf(GFP_KERNEL, "/dev/fd/%d", fd);
		else
			bprm->fdpath = kasprintf(GFP_KERNEL, "/dev/fd/%d/%s",
						  fd, filename->name);
		if (!bprm->fdpath)
			goto out_free;

		/*
		 * Record that a name derived from an O_CLOEXEC fd will be
		 * inaccessible after exec.  This allows the code in exec to
		 * choose to fail when the executable is not mmaped into the
		 * interpreter and an open file descriptor is not passed to
		 * the interpreter.  This makes for a better user experience
		 * than having the interpreter start and then immediately fail
		 * when it finds the executable is inaccessible.
		 */
		if (get_close_on_exec(fd))
			bprm->interp_flags |= BINPRM_FLAGS_PATH_INACCESSIBLE;

		bprm->filename = bprm->fdpath;
	}
	bprm->interp = bprm->filename;

	retval = bprm_mm_init(bprm);
	if (!retval)
		return bprm;

out_free:
	free_bprm(bprm);
	return ERR_PTR(retval);
}

int bprm_change_interp(const char *interp, struct linux_binprm *bprm)
{
	/* If a binfmt changed the interp, free it first. */
	if (bprm->interp != bprm->filename)
		kfree(bprm->interp);
	bprm->interp = kstrdup(interp, GFP_KERNEL);
	if (!bprm->interp)
		return -ENOMEM;
	return 0;
}
EXPORT_SYMBOL(bprm_change_interp);

/*
 * determine how safe it is to execute the proposed program
 * - the caller must hold ->cred_guard_mutex to protect against
 *   PTRACE_ATTACH or seccomp thread-sync
 */
static void check_unsafe_exec(struct linux_binprm *bprm)
{
	struct task_struct *p = current, *t;
	unsigned n_fs;

	if (p->ptrace)
		bprm->unsafe |= LSM_UNSAFE_PTRACE;

	/*
	 * This isn't strictly necessary, but it makes it harder for LSMs to
	 * mess up.
	 */
	if (task_no_new_privs(current))
		bprm->unsafe |= LSM_UNSAFE_NO_NEW_PRIVS;

	/*
	 * If another task is sharing our fs, we cannot safely
	 * suid exec because the differently privileged task
	 * will be able to manipulate the current directory, etc.
	 * It would be nice to force an unshare instead...
	 */
	n_fs = 1;
	spin_lock(&p->fs->lock);
	rcu_read_lock();
	for_other_threads(p, t) {
		if (t->fs == p->fs)
			n_fs++;
	}
	rcu_read_unlock();

	if (p->fs->users > n_fs)
		bprm->unsafe |= LSM_UNSAFE_SHARE;
	else
		p->fs->in_exec = 1;
	spin_unlock(&p->fs->lock);
}

static void bprm_fill_uid(struct linux_binprm *bprm, struct file *file)
{
	/* Handle suid and sgid on files */
	struct mnt_idmap *idmap;
	struct inode *inode = file_inode(file);
	unsigned int mode;
	vfsuid_t vfsuid;
	vfsgid_t vfsgid;

	if (!mnt_may_suid(file->f_path.mnt))
		return;

	if (task_no_new_privs(current))
		return;

	mode = READ_ONCE(inode->i_mode);
	if (!(mode & (S_ISUID|S_ISGID)))
		return;

	idmap = file_mnt_idmap(file);

	/* Be careful if suid/sgid is set */
	inode_lock(inode);

	/* reload atomically mode/uid/gid now that lock held */
	mode = inode->i_mode;
	vfsuid = i_uid_into_vfsuid(idmap, inode);
	vfsgid = i_gid_into_vfsgid(idmap, inode);
	inode_unlock(inode);

	/* We ignore suid/sgid if there are no mappings for them in the ns */
	if (!vfsuid_has_mapping(bprm->cred->user_ns, vfsuid) ||
	    !vfsgid_has_mapping(bprm->cred->user_ns, vfsgid))
		return;

	if (mode & S_ISUID) {
		bprm->per_clear |= PER_CLEAR_ON_SETID;
		bprm->cred->euid = vfsuid_into_kuid(vfsuid);
	}

	if ((mode & (S_ISGID | S_IXGRP)) == (S_ISGID | S_IXGRP)) {
		bprm->per_clear |= PER_CLEAR_ON_SETID;
		bprm->cred->egid = vfsgid_into_kgid(vfsgid);
	}
}

/*
 * Compute brpm->cred based upon the final binary.
 */
static int bprm_creds_from_file(struct linux_binprm *bprm)
{
	/* Compute creds based on which file? */
	struct file *file = bprm->execfd_creds ? bprm->executable : bprm->file;

	bprm_fill_uid(bprm, file);
	return security_bprm_creds_from_file(bprm, file);
}

/*
 * Fill the binprm structure from the inode.
 * Read the first BINPRM_BUF_SIZE bytes
 *
 * This may be called multiple times for binary chains (scripts for example).
 */
static int prepare_binprm(struct linux_binprm *bprm)
{
	loff_t pos = 0;

	memset(bprm->buf, 0, BINPRM_BUF_SIZE);
	return kernel_read(bprm->file, bprm->buf, BINPRM_BUF_SIZE, &pos);
}

/*
 * Arguments are '\0' separated strings found at the location bprm->p
 * points to; chop off the first by relocating brpm->p to right after
 * the first '\0' encountered.
 */
int remove_arg_zero(struct linux_binprm *bprm)
{
	int ret = 0;
	unsigned long offset;
	char *kaddr;
	struct page *page;

	if (!bprm->argc)
		return 0;

	do {
		offset = bprm->p & ~PAGE_MASK;
		page = get_arg_page(bprm, bprm->p, 0);
		if (!page) {
			ret = -EFAULT;
			goto out;
		}
		kaddr = kmap_local_page(page);

		for (; offset < PAGE_SIZE && kaddr[offset];
				offset++, bprm->p++)
			;

		kunmap_local(kaddr);
		put_arg_page(page);
	} while (offset == PAGE_SIZE);

	bprm->p++;
	bprm->argc--;
	ret = 0;

out:
	return ret;
}
EXPORT_SYMBOL(remove_arg_zero);

#define printable(c) (((c)=='\t') || ((c)=='\n') || (0x20<=(c) && (c)<=0x7e))
/*
 * cycle the list of binary formats handler, until one recognizes the image
 */
static int search_binary_handler(struct linux_binprm *bprm)
{
	bool need_retry = IS_ENABLED(CONFIG_MODULES);
	struct linux_binfmt *fmt;
	int retval;

	retval = prepare_binprm(bprm);
	if (retval < 0)
		return retval;

	retval = security_bprm_check(bprm);
	if (retval)
		return retval;

	retval = -ENOENT;
 retry:
	read_lock(&binfmt_lock);
	list_for_each_entry(fmt, &formats, lh) {
		if (!try_module_get(fmt->module))
			continue;
		read_unlock(&binfmt_lock);

		retval = fmt->load_binary(bprm);

		read_lock(&binfmt_lock);
		put_binfmt(fmt);
		if (bprm->point_of_no_return || (retval != -ENOEXEC)) {
			read_unlock(&binfmt_lock);
			return retval;
		}
	}
	read_unlock(&binfmt_lock);

	if (need_retry) {
		if (printable(bprm->buf[0]) && printable(bprm->buf[1]) &&
		    printable(bprm->buf[2]) && printable(bprm->buf[3]))
			return retval;
		if (request_module("binfmt-%04x", *(ushort *)(bprm->buf + 2)) < 0)
			return retval;
		need_retry = false;
		goto retry;
	}

	return retval;
}

/* binfmt handlers will call back into begin_new_exec() on success. */
static int exec_binprm(struct linux_binprm *bprm)
{
	pid_t old_pid, old_vpid;
	int ret, depth;

	/* Need to fetch pid before load_binary changes it */
	old_pid = current->pid;
	rcu_read_lock();
	old_vpid = task_pid_nr_ns(current, task_active_pid_ns(current->parent));
	rcu_read_unlock();

	/* This allows 4 levels of binfmt rewrites before failing hard. */
	for (depth = 0;; depth++) {
		struct file *exec;
		if (depth > 5)
			return -ELOOP;

		ret = search_binary_handler(bprm);
		if (ret < 0)
			return ret;
		if (!bprm->interpreter)
			break;

		exec = bprm->file;
		bprm->file = bprm->interpreter;
		bprm->interpreter = NULL;

		allow_write_access(exec);
		if (unlikely(bprm->have_execfd)) {
			if (bprm->executable) {
				fput(exec);
				return -ENOEXEC;
			}
			bprm->executable = exec;
		} else
			fput(exec);
	}

	audit_bprm(bprm);
	trace_sched_process_exec(current, old_pid, bprm);
	ptrace_event(PTRACE_EVENT_EXEC, old_vpid);
	proc_exec_connector(current);
	return 0;
}

<<<<<<< HEAD
/*
 * sys_execve() executes a new program.
 */
static int bprm_execve(struct linux_binprm *bprm)
=======
static int bprm_execve(struct linux_binprm *bprm,
		       int fd, struct filename *filename, int flags)
>>>>>>> 38132920
{
	int retval;

	retval = prepare_bprm_creds(bprm);
	if (retval)
		return retval;

	/*
	 * Check for unsafe execution states before exec_binprm(), which
	 * will call back into begin_new_exec(), into bprm_creds_from_file(),
	 * where setuid-ness is evaluated.
	 */
	check_unsafe_exec(bprm);
	current->in_execve = 1;
	sched_mm_cid_before_execve(current);

	sched_exec();

	/* Set the unchanging part of bprm->cred */
	retval = security_bprm_creds_for_exec(bprm);
	if (retval)
		goto out;

	retval = exec_binprm(bprm);
	if (retval < 0)
		goto out;

	sched_mm_cid_after_execve(current);
	/* execve succeeded */
	current->fs->in_exec = 0;
	current->in_execve = 0;
	rseq_execve(current);
	user_events_execve(current);
	acct_update_integrals(current);
	task_numa_free(current, false);
	return retval;

out:
	/*
	 * If past the point of no return ensure the code never
	 * returns to the userspace process.  Use an existing fatal
	 * signal if present otherwise terminate the process with
	 * SIGSEGV.
	 */
	if (bprm->point_of_no_return && !fatal_signal_pending(current))
		force_fatal_sig(SIGSEGV);

	sched_mm_cid_after_execve(current);
	current->fs->in_exec = 0;
	current->in_execve = 0;

	return retval;
}

static int do_execveat_common(int fd, struct filename *filename,
			      struct user_arg_ptr argv,
			      struct user_arg_ptr envp,
			      int flags)
{
	struct linux_binprm *bprm;
	int retval;

	if (IS_ERR(filename))
		return PTR_ERR(filename);

	/*
	 * We move the actual failure in case of RLIMIT_NPROC excess from
	 * set*uid() to execve() because too many poorly written programs
	 * don't check setuid() return code.  Here we additionally recheck
	 * whether NPROC limit is still exceeded.
	 */
	if ((current->flags & PF_NPROC_EXCEEDED) &&
	    is_rlimit_overlimit(current_ucounts(), UCOUNT_RLIMIT_NPROC, rlimit(RLIMIT_NPROC))) {
		retval = -EAGAIN;
		goto out_ret;
	}

	/* We're below the limit (still or again), so we don't want to make
	 * further execve() calls fail. */
	current->flags &= ~PF_NPROC_EXCEEDED;

	bprm = alloc_bprm(fd, filename, flags);
	if (IS_ERR(bprm)) {
		retval = PTR_ERR(bprm);
		goto out_ret;
	}

	retval = count(argv, MAX_ARG_STRINGS);
	if (retval == 0)
		pr_warn_once("process '%s' launched '%s' with NULL argv: empty string added\n",
			     current->comm, bprm->filename);
	if (retval < 0)
		goto out_free;
	bprm->argc = retval;

	retval = count(envp, MAX_ARG_STRINGS);
	if (retval < 0)
		goto out_free;
	bprm->envc = retval;

	retval = bprm_stack_limits(bprm);
	if (retval < 0)
		goto out_free;

	retval = copy_string_kernel(bprm->filename, bprm);
	if (retval < 0)
		goto out_free;
	bprm->exec = bprm->p;

	retval = copy_strings(bprm->envc, envp, bprm);
	if (retval < 0)
		goto out_free;

	retval = copy_strings(bprm->argc, argv, bprm);
	if (retval < 0)
		goto out_free;

	/*
	 * When argv is empty, add an empty string ("") as argv[0] to
	 * ensure confused userspace programs that start processing
	 * from argv[1] won't end up walking envp. See also
	 * bprm_stack_limits().
	 */
	if (bprm->argc == 0) {
		retval = copy_string_kernel("", bprm);
		if (retval < 0)
			goto out_free;
		bprm->argc = 1;
	}

	retval = bprm_execve(bprm);
out_free:
	free_bprm(bprm);

out_ret:
	putname(filename);
	return retval;
}

int kernel_execve(const char *kernel_filename,
		  const char *const *argv, const char *const *envp)
{
	struct filename *filename;
	struct linux_binprm *bprm;
	int fd = AT_FDCWD;
	int retval;

	/* It is non-sense for kernel threads to call execve */
	if (WARN_ON_ONCE(current->flags & PF_KTHREAD))
		return -EINVAL;

	filename = getname_kernel(kernel_filename);
	if (IS_ERR(filename))
		return PTR_ERR(filename);

	bprm = alloc_bprm(fd, filename, 0);
	if (IS_ERR(bprm)) {
		retval = PTR_ERR(bprm);
		goto out_ret;
	}

	retval = count_strings_kernel(argv);
	if (WARN_ON_ONCE(retval == 0))
		retval = -EINVAL;
	if (retval < 0)
		goto out_free;
	bprm->argc = retval;

	retval = count_strings_kernel(envp);
	if (retval < 0)
		goto out_free;
	bprm->envc = retval;

	retval = bprm_stack_limits(bprm);
	if (retval < 0)
		goto out_free;

	retval = copy_string_kernel(bprm->filename, bprm);
	if (retval < 0)
		goto out_free;
	bprm->exec = bprm->p;

	retval = copy_strings_kernel(bprm->envc, envp, bprm);
	if (retval < 0)
		goto out_free;

	retval = copy_strings_kernel(bprm->argc, argv, bprm);
	if (retval < 0)
		goto out_free;

	retval = bprm_execve(bprm);
out_free:
	free_bprm(bprm);
out_ret:
	putname(filename);
	return retval;
}

static int do_execve(struct filename *filename,
	const char __user *const __user *__argv,
	const char __user *const __user *__envp)
{
	struct user_arg_ptr argv = { .ptr.native = __argv };
	struct user_arg_ptr envp = { .ptr.native = __envp };
	return do_execveat_common(AT_FDCWD, filename, argv, envp, 0);
}

static int do_execveat(int fd, struct filename *filename,
		const char __user *const __user *__argv,
		const char __user *const __user *__envp,
		int flags)
{
	struct user_arg_ptr argv = { .ptr.native = __argv };
	struct user_arg_ptr envp = { .ptr.native = __envp };

	return do_execveat_common(fd, filename, argv, envp, flags);
}

#ifdef CONFIG_COMPAT
static int compat_do_execve(struct filename *filename,
	const compat_uptr_t __user *__argv,
	const compat_uptr_t __user *__envp)
{
	struct user_arg_ptr argv = {
		.is_compat = true,
		.ptr.compat = __argv,
	};
	struct user_arg_ptr envp = {
		.is_compat = true,
		.ptr.compat = __envp,
	};
	return do_execveat_common(AT_FDCWD, filename, argv, envp, 0);
}

static int compat_do_execveat(int fd, struct filename *filename,
			      const compat_uptr_t __user *__argv,
			      const compat_uptr_t __user *__envp,
			      int flags)
{
	struct user_arg_ptr argv = {
		.is_compat = true,
		.ptr.compat = __argv,
	};
	struct user_arg_ptr envp = {
		.is_compat = true,
		.ptr.compat = __envp,
	};
	return do_execveat_common(fd, filename, argv, envp, flags);
}
#endif

void set_binfmt(struct linux_binfmt *new)
{
	struct mm_struct *mm = current->mm;

	if (mm->binfmt)
		module_put(mm->binfmt->module);

	mm->binfmt = new;
	if (new)
		__module_get(new->module);
}
EXPORT_SYMBOL(set_binfmt);

/*
 * set_dumpable stores three-value SUID_DUMP_* into mm->flags.
 */
void set_dumpable(struct mm_struct *mm, int value)
{
	if (WARN_ON((unsigned)value > SUID_DUMP_ROOT))
		return;

	set_mask_bits(&mm->flags, MMF_DUMPABLE_MASK, value);
}

SYSCALL_DEFINE3(execve,
		const char __user *, filename,
		const char __user *const __user *, argv,
		const char __user *const __user *, envp)
{
	return do_execve(getname(filename), argv, envp);
}

SYSCALL_DEFINE5(execveat,
		int, fd, const char __user *, filename,
		const char __user *const __user *, argv,
		const char __user *const __user *, envp,
		int, flags)
{
	return do_execveat(fd,
			   getname_uflags(filename, flags),
			   argv, envp, flags);
}

#ifdef CONFIG_COMPAT
COMPAT_SYSCALL_DEFINE3(execve, const char __user *, filename,
	const compat_uptr_t __user *, argv,
	const compat_uptr_t __user *, envp)
{
	return compat_do_execve(getname(filename), argv, envp);
}

COMPAT_SYSCALL_DEFINE5(execveat, int, fd,
		       const char __user *, filename,
		       const compat_uptr_t __user *, argv,
		       const compat_uptr_t __user *, envp,
		       int,  flags)
{
	return compat_do_execveat(fd,
				  getname_uflags(filename, flags),
				  argv, envp, flags);
}
#endif

#ifdef CONFIG_SYSCTL

static int proc_dointvec_minmax_coredump(struct ctl_table *table, int write,
		void *buffer, size_t *lenp, loff_t *ppos)
{
	int error = proc_dointvec_minmax(table, write, buffer, lenp, ppos);

	if (!error)
		validate_coredump_safety();
	return error;
}

static struct ctl_table fs_exec_sysctls[] = {
	{
		.procname	= "suid_dumpable",
		.data		= &suid_dumpable,
		.maxlen		= sizeof(int),
		.mode		= 0644,
		.proc_handler	= proc_dointvec_minmax_coredump,
		.extra1		= SYSCTL_ZERO,
		.extra2		= SYSCTL_TWO,
	},
};

static int __init init_fs_exec_sysctls(void)
{
	register_sysctl_init("fs", fs_exec_sysctls);
	return 0;
}

fs_initcall(init_fs_exec_sysctls);
#endif /* CONFIG_SYSCTL */<|MERGE_RESOLUTION|>--- conflicted
+++ resolved
@@ -1826,15 +1826,7 @@
 	return 0;
 }
 
-<<<<<<< HEAD
-/*
- * sys_execve() executes a new program.
- */
 static int bprm_execve(struct linux_binprm *bprm)
-=======
-static int bprm_execve(struct linux_binprm *bprm,
-		       int fd, struct filename *filename, int flags)
->>>>>>> 38132920
 {
 	int retval;
 
