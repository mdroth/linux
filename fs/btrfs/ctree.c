--- conflicted
+++ resolved
@@ -4160,24 +4160,11 @@
 {
 	struct btrfs_fs_info *fs_info = root->fs_info;
 	struct extent_buffer *leaf;
-<<<<<<< HEAD
-	u32 last_off;
-	u32 dsize = 0;
-=======
->>>>>>> 95cd2cdc
 	int ret = 0;
 	int wret;
 	u32 nritems;
 
 	leaf = path->nodes[0];
-<<<<<<< HEAD
-	last_off = btrfs_item_offset(leaf, slot + nr - 1);
-
-	for (i = 0; i < nr; i++)
-		dsize += btrfs_item_size(leaf, slot + i);
-
-=======
->>>>>>> 95cd2cdc
 	nritems = btrfs_header_nritems(leaf);
 
 	if (slot + nr != nritems) {
