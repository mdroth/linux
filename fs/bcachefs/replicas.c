// SPDX-License-Identifier: GPL-2.0

#include "bcachefs.h"
#include "buckets.h"
#include "journal.h"
#include "replicas.h"
#include "super-io.h"

static int bch2_cpu_replicas_to_sb_replicas(struct bch_fs *,
					    struct bch_replicas_cpu *);

/* Replicas tracking - in memory: */

static void verify_replicas_entry(struct bch_replicas_entry_v1 *e)
{
#ifdef CONFIG_BCACHEFS_DEBUG
	unsigned i;

	BUG_ON(e->data_type >= BCH_DATA_NR);
	BUG_ON(!e->nr_devs);
	BUG_ON(e->nr_required > 1 &&
	       e->nr_required >= e->nr_devs);

	for (i = 0; i + 1 < e->nr_devs; i++)
		BUG_ON(e->devs[i] >= e->devs[i + 1]);
#endif
}

void bch2_replicas_entry_sort(struct bch_replicas_entry_v1 *e)
{
	bubble_sort(e->devs, e->nr_devs, u8_cmp);
}

static void bch2_cpu_replicas_sort(struct bch_replicas_cpu *r)
{
	eytzinger0_sort(r->entries, r->nr, r->entry_size, memcmp, NULL);
}

static void bch2_replicas_entry_v0_to_text(struct printbuf *out,
					   struct bch_replicas_entry_v0 *e)
{
	unsigned i;

	if (e->data_type < BCH_DATA_NR)
		prt_printf(out, "%s", bch2_data_types[e->data_type]);
	else
		prt_printf(out, "(invalid data type %u)", e->data_type);

	prt_printf(out, ": %u [", e->nr_devs);
	for (i = 0; i < e->nr_devs; i++)
		prt_printf(out, i ? " %u" : "%u", e->devs[i]);
	prt_printf(out, "]");
}

void bch2_replicas_entry_to_text(struct printbuf *out,
				 struct bch_replicas_entry_v1 *e)
{
	unsigned i;

	if (e->data_type < BCH_DATA_NR)
		prt_printf(out, "%s", bch2_data_types[e->data_type]);
	else
		prt_printf(out, "(invalid data type %u)", e->data_type);

	prt_printf(out, ": %u/%u [", e->nr_required, e->nr_devs);
	for (i = 0; i < e->nr_devs; i++)
		prt_printf(out, i ? " %u" : "%u", e->devs[i]);
	prt_printf(out, "]");
}

<<<<<<< HEAD
int bch2_replicas_entry_validate(struct bch_replicas_entry *r,
=======
int bch2_replicas_entry_validate(struct bch_replicas_entry_v1 *r,
>>>>>>> de927f6c
				 struct bch_sb *sb,
				 struct printbuf *err)
{
	if (!r->nr_devs) {
		prt_printf(err, "no devices in entry ");
		goto bad;
	}

	if (r->nr_required > 1 &&
	    r->nr_required >= r->nr_devs) {
		prt_printf(err, "bad nr_required in entry ");
		goto bad;
	}

	for (unsigned i = 0; i < r->nr_devs; i++)
		if (!bch2_dev_exists(sb, r->devs[i])) {
			prt_printf(err, "invalid device %u in entry ", r->devs[i]);
			goto bad;
		}

	return 0;
bad:
	bch2_replicas_entry_to_text(err, r);
	return -BCH_ERR_invalid_replicas_entry;
}

void bch2_cpu_replicas_to_text(struct printbuf *out,
			       struct bch_replicas_cpu *r)
{
	struct bch_replicas_entry_v1 *e;
	bool first = true;

	for_each_cpu_replicas_entry(r, e) {
		if (!first)
			prt_printf(out, " ");
		first = false;

		bch2_replicas_entry_to_text(out, e);
	}
}

static void extent_to_replicas(struct bkey_s_c k,
			       struct bch_replicas_entry_v1 *r)
{
	struct bkey_ptrs_c ptrs = bch2_bkey_ptrs_c(k);
	const union bch_extent_entry *entry;
	struct extent_ptr_decoded p;

	r->nr_required	= 1;

	bkey_for_each_ptr_decode(k.k, ptrs, p, entry) {
		if (p.ptr.cached)
			continue;

		if (!p.has_ec)
			r->devs[r->nr_devs++] = p.ptr.dev;
		else
			r->nr_required = 0;
	}
}

static void stripe_to_replicas(struct bkey_s_c k,
			       struct bch_replicas_entry_v1 *r)
{
	struct bkey_s_c_stripe s = bkey_s_c_to_stripe(k);
	const struct bch_extent_ptr *ptr;

	r->nr_required	= s.v->nr_blocks - s.v->nr_redundant;

	for (ptr = s.v->ptrs;
	     ptr < s.v->ptrs + s.v->nr_blocks;
	     ptr++)
		r->devs[r->nr_devs++] = ptr->dev;
}

void bch2_bkey_to_replicas(struct bch_replicas_entry_v1 *e,
			   struct bkey_s_c k)
{
	e->nr_devs = 0;

	switch (k.k->type) {
	case KEY_TYPE_btree_ptr:
	case KEY_TYPE_btree_ptr_v2:
		e->data_type = BCH_DATA_btree;
		extent_to_replicas(k, e);
		break;
	case KEY_TYPE_extent:
	case KEY_TYPE_reflink_v:
		e->data_type = BCH_DATA_user;
		extent_to_replicas(k, e);
		break;
	case KEY_TYPE_stripe:
		e->data_type = BCH_DATA_parity;
		stripe_to_replicas(k, e);
		break;
	}

	bch2_replicas_entry_sort(e);
}

void bch2_devlist_to_replicas(struct bch_replicas_entry_v1 *e,
			      enum bch_data_type data_type,
			      struct bch_devs_list devs)
{
	BUG_ON(!data_type ||
	       data_type == BCH_DATA_sb ||
	       data_type >= BCH_DATA_NR);

	e->data_type	= data_type;
	e->nr_devs	= 0;
	e->nr_required	= 1;

	darray_for_each(devs, i)
		e->devs[e->nr_devs++] = *i;

	bch2_replicas_entry_sort(e);
}

static struct bch_replicas_cpu
cpu_replicas_add_entry(struct bch_fs *c,
		       struct bch_replicas_cpu *old,
<<<<<<< HEAD
		       struct bch_replicas_entry *new_entry)
=======
		       struct bch_replicas_entry_v1 *new_entry)
>>>>>>> de927f6c
{
	unsigned i;
	struct bch_replicas_cpu new = {
		.nr		= old->nr + 1,
		.entry_size	= max_t(unsigned, old->entry_size,
					replicas_entry_bytes(new_entry)),
	};

	for (i = 0; i < new_entry->nr_devs; i++)
		BUG_ON(!bch2_dev_exists2(c, new_entry->devs[i]));

	BUG_ON(!new_entry->data_type);
	verify_replicas_entry(new_entry);

	new.entries = kcalloc(new.nr, new.entry_size, GFP_KERNEL);
	if (!new.entries)
		return new;

	for (i = 0; i < old->nr; i++)
		memcpy(cpu_replicas_entry(&new, i),
		       cpu_replicas_entry(old, i),
		       old->entry_size);

	memcpy(cpu_replicas_entry(&new, old->nr),
	       new_entry,
	       replicas_entry_bytes(new_entry));

	bch2_cpu_replicas_sort(&new);
	return new;
}

static inline int __replicas_entry_idx(struct bch_replicas_cpu *r,
				       struct bch_replicas_entry_v1 *search)
{
	int idx, entry_size = replicas_entry_bytes(search);

	if (unlikely(entry_size > r->entry_size))
		return -1;

	verify_replicas_entry(search);

#define entry_cmp(_l, _r, size)	memcmp(_l, _r, entry_size)
	idx = eytzinger0_find(r->entries, r->nr, r->entry_size,
			      entry_cmp, search);
#undef entry_cmp

	return idx < r->nr ? idx : -1;
}

int bch2_replicas_entry_idx(struct bch_fs *c,
			    struct bch_replicas_entry_v1 *search)
{
	bch2_replicas_entry_sort(search);

	return __replicas_entry_idx(&c->replicas, search);
}

static bool __replicas_has_entry(struct bch_replicas_cpu *r,
				 struct bch_replicas_entry_v1 *search)
{
	return __replicas_entry_idx(r, search) >= 0;
}

bool bch2_replicas_marked(struct bch_fs *c,
			  struct bch_replicas_entry_v1 *search)
{
	bool marked;

	if (!search->nr_devs)
		return true;

	verify_replicas_entry(search);

	percpu_down_read(&c->mark_lock);
	marked = __replicas_has_entry(&c->replicas, search) &&
		(likely((!c->replicas_gc.entries)) ||
		 __replicas_has_entry(&c->replicas_gc, search));
	percpu_up_read(&c->mark_lock);

	return marked;
}

static void __replicas_table_update(struct bch_fs_usage *dst,
				    struct bch_replicas_cpu *dst_r,
				    struct bch_fs_usage *src,
				    struct bch_replicas_cpu *src_r)
{
	int src_idx, dst_idx;

	*dst = *src;

	for (src_idx = 0; src_idx < src_r->nr; src_idx++) {
		if (!src->replicas[src_idx])
			continue;

		dst_idx = __replicas_entry_idx(dst_r,
				cpu_replicas_entry(src_r, src_idx));
		BUG_ON(dst_idx < 0);

		dst->replicas[dst_idx] = src->replicas[src_idx];
	}
}

static void __replicas_table_update_pcpu(struct bch_fs_usage __percpu *dst_p,
				    struct bch_replicas_cpu *dst_r,
				    struct bch_fs_usage __percpu *src_p,
				    struct bch_replicas_cpu *src_r)
{
	unsigned src_nr = sizeof(struct bch_fs_usage) / sizeof(u64) + src_r->nr;
	struct bch_fs_usage *dst, *src = (void *)
		bch2_acc_percpu_u64s((u64 __percpu *) src_p, src_nr);

	preempt_disable();
	dst = this_cpu_ptr(dst_p);
	preempt_enable();

	__replicas_table_update(dst, dst_r, src, src_r);
}

/*
 * Resize filesystem accounting:
 */
static int replicas_table_update(struct bch_fs *c,
				 struct bch_replicas_cpu *new_r)
{
	struct bch_fs_usage __percpu *new_usage[JOURNAL_BUF_NR];
	struct bch_fs_usage_online *new_scratch = NULL;
	struct bch_fs_usage __percpu *new_gc = NULL;
	struct bch_fs_usage *new_base = NULL;
	unsigned i, bytes = sizeof(struct bch_fs_usage) +
		sizeof(u64) * new_r->nr;
	unsigned scratch_bytes = sizeof(struct bch_fs_usage_online) +
		sizeof(u64) * new_r->nr;
	int ret = 0;

	memset(new_usage, 0, sizeof(new_usage));

	for (i = 0; i < ARRAY_SIZE(new_usage); i++)
		if (!(new_usage[i] = __alloc_percpu_gfp(bytes,
					sizeof(u64), GFP_KERNEL)))
			goto err;

	if (!(new_base = kzalloc(bytes, GFP_KERNEL)) ||
	    !(new_scratch  = kmalloc(scratch_bytes, GFP_KERNEL)) ||
	    (c->usage_gc &&
	     !(new_gc = __alloc_percpu_gfp(bytes, sizeof(u64), GFP_KERNEL))))
		goto err;

	for (i = 0; i < ARRAY_SIZE(new_usage); i++)
		if (c->usage[i])
			__replicas_table_update_pcpu(new_usage[i], new_r,
						     c->usage[i], &c->replicas);
	if (c->usage_base)
		__replicas_table_update(new_base,		new_r,
					c->usage_base,		&c->replicas);
	if (c->usage_gc)
		__replicas_table_update_pcpu(new_gc,		new_r,
					     c->usage_gc,	&c->replicas);

	for (i = 0; i < ARRAY_SIZE(new_usage); i++)
		swap(c->usage[i],	new_usage[i]);
	swap(c->usage_base,	new_base);
	swap(c->usage_scratch,	new_scratch);
	swap(c->usage_gc,	new_gc);
	swap(c->replicas,	*new_r);
out:
	free_percpu(new_gc);
	kfree(new_scratch);
	for (i = 0; i < ARRAY_SIZE(new_usage); i++)
		free_percpu(new_usage[i]);
	kfree(new_base);
	return ret;
err:
	bch_err(c, "error updating replicas table: memory allocation failure");
	ret = -BCH_ERR_ENOMEM_replicas_table;
	goto out;
}

static unsigned reserve_journal_replicas(struct bch_fs *c,
				     struct bch_replicas_cpu *r)
{
	struct bch_replicas_entry_v1 *e;
	unsigned journal_res_u64s = 0;

	/* nr_inodes: */
	journal_res_u64s +=
		DIV_ROUND_UP(sizeof(struct jset_entry_usage), sizeof(u64));

	/* key_version: */
	journal_res_u64s +=
		DIV_ROUND_UP(sizeof(struct jset_entry_usage), sizeof(u64));

	/* persistent_reserved: */
	journal_res_u64s +=
		DIV_ROUND_UP(sizeof(struct jset_entry_usage), sizeof(u64)) *
		BCH_REPLICAS_MAX;

	for_each_cpu_replicas_entry(r, e)
		journal_res_u64s +=
			DIV_ROUND_UP(sizeof(struct jset_entry_data_usage) +
				     e->nr_devs, sizeof(u64));
	return journal_res_u64s;
}

noinline
static int bch2_mark_replicas_slowpath(struct bch_fs *c,
				struct bch_replicas_entry_v1 *new_entry)
{
	struct bch_replicas_cpu new_r, new_gc;
	int ret = 0;

	verify_replicas_entry(new_entry);

	memset(&new_r, 0, sizeof(new_r));
	memset(&new_gc, 0, sizeof(new_gc));

	mutex_lock(&c->sb_lock);

	if (c->replicas_gc.entries &&
	    !__replicas_has_entry(&c->replicas_gc, new_entry)) {
		new_gc = cpu_replicas_add_entry(c, &c->replicas_gc, new_entry);
		if (!new_gc.entries) {
			ret = -BCH_ERR_ENOMEM_cpu_replicas;
			goto err;
		}
	}

	if (!__replicas_has_entry(&c->replicas, new_entry)) {
		new_r = cpu_replicas_add_entry(c, &c->replicas, new_entry);
		if (!new_r.entries) {
			ret = -BCH_ERR_ENOMEM_cpu_replicas;
			goto err;
		}

		ret = bch2_cpu_replicas_to_sb_replicas(c, &new_r);
		if (ret)
			goto err;

		bch2_journal_entry_res_resize(&c->journal,
				&c->replicas_journal_res,
				reserve_journal_replicas(c, &new_r));
	}

	if (!new_r.entries &&
	    !new_gc.entries)
		goto out;

	/* allocations done, now commit: */

	if (new_r.entries)
		bch2_write_super(c);

	/* don't update in memory replicas until changes are persistent */
	percpu_down_write(&c->mark_lock);
	if (new_r.entries)
		ret = replicas_table_update(c, &new_r);
	if (new_gc.entries)
		swap(new_gc, c->replicas_gc);
	percpu_up_write(&c->mark_lock);
out:
	mutex_unlock(&c->sb_lock);

	kfree(new_r.entries);
	kfree(new_gc.entries);

	return ret;
err:
	bch_err_msg(c, ret, "adding replicas entry");
	goto out;
}

int bch2_mark_replicas(struct bch_fs *c, struct bch_replicas_entry_v1 *r)
{
	return likely(bch2_replicas_marked(c, r))
		? 0 : bch2_mark_replicas_slowpath(c, r);
}

/* replicas delta list: */

int bch2_replicas_delta_list_mark(struct bch_fs *c,
				  struct replicas_delta_list *r)
{
	struct replicas_delta *d = r->d;
	struct replicas_delta *top = (void *) r->d + r->used;
	int ret = 0;

	for (d = r->d; !ret && d != top; d = replicas_delta_next(d))
		ret = bch2_mark_replicas(c, &d->r);
	return ret;
}

/*
 * Old replicas_gc mechanism: only used for journal replicas entries now, should
 * die at some point:
 */

int bch2_replicas_gc_end(struct bch_fs *c, int ret)
{
	lockdep_assert_held(&c->replicas_gc_lock);

	mutex_lock(&c->sb_lock);
	percpu_down_write(&c->mark_lock);

	ret =   ret ?:
		bch2_cpu_replicas_to_sb_replicas(c, &c->replicas_gc) ?:
		replicas_table_update(c, &c->replicas_gc);

	kfree(c->replicas_gc.entries);
	c->replicas_gc.entries = NULL;

	percpu_up_write(&c->mark_lock);

	if (!ret)
		bch2_write_super(c);

	mutex_unlock(&c->sb_lock);

	return ret;
}

int bch2_replicas_gc_start(struct bch_fs *c, unsigned typemask)
{
	struct bch_replicas_entry_v1 *e;
	unsigned i = 0;

	lockdep_assert_held(&c->replicas_gc_lock);

	mutex_lock(&c->sb_lock);
	BUG_ON(c->replicas_gc.entries);

	c->replicas_gc.nr		= 0;
	c->replicas_gc.entry_size	= 0;

	for_each_cpu_replicas_entry(&c->replicas, e)
		if (!((1 << e->data_type) & typemask)) {
			c->replicas_gc.nr++;
			c->replicas_gc.entry_size =
				max_t(unsigned, c->replicas_gc.entry_size,
				      replicas_entry_bytes(e));
		}

	c->replicas_gc.entries = kcalloc(c->replicas_gc.nr,
					 c->replicas_gc.entry_size,
					 GFP_KERNEL);
	if (!c->replicas_gc.entries) {
		mutex_unlock(&c->sb_lock);
		bch_err(c, "error allocating c->replicas_gc");
		return -BCH_ERR_ENOMEM_replicas_gc;
	}

	for_each_cpu_replicas_entry(&c->replicas, e)
		if (!((1 << e->data_type) & typemask))
			memcpy(cpu_replicas_entry(&c->replicas_gc, i++),
			       e, c->replicas_gc.entry_size);

	bch2_cpu_replicas_sort(&c->replicas_gc);
	mutex_unlock(&c->sb_lock);

	return 0;
}

/*
 * New much simpler mechanism for clearing out unneeded replicas entries - drop
 * replicas entries that have 0 sectors used.
 *
 * However, we don't track sector counts for journal usage, so this doesn't drop
 * any BCH_DATA_journal entries; the old bch2_replicas_gc_(start|end) mechanism
 * is retained for that.
 */
int bch2_replicas_gc2(struct bch_fs *c)
{
	struct bch_replicas_cpu new = { 0 };
	unsigned i, nr;
	int ret = 0;

	bch2_journal_meta(&c->journal);
retry:
	nr		= READ_ONCE(c->replicas.nr);
	new.entry_size	= READ_ONCE(c->replicas.entry_size);
	new.entries	= kcalloc(nr, new.entry_size, GFP_KERNEL);
	if (!new.entries) {
		bch_err(c, "error allocating c->replicas_gc");
		return -BCH_ERR_ENOMEM_replicas_gc;
	}

	mutex_lock(&c->sb_lock);
	percpu_down_write(&c->mark_lock);

	if (nr			!= c->replicas.nr ||
	    new.entry_size	!= c->replicas.entry_size) {
		percpu_up_write(&c->mark_lock);
		mutex_unlock(&c->sb_lock);
		kfree(new.entries);
		goto retry;
	}

	for (i = 0; i < c->replicas.nr; i++) {
		struct bch_replicas_entry_v1 *e =
			cpu_replicas_entry(&c->replicas, i);

		if (e->data_type == BCH_DATA_journal ||
		    c->usage_base->replicas[i] ||
		    percpu_u64_get(&c->usage[0]->replicas[i]) ||
		    percpu_u64_get(&c->usage[1]->replicas[i]) ||
		    percpu_u64_get(&c->usage[2]->replicas[i]) ||
		    percpu_u64_get(&c->usage[3]->replicas[i]))
			memcpy(cpu_replicas_entry(&new, new.nr++),
			       e, new.entry_size);
	}

	bch2_cpu_replicas_sort(&new);

	ret =   bch2_cpu_replicas_to_sb_replicas(c, &new) ?:
		replicas_table_update(c, &new);

	kfree(new.entries);

	percpu_up_write(&c->mark_lock);

	if (!ret)
		bch2_write_super(c);

	mutex_unlock(&c->sb_lock);

	return ret;
}

int bch2_replicas_set_usage(struct bch_fs *c,
			    struct bch_replicas_entry_v1 *r,
			    u64 sectors)
{
	int ret, idx = bch2_replicas_entry_idx(c, r);

	if (idx < 0) {
		struct bch_replicas_cpu n;

		n = cpu_replicas_add_entry(c, &c->replicas, r);
		if (!n.entries)
			return -BCH_ERR_ENOMEM_cpu_replicas;

		ret = replicas_table_update(c, &n);
		if (ret)
			return ret;

		kfree(n.entries);

		idx = bch2_replicas_entry_idx(c, r);
		BUG_ON(ret < 0);
	}

	c->usage_base->replicas[idx] = sectors;

	return 0;
}

/* Replicas tracking - superblock: */

static int
__bch2_sb_replicas_to_cpu_replicas(struct bch_sb_field_replicas *sb_r,
				   struct bch_replicas_cpu *cpu_r)
{
	struct bch_replicas_entry_v1 *e, *dst;
	unsigned nr = 0, entry_size = 0, idx = 0;

	for_each_replicas_entry(sb_r, e) {
		entry_size = max_t(unsigned, entry_size,
				   replicas_entry_bytes(e));
		nr++;
	}

	cpu_r->entries = kcalloc(nr, entry_size, GFP_KERNEL);
	if (!cpu_r->entries)
		return -BCH_ERR_ENOMEM_cpu_replicas;

	cpu_r->nr		= nr;
	cpu_r->entry_size	= entry_size;

	for_each_replicas_entry(sb_r, e) {
		dst = cpu_replicas_entry(cpu_r, idx++);
		memcpy(dst, e, replicas_entry_bytes(e));
		bch2_replicas_entry_sort(dst);
	}

	return 0;
}

static int
__bch2_sb_replicas_v0_to_cpu_replicas(struct bch_sb_field_replicas_v0 *sb_r,
				      struct bch_replicas_cpu *cpu_r)
{
	struct bch_replicas_entry_v0 *e;
	unsigned nr = 0, entry_size = 0, idx = 0;

	for_each_replicas_entry(sb_r, e) {
		entry_size = max_t(unsigned, entry_size,
				   replicas_entry_bytes(e));
		nr++;
	}

	entry_size += sizeof(struct bch_replicas_entry_v1) -
		sizeof(struct bch_replicas_entry_v0);

	cpu_r->entries = kcalloc(nr, entry_size, GFP_KERNEL);
	if (!cpu_r->entries)
		return -BCH_ERR_ENOMEM_cpu_replicas;

	cpu_r->nr		= nr;
	cpu_r->entry_size	= entry_size;

	for_each_replicas_entry(sb_r, e) {
		struct bch_replicas_entry_v1 *dst =
			cpu_replicas_entry(cpu_r, idx++);

		dst->data_type	= e->data_type;
		dst->nr_devs	= e->nr_devs;
		dst->nr_required = 1;
		memcpy(dst->devs, e->devs, e->nr_devs);
		bch2_replicas_entry_sort(dst);
	}

	return 0;
}

int bch2_sb_replicas_to_cpu_replicas(struct bch_fs *c)
{
	struct bch_sb_field_replicas *sb_v1;
	struct bch_sb_field_replicas_v0 *sb_v0;
	struct bch_replicas_cpu new_r = { 0, 0, NULL };
	int ret = 0;

	if ((sb_v1 = bch2_sb_field_get(c->disk_sb.sb, replicas)))
		ret = __bch2_sb_replicas_to_cpu_replicas(sb_v1, &new_r);
	else if ((sb_v0 = bch2_sb_field_get(c->disk_sb.sb, replicas_v0)))
		ret = __bch2_sb_replicas_v0_to_cpu_replicas(sb_v0, &new_r);
	if (ret)
		return ret;

	bch2_cpu_replicas_sort(&new_r);

	percpu_down_write(&c->mark_lock);

	ret = replicas_table_update(c, &new_r);
	percpu_up_write(&c->mark_lock);

	kfree(new_r.entries);

	return 0;
}

static int bch2_cpu_replicas_to_sb_replicas_v0(struct bch_fs *c,
					       struct bch_replicas_cpu *r)
{
	struct bch_sb_field_replicas_v0 *sb_r;
	struct bch_replicas_entry_v0 *dst;
	struct bch_replicas_entry_v1 *src;
	size_t bytes;

	bytes = sizeof(struct bch_sb_field_replicas);

	for_each_cpu_replicas_entry(r, src)
		bytes += replicas_entry_bytes(src) - 1;

	sb_r = bch2_sb_field_resize(&c->disk_sb, replicas_v0,
			DIV_ROUND_UP(bytes, sizeof(u64)));
	if (!sb_r)
		return -BCH_ERR_ENOSPC_sb_replicas;

	bch2_sb_field_delete(&c->disk_sb, BCH_SB_FIELD_replicas);
	sb_r = bch2_sb_field_get(c->disk_sb.sb, replicas_v0);

	memset(&sb_r->entries, 0,
	       vstruct_end(&sb_r->field) -
	       (void *) &sb_r->entries);

	dst = sb_r->entries;
	for_each_cpu_replicas_entry(r, src) {
		dst->data_type	= src->data_type;
		dst->nr_devs	= src->nr_devs;
		memcpy(dst->devs, src->devs, src->nr_devs);

		dst = replicas_entry_next(dst);

		BUG_ON((void *) dst > vstruct_end(&sb_r->field));
	}

	return 0;
}

static int bch2_cpu_replicas_to_sb_replicas(struct bch_fs *c,
					    struct bch_replicas_cpu *r)
{
	struct bch_sb_field_replicas *sb_r;
	struct bch_replicas_entry_v1 *dst, *src;
	bool need_v1 = false;
	size_t bytes;

	bytes = sizeof(struct bch_sb_field_replicas);

	for_each_cpu_replicas_entry(r, src) {
		bytes += replicas_entry_bytes(src);
		if (src->nr_required != 1)
			need_v1 = true;
	}

	if (!need_v1)
		return bch2_cpu_replicas_to_sb_replicas_v0(c, r);

	sb_r = bch2_sb_field_resize(&c->disk_sb, replicas,
			DIV_ROUND_UP(bytes, sizeof(u64)));
	if (!sb_r)
		return -BCH_ERR_ENOSPC_sb_replicas;

	bch2_sb_field_delete(&c->disk_sb, BCH_SB_FIELD_replicas_v0);
	sb_r = bch2_sb_field_get(c->disk_sb.sb, replicas);

	memset(&sb_r->entries, 0,
	       vstruct_end(&sb_r->field) -
	       (void *) &sb_r->entries);

	dst = sb_r->entries;
	for_each_cpu_replicas_entry(r, src) {
		memcpy(dst, src, replicas_entry_bytes(src));

		dst = replicas_entry_next(dst);

		BUG_ON((void *) dst > vstruct_end(&sb_r->field));
	}

	return 0;
}

static int bch2_cpu_replicas_validate(struct bch_replicas_cpu *cpu_r,
				      struct bch_sb *sb,
				      struct printbuf *err)
{
	unsigned i;

	sort_cmp_size(cpu_r->entries,
		      cpu_r->nr,
		      cpu_r->entry_size,
		      memcmp, NULL);

	for (i = 0; i < cpu_r->nr; i++) {
		struct bch_replicas_entry_v1 *e =
			cpu_replicas_entry(cpu_r, i);

		int ret = bch2_replicas_entry_validate(e, sb, err);
		if (ret)
			return ret;

		if (i + 1 < cpu_r->nr) {
			struct bch_replicas_entry_v1 *n =
				cpu_replicas_entry(cpu_r, i + 1);

			BUG_ON(memcmp(e, n, cpu_r->entry_size) > 0);

			if (!memcmp(e, n, cpu_r->entry_size)) {
				prt_printf(err, "duplicate replicas entry ");
				bch2_replicas_entry_to_text(err, e);
				return -BCH_ERR_invalid_sb_replicas;
			}
		}
	}

	return 0;
}

static int bch2_sb_replicas_validate(struct bch_sb *sb, struct bch_sb_field *f,
				     struct printbuf *err)
{
	struct bch_sb_field_replicas *sb_r = field_to_type(f, replicas);
	struct bch_replicas_cpu cpu_r;
	int ret;

	ret = __bch2_sb_replicas_to_cpu_replicas(sb_r, &cpu_r);
	if (ret)
		return ret;

	ret = bch2_cpu_replicas_validate(&cpu_r, sb, err);
	kfree(cpu_r.entries);
	return ret;
}

static void bch2_sb_replicas_to_text(struct printbuf *out,
				     struct bch_sb *sb,
				     struct bch_sb_field *f)
{
	struct bch_sb_field_replicas *r = field_to_type(f, replicas);
	struct bch_replicas_entry_v1 *e;
	bool first = true;

	for_each_replicas_entry(r, e) {
		if (!first)
			prt_printf(out, " ");
		first = false;

		bch2_replicas_entry_to_text(out, e);
	}
	prt_newline(out);
}

const struct bch_sb_field_ops bch_sb_field_ops_replicas = {
	.validate	= bch2_sb_replicas_validate,
	.to_text	= bch2_sb_replicas_to_text,
};

static int bch2_sb_replicas_v0_validate(struct bch_sb *sb, struct bch_sb_field *f,
					struct printbuf *err)
{
	struct bch_sb_field_replicas_v0 *sb_r = field_to_type(f, replicas_v0);
	struct bch_replicas_cpu cpu_r;
	int ret;

	ret = __bch2_sb_replicas_v0_to_cpu_replicas(sb_r, &cpu_r);
	if (ret)
		return ret;

	ret = bch2_cpu_replicas_validate(&cpu_r, sb, err);
	kfree(cpu_r.entries);
	return ret;
}

static void bch2_sb_replicas_v0_to_text(struct printbuf *out,
					struct bch_sb *sb,
					struct bch_sb_field *f)
{
	struct bch_sb_field_replicas_v0 *sb_r = field_to_type(f, replicas_v0);
	struct bch_replicas_entry_v0 *e;
	bool first = true;

	for_each_replicas_entry(sb_r, e) {
		if (!first)
			prt_printf(out, " ");
		first = false;

		bch2_replicas_entry_v0_to_text(out, e);
	}
	prt_newline(out);
}

const struct bch_sb_field_ops bch_sb_field_ops_replicas_v0 = {
	.validate	= bch2_sb_replicas_v0_validate,
	.to_text	= bch2_sb_replicas_v0_to_text,
};

/* Query replicas: */

bool bch2_have_enough_devs(struct bch_fs *c, struct bch_devs_mask devs,
			   unsigned flags, bool print)
{
	struct bch_replicas_entry_v1 *e;
	bool ret = true;

	percpu_down_read(&c->mark_lock);
	for_each_cpu_replicas_entry(&c->replicas, e) {
		unsigned i, nr_online = 0, nr_failed = 0, dflags = 0;
		bool metadata = e->data_type < BCH_DATA_user;

		if (e->data_type == BCH_DATA_cached)
			continue;

		for (i = 0; i < e->nr_devs; i++) {
			struct bch_dev *ca = bch_dev_bkey_exists(c, e->devs[i]);

			nr_online += test_bit(e->devs[i], devs.d);
			nr_failed += ca->mi.state == BCH_MEMBER_STATE_failed;
		}

		if (nr_failed == e->nr_devs)
			continue;

		if (nr_online < e->nr_required)
			dflags |= metadata
				? BCH_FORCE_IF_METADATA_LOST
				: BCH_FORCE_IF_DATA_LOST;

		if (nr_online < e->nr_devs)
			dflags |= metadata
				? BCH_FORCE_IF_METADATA_DEGRADED
				: BCH_FORCE_IF_DATA_DEGRADED;

		if (dflags & ~flags) {
			if (print) {
				struct printbuf buf = PRINTBUF;

				bch2_replicas_entry_to_text(&buf, e);
				bch_err(c, "insufficient devices online (%u) for replicas entry %s",
					nr_online, buf.buf);
				printbuf_exit(&buf);
			}
			ret = false;
			break;
		}

	}
	percpu_up_read(&c->mark_lock);

	return ret;
}

unsigned bch2_sb_dev_has_data(struct bch_sb *sb, unsigned dev)
{
	struct bch_sb_field_replicas *replicas;
	struct bch_sb_field_replicas_v0 *replicas_v0;
	unsigned i, data_has = 0;

	replicas = bch2_sb_field_get(sb, replicas);
	replicas_v0 = bch2_sb_field_get(sb, replicas_v0);

	if (replicas) {
		struct bch_replicas_entry_v1 *r;

		for_each_replicas_entry(replicas, r)
			for (i = 0; i < r->nr_devs; i++)
				if (r->devs[i] == dev)
					data_has |= 1 << r->data_type;
	} else if (replicas_v0) {
		struct bch_replicas_entry_v0 *r;

		for_each_replicas_entry_v0(replicas_v0, r)
			for (i = 0; i < r->nr_devs; i++)
				if (r->devs[i] == dev)
					data_has |= 1 << r->data_type;
	}


	return data_has;
}

unsigned bch2_dev_has_data(struct bch_fs *c, struct bch_dev *ca)
{
	unsigned ret;

	mutex_lock(&c->sb_lock);
	ret = bch2_sb_dev_has_data(c->disk_sb.sb, ca->dev_idx);
	mutex_unlock(&c->sb_lock);

	return ret;
}

void bch2_fs_replicas_exit(struct bch_fs *c)
{
	unsigned i;

	kfree(c->usage_scratch);
	for (i = 0; i < ARRAY_SIZE(c->usage); i++)
		free_percpu(c->usage[i]);
	kfree(c->usage_base);
	kfree(c->replicas.entries);
	kfree(c->replicas_gc.entries);

	mempool_exit(&c->replicas_delta_pool);
}

int bch2_fs_replicas_init(struct bch_fs *c)
{
	bch2_journal_entry_res_resize(&c->journal,
			&c->replicas_journal_res,
			reserve_journal_replicas(c, &c->replicas));

	return mempool_init_kmalloc_pool(&c->replicas_delta_pool, 1,
					 REPLICAS_DELTA_LIST_MAX) ?:
		replicas_table_update(c, &c->replicas);
}<|MERGE_RESOLUTION|>--- conflicted
+++ resolved
@@ -68,11 +68,7 @@
 	prt_printf(out, "]");
 }
 
-<<<<<<< HEAD
-int bch2_replicas_entry_validate(struct bch_replicas_entry *r,
-=======
 int bch2_replicas_entry_validate(struct bch_replicas_entry_v1 *r,
->>>>>>> de927f6c
 				 struct bch_sb *sb,
 				 struct printbuf *err)
 {
@@ -194,11 +190,7 @@
 static struct bch_replicas_cpu
 cpu_replicas_add_entry(struct bch_fs *c,
 		       struct bch_replicas_cpu *old,
-<<<<<<< HEAD
-		       struct bch_replicas_entry *new_entry)
-=======
 		       struct bch_replicas_entry_v1 *new_entry)
->>>>>>> de927f6c
 {
 	unsigned i;
 	struct bch_replicas_cpu new = {
