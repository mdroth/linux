--- conflicted
+++ resolved
@@ -85,11 +85,7 @@
 		if (same_leaf_as_prev(trans, i))
 			continue;
 
-<<<<<<< HEAD
-		bch2_btree_node_unlock_write(trans, i->path, insert_l(i)->b);
-=======
 		bch2_btree_node_unlock_write(trans, trans->paths + i->path, insert_l(trans, i)->b);
->>>>>>> de927f6c
 	}
 
 	trace_and_count(trans->c, trans_restart_would_deadlock_write, trans);
@@ -98,30 +94,17 @@
 
 static inline int bch2_trans_lock_write(struct btree_trans *trans)
 {
-<<<<<<< HEAD
-	struct btree_insert_entry *i;
-
-=======
->>>>>>> de927f6c
 	EBUG_ON(trans->write_locked);
 
 	trans_for_each_update(trans, i) {
 		if (same_leaf_as_prev(trans, i))
 			continue;
 
-<<<<<<< HEAD
-		if (bch2_btree_node_lock_write(trans, i->path, &insert_l(i)->b->c))
-			return trans_lock_write_fail(trans, i);
-
-		if (!i->cached)
-			bch2_btree_node_prep_for_write(trans, i->path, insert_l(i)->b);
-=======
 		if (bch2_btree_node_lock_write(trans, trans->paths + i->path, &insert_l(trans, i)->b->c))
 			return trans_lock_write_fail(trans, i);
 
 		if (!i->cached)
 			bch2_btree_node_prep_for_write(trans, trans->paths + i->path, insert_l(trans, i)->b);
->>>>>>> de927f6c
 	}
 
 	trans->write_locked = true;
@@ -131,19 +114,10 @@
 static inline void bch2_trans_unlock_write(struct btree_trans *trans)
 {
 	if (likely(trans->write_locked)) {
-<<<<<<< HEAD
-		struct btree_insert_entry *i;
-
-		trans_for_each_update(trans, i)
-			if (!same_leaf_as_prev(trans, i))
-				bch2_btree_node_unlock_write_inlined(trans, i->path,
-								     insert_l(i)->b);
-=======
 		trans_for_each_update(trans, i)
 			if (!same_leaf_as_prev(trans, i))
 				bch2_btree_node_unlock_write_inlined(trans,
 						trans->paths + i->path, insert_l(trans, i)->b);
->>>>>>> de927f6c
 		trans->write_locked = false;
 	}
 }
@@ -386,11 +360,6 @@
 btree_key_can_insert_cached_slowpath(struct btree_trans *trans, unsigned flags,
 				     struct btree_path *path, unsigned new_u64s)
 {
-<<<<<<< HEAD
-	struct bch_fs *c = trans->c;
-	struct btree_insert_entry *i;
-=======
->>>>>>> de927f6c
 	struct bkey_cached *ck = (void *) path->l[0].b;
 	struct bkey_i *new_k;
 	int ret;
@@ -400,11 +369,7 @@
 
 	new_k = kmalloc(new_u64s * sizeof(u64), GFP_KERNEL);
 	if (!new_k) {
-<<<<<<< HEAD
-		bch_err(c, "error allocating memory for key cache key, btree %s u64s %u",
-=======
 		bch_err(trans->c, "error allocating memory for key cache key, btree %s u64s %u",
->>>>>>> de927f6c
 			bch2_btree_id_str(path->btree_id), new_u64s);
 		return -BCH_ERR_ENOMEM_btree_key_cache_insert;
 	}
@@ -1023,11 +988,6 @@
 {
 	struct btree_insert_entry *errored_at = NULL;
 	struct bch_fs *c = trans->c;
-<<<<<<< HEAD
-	struct btree_insert_entry *i = NULL;
-	struct btree_write_buffered_key *wb;
-=======
->>>>>>> de927f6c
 	int ret = 0;
 
 	if (!trans->nr_updates &&
@@ -1084,29 +1044,9 @@
 			goto out_reset;
 	}
 
-<<<<<<< HEAD
-	if (c->btree_write_buffer.state.nr > c->btree_write_buffer.size / 2 &&
-	    mutex_trylock(&c->btree_write_buffer.flush_lock)) {
-		bch2_trans_begin(trans);
-		bch2_trans_unlock(trans);
-
-		ret = __bch2_btree_write_buffer_flush(trans,
-					flags|BTREE_INSERT_NOCHECK_RW, true);
-		if (!ret) {
-			trace_and_count(c, trans_restart_write_buffer_flush, trans, _THIS_IP_);
-			ret = btree_trans_restart(trans, BCH_ERR_transaction_restart_write_buffer_flush);
-		}
-		goto out;
-	}
-
-	EBUG_ON(test_bit(BCH_FS_CLEAN_SHUTDOWN, &c->flags));
-
-	trans->journal_u64s		= trans->extra_journal_entries.nr;
-=======
 	EBUG_ON(test_bit(BCH_FS_clean_shutdown, &c->flags));
 
 	trans->journal_u64s		= trans->journal_entries_u64s;
->>>>>>> de927f6c
 	trans->journal_transaction_names = READ_ONCE(c->opts.journal_transaction_names);
 	if (trans->journal_transaction_names)
 		trans->journal_u64s += jset_u64s(JSET_ENTRY_LOG_U64s);
@@ -1160,11 +1100,7 @@
 
 	trace_and_count(c, transaction_commit, trans, _RET_IP_);
 out:
-<<<<<<< HEAD
-	if (likely(!(flags & BTREE_INSERT_NOCHECK_RW)))
-=======
 	if (likely(!(flags & BCH_TRANS_COMMIT_no_check_rw)))
->>>>>>> de927f6c
 		bch2_write_ref_put(c, BCH_WRITE_REF_trans);
 out_reset:
 	if (!ret)
