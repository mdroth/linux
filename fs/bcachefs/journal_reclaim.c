--- conflicted
+++ resolved
@@ -51,19 +51,6 @@
 	return available;
 }
 
-<<<<<<< HEAD
-static inline void journal_set_watermark(struct journal *j, bool low_on_space)
-{
-	unsigned watermark = BCH_WATERMARK_stripe;
-
-	if (low_on_space)
-		watermark = max_t(unsigned, watermark, BCH_WATERMARK_reclaim);
-	if (fifo_free(&j->pin) < j->pin.size / 4)
-		watermark = max_t(unsigned, watermark, BCH_WATERMARK_reclaim);
-
-	if (watermark == j->watermark)
-		return;
-=======
 void bch2_journal_set_watermark(struct journal *j)
 {
 	struct bch_fs *c = container_of(j, struct bch_fs, journal);
@@ -82,7 +69,6 @@
 	    track_event_change(&c->times[BCH_TIME_blocked_write_buffer_full],
 			       &j->write_buffer_full_start, low_on_wb))
 		trace_and_count(c, journal_full, c);
->>>>>>> de927f6c
 
 	swap(watermark, j->watermark);
 	if (watermark > j->watermark)
@@ -244,11 +230,7 @@
 	else
 		clear_bit(JOURNAL_MAY_SKIP_FLUSH, &j->flags);
 
-<<<<<<< HEAD
-	journal_set_watermark(j, clean * 4 <= total);
-=======
 	bch2_journal_set_watermark(j);
->>>>>>> de927f6c
 out:
 	j->cur_entry_sectors	= !ret ? j->space[journal_space_discarded].next_entry : 0;
 	j->cur_entry_error	= ret;
