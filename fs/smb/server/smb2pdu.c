--- conflicted
+++ resolved
@@ -2516,11 +2516,7 @@
 	da.flags = XATTR_DOSINFO_ATTRIB | XATTR_DOSINFO_CREATE_TIME |
 		XATTR_DOSINFO_ITIME;
 
-<<<<<<< HEAD
-	rc = ksmbd_vfs_set_dos_attrib_xattr(mnt_idmap(path->mnt), path, &da, false);
-=======
 	rc = ksmbd_vfs_set_dos_attrib_xattr(mnt_idmap(path->mnt), path, &da, true);
->>>>>>> de927f6c
 	if (rc)
 		ksmbd_debug(SMB, "failed to store file attribute into xattr\n");
 }
@@ -3189,26 +3185,6 @@
 		goto err_out;
 	}
 
-<<<<<<< HEAD
-	rc = ksmbd_vfs_getattr(&path, &stat);
-	if (rc)
-		goto err_out;
-
-	if (stat.result_mask & STATX_BTIME)
-		fp->create_time = ksmbd_UnixTimeToNT(stat.btime);
-	else
-		fp->create_time = ksmbd_UnixTimeToNT(stat.ctime);
-	if (req->FileAttributes || fp->f_ci->m_fattr == 0)
-		fp->f_ci->m_fattr =
-			cpu_to_le32(smb2_get_dos_mode(&stat, le32_to_cpu(req->FileAttributes)));
-
-	if (!created)
-		smb2_update_xattrs(tcon, &path, fp);
-	else
-		smb2_new_xattrs(tcon, &path, fp);
-
-=======
->>>>>>> de927f6c
 	if (file_present || created)
 		ksmbd_vfs_kern_path_unlock(&parent_path, &path);
 
@@ -3218,13 +3194,10 @@
 		need_truncate = 1;
 	}
 
-<<<<<<< HEAD
-=======
 	req_op_level = req->RequestedOplockLevel;
 	if (req_op_level == SMB2_OPLOCK_LEVEL_LEASE)
 		lc = parse_lease_state(req, S_ISDIR(file_inode(filp)->i_mode));
 
->>>>>>> de927f6c
 	share_ret = ksmbd_smb_check_shared_mode(fp->filp, fp);
 	if (!test_share_config_flag(work->tcon->share_conf, KSMBD_SHARE_FLAG_OPLOCKS) ||
 	    (req_op_level == SMB2_OPLOCK_LEVEL_LEASE &&
@@ -3312,8 +3285,6 @@
 		}
 	}
 
-<<<<<<< HEAD
-=======
 	rc = ksmbd_vfs_getattr(&path, &stat);
 	if (rc)
 		goto err_out1;
@@ -3331,7 +3302,6 @@
 	else
 		smb2_new_xattrs(tcon, &path, fp);
 
->>>>>>> de927f6c
 	memcpy(fp->client_guid, conn->ClientGUID, SMB2_CLIENT_GUID_SIZE);
 
 	rsp->StructureSize = cpu_to_le16(89);
