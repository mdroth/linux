
/*
 * Local APIC virtualization
 *
 * Copyright (C) 2006 Qumranet, Inc.
 * Copyright (C) 2007 Novell
 * Copyright (C) 2007 Intel
 * Copyright 2009 Red Hat, Inc. and/or its affiliates.
 *
 * Authors:
 *   Dor Laor <dor.laor@qumranet.com>
 *   Gregory Haskins <ghaskins@novell.com>
 *   Yaozu (Eddie) Dong <eddie.dong@intel.com>
 *
 * Based on Xen 3.1 code, Copyright (c) 2004, Intel Corporation.
 *
 * This work is licensed under the terms of the GNU GPL, version 2.  See
 * the COPYING file in the top-level directory.
 */

#include <linux/kvm_host.h>
#include <linux/kvm.h>
#include <linux/mm.h>
#include <linux/highmem.h>
#include <linux/smp.h>
#include <linux/hrtimer.h>
#include <linux/io.h>
#include <linux/export.h>
#include <linux/math64.h>
#include <linux/slab.h>
#include <asm/processor.h>
#include <asm/msr.h>
#include <asm/page.h>
#include <asm/current.h>
#include <asm/apicdef.h>
#include <asm/delay.h>
#include <linux/atomic.h>
#include <linux/jump_label.h>
#include "kvm_cache_regs.h"
#include "irq.h"
#include "trace.h"
#include "x86.h"
#include "cpuid.h"
#include "hyperv.h"

#ifndef CONFIG_X86_64
#define mod_64(x, y) ((x) - (y) * div64_u64(x, y))
#else
#define mod_64(x, y) ((x) % (y))
#endif

#define PRId64 "d"
#define PRIx64 "llx"
#define PRIu64 "u"
#define PRIo64 "o"

#define APIC_BUS_CYCLE_NS 1

/* #define apic_debug(fmt,arg...) printk(KERN_WARNING fmt,##arg) */
#define apic_debug(fmt, arg...)

/* 14 is the version for Xeon and Pentium 8.4.8*/
#define APIC_VERSION			(0x14UL | ((KVM_APIC_LVT_NUM - 1) << 16))
#define LAPIC_MMIO_LENGTH		(1 << 12)
/* followed define is not in apicdef.h */
#define APIC_SHORT_MASK			0xc0000
#define APIC_DEST_NOSHORT		0x0
#define APIC_DEST_MASK			0x800
#define MAX_APIC_VECTOR			256
#define APIC_VECTORS_PER_REG		32

#define APIC_BROADCAST			0xFF
#define X2APIC_BROADCAST		0xFFFFFFFFul

static inline int apic_test_vector(int vec, void *bitmap)
{
	return test_bit(VEC_POS(vec), (bitmap) + REG_POS(vec));
}

bool kvm_apic_pending_eoi(struct kvm_vcpu *vcpu, int vector)
{
	struct kvm_lapic *apic = vcpu->arch.apic;

	return apic_test_vector(vector, apic->regs + APIC_ISR) ||
		apic_test_vector(vector, apic->regs + APIC_IRR);
}

static inline void apic_clear_vector(int vec, void *bitmap)
{
	clear_bit(VEC_POS(vec), (bitmap) + REG_POS(vec));
}

static inline int __apic_test_and_set_vector(int vec, void *bitmap)
{
	return __test_and_set_bit(VEC_POS(vec), (bitmap) + REG_POS(vec));
}

static inline int __apic_test_and_clear_vector(int vec, void *bitmap)
{
	return __test_and_clear_bit(VEC_POS(vec), (bitmap) + REG_POS(vec));
}

struct static_key_deferred apic_hw_disabled __read_mostly;
struct static_key_deferred apic_sw_disabled __read_mostly;

static inline int apic_enabled(struct kvm_lapic *apic)
{
	return kvm_apic_sw_enabled(apic) &&	kvm_apic_hw_enabled(apic);
}

#define LVT_MASK	\
	(APIC_LVT_MASKED | APIC_SEND_PENDING | APIC_VECTOR_MASK)

#define LINT_MASK	\
	(LVT_MASK | APIC_MODE_MASK | APIC_INPUT_POLARITY | \
	 APIC_LVT_REMOTE_IRR | APIC_LVT_LEVEL_TRIGGER)

static inline bool kvm_apic_map_get_logical_dest(struct kvm_apic_map *map,
		u32 dest_id, struct kvm_lapic ***cluster, u16 *mask) {
	switch (map->mode) {
	case KVM_APIC_MODE_X2APIC: {
		u32 offset = (dest_id >> 16) * 16;
		u32 max_apic_id = map->max_apic_id;

		if (offset <= max_apic_id) {
			u8 cluster_size = min(max_apic_id - offset + 1, 16U);

			*cluster = &map->phys_map[offset];
			*mask = dest_id & (0xffff >> (16 - cluster_size));
		} else {
			*mask = 0;
		}

		return true;
		}
	case KVM_APIC_MODE_XAPIC_FLAT:
		*cluster = map->xapic_flat_map;
		*mask = dest_id & 0xff;
		return true;
	case KVM_APIC_MODE_XAPIC_CLUSTER:
		*cluster = map->xapic_cluster_map[(dest_id >> 4) & 0xf];
		*mask = dest_id & 0xf;
		return true;
	default:
		/* Not optimized. */
		return false;
	}
}

static void kvm_apic_map_free(struct rcu_head *rcu)
{
	struct kvm_apic_map *map = container_of(rcu, struct kvm_apic_map, rcu);

	kvfree(map);
}

static void recalculate_apic_map(struct kvm *kvm)
{
	struct kvm_apic_map *new, *old = NULL;
	struct kvm_vcpu *vcpu;
	int i;
	u32 max_id = 255;

	mutex_lock(&kvm->arch.apic_map_lock);

	kvm_for_each_vcpu(i, vcpu, kvm)
		if (kvm_apic_present(vcpu))
			max_id = max(max_id, kvm_apic_id(vcpu->arch.apic));

	new = kvm_kvzalloc(sizeof(struct kvm_apic_map) +
	                   sizeof(struct kvm_lapic *) * ((u64)max_id + 1));

	if (!new)
		goto out;

	new->max_apic_id = max_id;

	kvm_for_each_vcpu(i, vcpu, kvm) {
		struct kvm_lapic *apic = vcpu->arch.apic;
		struct kvm_lapic **cluster;
		u16 mask;
		u32 ldr, aid;

		if (!kvm_apic_present(vcpu))
			continue;

		aid = kvm_apic_id(apic);
		ldr = kvm_lapic_get_reg(apic, APIC_LDR);

		if (aid <= new->max_apic_id)
			new->phys_map[aid] = apic;

		if (apic_x2apic_mode(apic)) {
			new->mode |= KVM_APIC_MODE_X2APIC;
		} else if (ldr) {
			ldr = GET_APIC_LOGICAL_ID(ldr);
			if (kvm_lapic_get_reg(apic, APIC_DFR) == APIC_DFR_FLAT)
				new->mode |= KVM_APIC_MODE_XAPIC_FLAT;
			else
				new->mode |= KVM_APIC_MODE_XAPIC_CLUSTER;
		}

		if (!kvm_apic_map_get_logical_dest(new, ldr, &cluster, &mask))
			continue;

		if (mask)
			cluster[ffs(mask) - 1] = apic;
	}
out:
	old = rcu_dereference_protected(kvm->arch.apic_map,
			lockdep_is_held(&kvm->arch.apic_map_lock));
	rcu_assign_pointer(kvm->arch.apic_map, new);
	mutex_unlock(&kvm->arch.apic_map_lock);

	if (old)
		call_rcu(&old->rcu, kvm_apic_map_free);

	kvm_make_scan_ioapic_request(kvm);
}

static inline void apic_set_spiv(struct kvm_lapic *apic, u32 val)
{
	bool enabled = val & APIC_SPIV_APIC_ENABLED;

	kvm_lapic_set_reg(apic, APIC_SPIV, val);

	if (enabled != apic->sw_enabled) {
		apic->sw_enabled = enabled;
		if (enabled) {
			static_key_slow_dec_deferred(&apic_sw_disabled);
			recalculate_apic_map(apic->vcpu->kvm);
		} else
			static_key_slow_inc(&apic_sw_disabled.key);
	}
}

static inline void kvm_apic_set_xapic_id(struct kvm_lapic *apic, u8 id)
{
	kvm_lapic_set_reg(apic, APIC_ID, id << 24);
	recalculate_apic_map(apic->vcpu->kvm);
}

static inline void kvm_apic_set_ldr(struct kvm_lapic *apic, u32 id)
{
	kvm_lapic_set_reg(apic, APIC_LDR, id);
	recalculate_apic_map(apic->vcpu->kvm);
}

static inline void kvm_apic_set_x2apic_id(struct kvm_lapic *apic, u32 id)
{
	u32 ldr = ((id >> 4) << 16) | (1 << (id & 0xf));

	kvm_lapic_set_reg(apic, APIC_ID, id);
	kvm_lapic_set_reg(apic, APIC_LDR, ldr);
	recalculate_apic_map(apic->vcpu->kvm);
}

static inline int apic_lvt_enabled(struct kvm_lapic *apic, int lvt_type)
{
	return !(kvm_lapic_get_reg(apic, lvt_type) & APIC_LVT_MASKED);
}

static inline int apic_lvt_vector(struct kvm_lapic *apic, int lvt_type)
{
	return kvm_lapic_get_reg(apic, lvt_type) & APIC_VECTOR_MASK;
}

static inline int apic_lvtt_oneshot(struct kvm_lapic *apic)
{
	return apic->lapic_timer.timer_mode == APIC_LVT_TIMER_ONESHOT;
}

static inline int apic_lvtt_period(struct kvm_lapic *apic)
{
	return apic->lapic_timer.timer_mode == APIC_LVT_TIMER_PERIODIC;
}

static inline int apic_lvtt_tscdeadline(struct kvm_lapic *apic)
{
	return apic->lapic_timer.timer_mode == APIC_LVT_TIMER_TSCDEADLINE;
}

static inline int apic_lvt_nmi_mode(u32 lvt_val)
{
	return (lvt_val & (APIC_MODE_MASK | APIC_LVT_MASKED)) == APIC_DM_NMI;
}

void kvm_apic_set_version(struct kvm_vcpu *vcpu)
{
	struct kvm_lapic *apic = vcpu->arch.apic;
	struct kvm_cpuid_entry2 *feat;
	u32 v = APIC_VERSION;

	if (!lapic_in_kernel(vcpu))
		return;

	feat = kvm_find_cpuid_entry(apic->vcpu, 0x1, 0);
	if (feat && (feat->ecx & (1 << (X86_FEATURE_X2APIC & 31))))
		v |= APIC_LVR_DIRECTED_EOI;
	kvm_lapic_set_reg(apic, APIC_LVR, v);
}

static const unsigned int apic_lvt_mask[KVM_APIC_LVT_NUM] = {
	LVT_MASK ,      /* part LVTT mask, timer mode mask added at runtime */
	LVT_MASK | APIC_MODE_MASK,	/* LVTTHMR */
	LVT_MASK | APIC_MODE_MASK,	/* LVTPC */
	LINT_MASK, LINT_MASK,	/* LVT0-1 */
	LVT_MASK		/* LVTERR */
};

static int find_highest_vector(void *bitmap)
{
	int vec;
	u32 *reg;

	for (vec = MAX_APIC_VECTOR - APIC_VECTORS_PER_REG;
	     vec >= 0; vec -= APIC_VECTORS_PER_REG) {
		reg = bitmap + REG_POS(vec);
		if (*reg)
			return fls(*reg) - 1 + vec;
	}

	return -1;
}

static u8 count_vectors(void *bitmap)
{
	int vec;
	u32 *reg;
	u8 count = 0;

	for (vec = 0; vec < MAX_APIC_VECTOR; vec += APIC_VECTORS_PER_REG) {
		reg = bitmap + REG_POS(vec);
		count += hweight32(*reg);
	}

	return count;
}

void __kvm_apic_update_irr(u32 *pir, void *regs)
{
	u32 i, pir_val;

	for (i = 0; i <= 7; i++) {
		pir_val = READ_ONCE(pir[i]);
		if (pir_val) {
			pir_val = xchg(&pir[i], 0);
			*((u32 *)(regs + APIC_IRR + i * 0x10)) |= pir_val;
		}
	}
}
EXPORT_SYMBOL_GPL(__kvm_apic_update_irr);

void kvm_apic_update_irr(struct kvm_vcpu *vcpu, u32 *pir)
{
	struct kvm_lapic *apic = vcpu->arch.apic;

	__kvm_apic_update_irr(pir, apic->regs);

	kvm_make_request(KVM_REQ_EVENT, vcpu);
}
EXPORT_SYMBOL_GPL(kvm_apic_update_irr);

static inline int apic_search_irr(struct kvm_lapic *apic)
{
	return find_highest_vector(apic->regs + APIC_IRR);
}

static inline int apic_find_highest_irr(struct kvm_lapic *apic)
{
	int result;

	/*
	 * Note that irr_pending is just a hint. It will be always
	 * true with virtual interrupt delivery enabled.
	 */
	if (!apic->irr_pending)
		return -1;

	if (apic->vcpu->arch.apicv_active)
		kvm_x86_ops->sync_pir_to_irr(apic->vcpu);
	result = apic_search_irr(apic);
	ASSERT(result == -1 || result >= 16);

	return result;
}

static inline void apic_clear_irr(int vec, struct kvm_lapic *apic)
{
	struct kvm_vcpu *vcpu;

	vcpu = apic->vcpu;

	if (unlikely(vcpu->arch.apicv_active)) {
		/* try to update RVI */
		apic_clear_vector(vec, apic->regs + APIC_IRR);
		kvm_make_request(KVM_REQ_EVENT, vcpu);
	} else {
		apic->irr_pending = false;
		apic_clear_vector(vec, apic->regs + APIC_IRR);
		if (apic_search_irr(apic) != -1)
			apic->irr_pending = true;
	}
}

static inline void apic_set_isr(int vec, struct kvm_lapic *apic)
{
	struct kvm_vcpu *vcpu;

	if (__apic_test_and_set_vector(vec, apic->regs + APIC_ISR))
		return;

	vcpu = apic->vcpu;

	/*
	 * With APIC virtualization enabled, all caching is disabled
	 * because the processor can modify ISR under the hood.  Instead
	 * just set SVI.
	 */
	if (unlikely(vcpu->arch.apicv_active))
		kvm_x86_ops->hwapic_isr_update(vcpu, vec);
	else {
		++apic->isr_count;
		BUG_ON(apic->isr_count > MAX_APIC_VECTOR);
		/*
		 * ISR (in service register) bit is set when injecting an interrupt.
		 * The highest vector is injected. Thus the latest bit set matches
		 * the highest bit in ISR.
		 */
		apic->highest_isr_cache = vec;
	}
}

static inline int apic_find_highest_isr(struct kvm_lapic *apic)
{
	int result;

	/*
	 * Note that isr_count is always 1, and highest_isr_cache
	 * is always -1, with APIC virtualization enabled.
	 */
	if (!apic->isr_count)
		return -1;
	if (likely(apic->highest_isr_cache != -1))
		return apic->highest_isr_cache;

	result = find_highest_vector(apic->regs + APIC_ISR);
	ASSERT(result == -1 || result >= 16);

	return result;
}

static inline void apic_clear_isr(int vec, struct kvm_lapic *apic)
{
	struct kvm_vcpu *vcpu;
	if (!__apic_test_and_clear_vector(vec, apic->regs + APIC_ISR))
		return;

	vcpu = apic->vcpu;

	/*
	 * We do get here for APIC virtualization enabled if the guest
	 * uses the Hyper-V APIC enlightenment.  In this case we may need
	 * to trigger a new interrupt delivery by writing the SVI field;
	 * on the other hand isr_count and highest_isr_cache are unused
	 * and must be left alone.
	 */
	if (unlikely(vcpu->arch.apicv_active))
		kvm_x86_ops->hwapic_isr_update(vcpu,
					       apic_find_highest_isr(apic));
	else {
		--apic->isr_count;
		BUG_ON(apic->isr_count < 0);
		apic->highest_isr_cache = -1;
	}
}

int kvm_lapic_find_highest_irr(struct kvm_vcpu *vcpu)
{
	/* This may race with setting of irr in __apic_accept_irq() and
	 * value returned may be wrong, but kvm_vcpu_kick() in __apic_accept_irq
	 * will cause vmexit immediately and the value will be recalculated
	 * on the next vmentry.
	 */
	return apic_find_highest_irr(vcpu->arch.apic);
}

static int __apic_accept_irq(struct kvm_lapic *apic, int delivery_mode,
			     int vector, int level, int trig_mode,
			     struct dest_map *dest_map);

int kvm_apic_set_irq(struct kvm_vcpu *vcpu, struct kvm_lapic_irq *irq,
		     struct dest_map *dest_map)
{
	struct kvm_lapic *apic = vcpu->arch.apic;

	return __apic_accept_irq(apic, irq->delivery_mode, irq->vector,
			irq->level, irq->trig_mode, dest_map);
}

static int pv_eoi_put_user(struct kvm_vcpu *vcpu, u8 val)
{

	return kvm_write_guest_cached(vcpu->kvm, &vcpu->arch.pv_eoi.data, &val,
				      sizeof(val));
}

static int pv_eoi_get_user(struct kvm_vcpu *vcpu, u8 *val)
{

	return kvm_read_guest_cached(vcpu->kvm, &vcpu->arch.pv_eoi.data, val,
				      sizeof(*val));
}

static inline bool pv_eoi_enabled(struct kvm_vcpu *vcpu)
{
	return vcpu->arch.pv_eoi.msr_val & KVM_MSR_ENABLED;
}

static bool pv_eoi_get_pending(struct kvm_vcpu *vcpu)
{
	u8 val;
	if (pv_eoi_get_user(vcpu, &val) < 0)
		apic_debug("Can't read EOI MSR value: 0x%llx\n",
			   (unsigned long long)vcpu->arch.pv_eoi.msr_val);
	return val & 0x1;
}

static void pv_eoi_set_pending(struct kvm_vcpu *vcpu)
{
	if (pv_eoi_put_user(vcpu, KVM_PV_EOI_ENABLED) < 0) {
		apic_debug("Can't set EOI MSR value: 0x%llx\n",
			   (unsigned long long)vcpu->arch.pv_eoi.msr_val);
		return;
	}
	__set_bit(KVM_APIC_PV_EOI_PENDING, &vcpu->arch.apic_attention);
}

static void pv_eoi_clr_pending(struct kvm_vcpu *vcpu)
{
	if (pv_eoi_put_user(vcpu, KVM_PV_EOI_DISABLED) < 0) {
		apic_debug("Can't clear EOI MSR value: 0x%llx\n",
			   (unsigned long long)vcpu->arch.pv_eoi.msr_val);
		return;
	}
	__clear_bit(KVM_APIC_PV_EOI_PENDING, &vcpu->arch.apic_attention);
}

static void apic_update_ppr(struct kvm_lapic *apic)
{
	u32 tpr, isrv, ppr, old_ppr;
	int isr;

	old_ppr = kvm_lapic_get_reg(apic, APIC_PROCPRI);
	tpr = kvm_lapic_get_reg(apic, APIC_TASKPRI);
	isr = apic_find_highest_isr(apic);
	isrv = (isr != -1) ? isr : 0;

	if ((tpr & 0xf0) >= (isrv & 0xf0))
		ppr = tpr & 0xff;
	else
		ppr = isrv & 0xf0;

	apic_debug("vlapic %p, ppr 0x%x, isr 0x%x, isrv 0x%x",
		   apic, ppr, isr, isrv);

	if (old_ppr != ppr) {
		kvm_lapic_set_reg(apic, APIC_PROCPRI, ppr);
		if (ppr < old_ppr)
			kvm_make_request(KVM_REQ_EVENT, apic->vcpu);
	}
}

static void apic_set_tpr(struct kvm_lapic *apic, u32 tpr)
{
	kvm_lapic_set_reg(apic, APIC_TASKPRI, tpr);
	apic_update_ppr(apic);
}

static bool kvm_apic_broadcast(struct kvm_lapic *apic, u32 mda)
{
	if (apic_x2apic_mode(apic))
		return mda == X2APIC_BROADCAST;

	return GET_APIC_DEST_FIELD(mda) == APIC_BROADCAST;
}

static bool kvm_apic_match_physical_addr(struct kvm_lapic *apic, u32 mda)
{
	if (kvm_apic_broadcast(apic, mda))
		return true;

	if (apic_x2apic_mode(apic))
		return mda == kvm_apic_id(apic);

	return mda == SET_APIC_DEST_FIELD(kvm_apic_id(apic));
}

static bool kvm_apic_match_logical_addr(struct kvm_lapic *apic, u32 mda)
{
	u32 logical_id;

	if (kvm_apic_broadcast(apic, mda))
		return true;

	logical_id = kvm_lapic_get_reg(apic, APIC_LDR);

	if (apic_x2apic_mode(apic))
		return ((logical_id >> 16) == (mda >> 16))
		       && (logical_id & mda & 0xffff) != 0;

	logical_id = GET_APIC_LOGICAL_ID(logical_id);
	mda = GET_APIC_DEST_FIELD(mda);

	switch (kvm_lapic_get_reg(apic, APIC_DFR)) {
	case APIC_DFR_FLAT:
		return (logical_id & mda) != 0;
	case APIC_DFR_CLUSTER:
		return ((logical_id >> 4) == (mda >> 4))
		       && (logical_id & mda & 0xf) != 0;
	default:
		apic_debug("Bad DFR vcpu %d: %08x\n",
			   apic->vcpu->vcpu_id, kvm_lapic_get_reg(apic, APIC_DFR));
		return false;
	}
}

/* The KVM local APIC implementation has two quirks:
 *
 *  - the xAPIC MDA stores the destination at bits 24-31, while this
 *    is not true of struct kvm_lapic_irq's dest_id field.  This is
 *    just a quirk in the API and is not problematic.
 *
 *  - in-kernel IOAPIC messages have to be delivered directly to
 *    x2APIC, because the kernel does not support interrupt remapping.
 *    In order to support broadcast without interrupt remapping, x2APIC
 *    rewrites the destination of non-IPI messages from APIC_BROADCAST
 *    to X2APIC_BROADCAST.
 *
 * The broadcast quirk can be disabled with KVM_CAP_X2APIC_API.  This is
 * important when userspace wants to use x2APIC-format MSIs, because
 * APIC_BROADCAST (0xff) is a legal route for "cluster 0, CPUs 0-7".
 */
static u32 kvm_apic_mda(struct kvm_vcpu *vcpu, unsigned int dest_id,
		struct kvm_lapic *source, struct kvm_lapic *target)
{
	bool ipi = source != NULL;
	bool x2apic_mda = apic_x2apic_mode(ipi ? source : target);

	if (!vcpu->kvm->arch.x2apic_broadcast_quirk_disabled &&
	    !ipi && dest_id == APIC_BROADCAST && x2apic_mda)
		return X2APIC_BROADCAST;

	return x2apic_mda ? dest_id : SET_APIC_DEST_FIELD(dest_id);
}

bool kvm_apic_match_dest(struct kvm_vcpu *vcpu, struct kvm_lapic *source,
			   int short_hand, unsigned int dest, int dest_mode)
{
	struct kvm_lapic *target = vcpu->arch.apic;
	u32 mda = kvm_apic_mda(vcpu, dest, source, target);

	apic_debug("target %p, source %p, dest 0x%x, "
		   "dest_mode 0x%x, short_hand 0x%x\n",
		   target, source, dest, dest_mode, short_hand);

	ASSERT(target);
	switch (short_hand) {
	case APIC_DEST_NOSHORT:
		if (dest_mode == APIC_DEST_PHYSICAL)
			return kvm_apic_match_physical_addr(target, mda);
		else
			return kvm_apic_match_logical_addr(target, mda);
	case APIC_DEST_SELF:
		return target == source;
	case APIC_DEST_ALLINC:
		return true;
	case APIC_DEST_ALLBUT:
		return target != source;
	default:
		apic_debug("kvm: apic: Bad dest shorthand value %x\n",
			   short_hand);
		return false;
	}
}
EXPORT_SYMBOL_GPL(kvm_apic_match_dest);

int kvm_vector_to_index(u32 vector, u32 dest_vcpus,
		       const unsigned long *bitmap, u32 bitmap_size)
{
	u32 mod;
	int i, idx = -1;

	mod = vector % dest_vcpus;

	for (i = 0; i <= mod; i++) {
		idx = find_next_bit(bitmap, bitmap_size, idx + 1);
		BUG_ON(idx == bitmap_size);
	}

	return idx;
}

static void kvm_apic_disabled_lapic_found(struct kvm *kvm)
{
	if (!kvm->arch.disabled_lapic_found) {
		kvm->arch.disabled_lapic_found = true;
		printk(KERN_INFO
		       "Disabled LAPIC found during irq injection\n");
	}
}

static bool kvm_apic_is_broadcast_dest(struct kvm *kvm, struct kvm_lapic **src,
		struct kvm_lapic_irq *irq, struct kvm_apic_map *map)
{
	if (kvm->arch.x2apic_broadcast_quirk_disabled) {
		if ((irq->dest_id == APIC_BROADCAST &&
				map->mode != KVM_APIC_MODE_X2APIC))
			return true;
		if (irq->dest_id == X2APIC_BROADCAST)
			return true;
	} else {
		bool x2apic_ipi = src && *src && apic_x2apic_mode(*src);
		if (irq->dest_id == (x2apic_ipi ?
		                     X2APIC_BROADCAST : APIC_BROADCAST))
			return true;
	}

	return false;
}

/* Return true if the interrupt can be handled by using *bitmap as index mask
 * for valid destinations in *dst array.
 * Return false if kvm_apic_map_get_dest_lapic did nothing useful.
 * Note: we may have zero kvm_lapic destinations when we return true, which
 * means that the interrupt should be dropped.  In this case, *bitmap would be
 * zero and *dst undefined.
 */
static inline bool kvm_apic_map_get_dest_lapic(struct kvm *kvm,
		struct kvm_lapic **src, struct kvm_lapic_irq *irq,
		struct kvm_apic_map *map, struct kvm_lapic ***dst,
		unsigned long *bitmap)
{
	int i, lowest;

	if (irq->shorthand == APIC_DEST_SELF && src) {
		*dst = src;
		*bitmap = 1;
		return true;
	} else if (irq->shorthand)
		return false;

	if (!map || kvm_apic_is_broadcast_dest(kvm, src, irq, map))
		return false;

	if (irq->dest_mode == APIC_DEST_PHYSICAL) {
		if (irq->dest_id > map->max_apic_id) {
			*bitmap = 0;
		} else {
			*dst = &map->phys_map[irq->dest_id];
			*bitmap = 1;
		}
		return true;
	}

	*bitmap = 0;
	if (!kvm_apic_map_get_logical_dest(map, irq->dest_id, dst,
				(u16 *)bitmap))
		return false;

	if (!kvm_lowest_prio_delivery(irq))
		return true;

	if (!kvm_vector_hashing_enabled()) {
		lowest = -1;
		for_each_set_bit(i, bitmap, 16) {
			if (!(*dst)[i])
				continue;
			if (lowest < 0)
				lowest = i;
			else if (kvm_apic_compare_prio((*dst)[i]->vcpu,
						(*dst)[lowest]->vcpu) < 0)
				lowest = i;
		}
	} else {
		if (!*bitmap)
			return true;

		lowest = kvm_vector_to_index(irq->vector, hweight16(*bitmap),
				bitmap, 16);

		if (!(*dst)[lowest]) {
			kvm_apic_disabled_lapic_found(kvm);
			*bitmap = 0;
			return true;
		}
	}

	*bitmap = (lowest >= 0) ? 1 << lowest : 0;

	return true;
}

bool kvm_irq_delivery_to_apic_fast(struct kvm *kvm, struct kvm_lapic *src,
		struct kvm_lapic_irq *irq, int *r, struct dest_map *dest_map)
{
	struct kvm_apic_map *map;
	unsigned long bitmap;
	struct kvm_lapic **dst = NULL;
	int i;
	bool ret;

	*r = -1;

	if (irq->shorthand == APIC_DEST_SELF) {
		*r = kvm_apic_set_irq(src->vcpu, irq, dest_map);
		return true;
	}

	rcu_read_lock();
	map = rcu_dereference(kvm->arch.apic_map);

	ret = kvm_apic_map_get_dest_lapic(kvm, &src, irq, map, &dst, &bitmap);
	if (ret)
		for_each_set_bit(i, &bitmap, 16) {
			if (!dst[i])
				continue;
			if (*r < 0)
				*r = 0;
			*r += kvm_apic_set_irq(dst[i]->vcpu, irq, dest_map);
		}

	rcu_read_unlock();
	return ret;
}

/*
 * This routine tries to handler interrupts in posted mode, here is how
 * it deals with different cases:
 * - For single-destination interrupts, handle it in posted mode
 * - Else if vector hashing is enabled and it is a lowest-priority
 *   interrupt, handle it in posted mode and use the following mechanism
 *   to find the destinaiton vCPU.
 *	1. For lowest-priority interrupts, store all the possible
 *	   destination vCPUs in an array.
 *	2. Use "guest vector % max number of destination vCPUs" to find
 *	   the right destination vCPU in the array for the lowest-priority
 *	   interrupt.
 * - Otherwise, use remapped mode to inject the interrupt.
 */
bool kvm_intr_is_single_vcpu_fast(struct kvm *kvm, struct kvm_lapic_irq *irq,
			struct kvm_vcpu **dest_vcpu)
{
	struct kvm_apic_map *map;
	unsigned long bitmap;
	struct kvm_lapic **dst = NULL;
	bool ret = false;

	if (irq->shorthand)
		return false;

	rcu_read_lock();
	map = rcu_dereference(kvm->arch.apic_map);

	if (kvm_apic_map_get_dest_lapic(kvm, NULL, irq, map, &dst, &bitmap) &&
			hweight16(bitmap) == 1) {
		unsigned long i = find_first_bit(&bitmap, 16);

		if (dst[i]) {
			*dest_vcpu = dst[i]->vcpu;
			ret = true;
		}
	}

	rcu_read_unlock();
	return ret;
}

/*
 * Add a pending IRQ into lapic.
 * Return 1 if successfully added and 0 if discarded.
 */
static int __apic_accept_irq(struct kvm_lapic *apic, int delivery_mode,
			     int vector, int level, int trig_mode,
			     struct dest_map *dest_map)
{
	int result = 0;
	struct kvm_vcpu *vcpu = apic->vcpu;

	trace_kvm_apic_accept_irq(vcpu->vcpu_id, delivery_mode,
				  trig_mode, vector);
	switch (delivery_mode) {
	case APIC_DM_LOWEST:
		vcpu->arch.apic_arb_prio++;
	case APIC_DM_FIXED:
		if (unlikely(trig_mode && !level))
			break;

		/* FIXME add logic for vcpu on reset */
		if (unlikely(!apic_enabled(apic)))
			break;

		result = 1;

		if (dest_map) {
			__set_bit(vcpu->vcpu_id, dest_map->map);
			dest_map->vectors[vcpu->vcpu_id] = vector;
		}

		if (apic_test_vector(vector, apic->regs + APIC_TMR) != !!trig_mode) {
			if (trig_mode)
				kvm_lapic_set_vector(vector, apic->regs + APIC_TMR);
			else
				apic_clear_vector(vector, apic->regs + APIC_TMR);
		}

		if (vcpu->arch.apicv_active)
			kvm_x86_ops->deliver_posted_interrupt(vcpu, vector);
		else {
			kvm_lapic_set_irr(vector, apic);

			kvm_make_request(KVM_REQ_EVENT, vcpu);
			kvm_vcpu_kick(vcpu);
		}
		break;

	case APIC_DM_REMRD:
		result = 1;
		vcpu->arch.pv.pv_unhalted = 1;
		kvm_make_request(KVM_REQ_EVENT, vcpu);
		kvm_vcpu_kick(vcpu);
		break;

	case APIC_DM_SMI:
		result = 1;
		kvm_make_request(KVM_REQ_SMI, vcpu);
		kvm_vcpu_kick(vcpu);
		break;

	case APIC_DM_NMI:
		result = 1;
		kvm_inject_nmi(vcpu);
		kvm_vcpu_kick(vcpu);
		break;

	case APIC_DM_INIT:
		if (!trig_mode || level) {
			result = 1;
			/* assumes that there are only KVM_APIC_INIT/SIPI */
			apic->pending_events = (1UL << KVM_APIC_INIT);
			/* make sure pending_events is visible before sending
			 * the request */
			smp_wmb();
			kvm_make_request(KVM_REQ_EVENT, vcpu);
			kvm_vcpu_kick(vcpu);
		} else {
			apic_debug("Ignoring de-assert INIT to vcpu %d\n",
				   vcpu->vcpu_id);
		}
		break;

	case APIC_DM_STARTUP:
		apic_debug("SIPI to vcpu %d vector 0x%02x\n",
			   vcpu->vcpu_id, vector);
		result = 1;
		apic->sipi_vector = vector;
		/* make sure sipi_vector is visible for the receiver */
		smp_wmb();
		set_bit(KVM_APIC_SIPI, &apic->pending_events);
		kvm_make_request(KVM_REQ_EVENT, vcpu);
		kvm_vcpu_kick(vcpu);
		break;

	case APIC_DM_EXTINT:
		/*
		 * Should only be called by kvm_apic_local_deliver() with LVT0,
		 * before NMI watchdog was enabled. Already handled by
		 * kvm_apic_accept_pic_intr().
		 */
		break;

	default:
		printk(KERN_ERR "TODO: unsupported delivery mode %x\n",
		       delivery_mode);
		break;
	}
	return result;
}

int kvm_apic_compare_prio(struct kvm_vcpu *vcpu1, struct kvm_vcpu *vcpu2)
{
	return vcpu1->arch.apic_arb_prio - vcpu2->arch.apic_arb_prio;
}

static bool kvm_ioapic_handles_vector(struct kvm_lapic *apic, int vector)
{
	return test_bit(vector, apic->vcpu->arch.ioapic_handled_vectors);
}

static void kvm_ioapic_send_eoi(struct kvm_lapic *apic, int vector)
{
	int trigger_mode;

	/* Eoi the ioapic only if the ioapic doesn't own the vector. */
	if (!kvm_ioapic_handles_vector(apic, vector))
		return;

	/* Request a KVM exit to inform the userspace IOAPIC. */
	if (irqchip_split(apic->vcpu->kvm)) {
		apic->vcpu->arch.pending_ioapic_eoi = vector;
		kvm_make_request(KVM_REQ_IOAPIC_EOI_EXIT, apic->vcpu);
		return;
	}

	if (apic_test_vector(vector, apic->regs + APIC_TMR))
		trigger_mode = IOAPIC_LEVEL_TRIG;
	else
		trigger_mode = IOAPIC_EDGE_TRIG;

	kvm_ioapic_update_eoi(apic->vcpu, vector, trigger_mode);
}

static int apic_set_eoi(struct kvm_lapic *apic)
{
	int vector = apic_find_highest_isr(apic);

	trace_kvm_eoi(apic, vector);

	/*
	 * Not every write EOI will has corresponding ISR,
	 * one example is when Kernel check timer on setup_IO_APIC
	 */
	if (vector == -1)
		return vector;

	apic_clear_isr(vector, apic);
	apic_update_ppr(apic);

	if (test_bit(vector, vcpu_to_synic(apic->vcpu)->vec_bitmap))
		kvm_hv_synic_send_eoi(apic->vcpu, vector);

	kvm_ioapic_send_eoi(apic, vector);
	kvm_make_request(KVM_REQ_EVENT, apic->vcpu);
	return vector;
}

/*
 * this interface assumes a trap-like exit, which has already finished
 * desired side effect including vISR and vPPR update.
 */
void kvm_apic_set_eoi_accelerated(struct kvm_vcpu *vcpu, int vector)
{
	struct kvm_lapic *apic = vcpu->arch.apic;

	trace_kvm_eoi(apic, vector);

	kvm_ioapic_send_eoi(apic, vector);
	kvm_make_request(KVM_REQ_EVENT, apic->vcpu);
}
EXPORT_SYMBOL_GPL(kvm_apic_set_eoi_accelerated);

static void apic_send_ipi(struct kvm_lapic *apic)
{
	u32 icr_low = kvm_lapic_get_reg(apic, APIC_ICR);
	u32 icr_high = kvm_lapic_get_reg(apic, APIC_ICR2);
	struct kvm_lapic_irq irq;

	irq.vector = icr_low & APIC_VECTOR_MASK;
	irq.delivery_mode = icr_low & APIC_MODE_MASK;
	irq.dest_mode = icr_low & APIC_DEST_MASK;
	irq.level = (icr_low & APIC_INT_ASSERT) != 0;
	irq.trig_mode = icr_low & APIC_INT_LEVELTRIG;
	irq.shorthand = icr_low & APIC_SHORT_MASK;
	irq.msi_redir_hint = false;
	if (apic_x2apic_mode(apic))
		irq.dest_id = icr_high;
	else
		irq.dest_id = GET_APIC_DEST_FIELD(icr_high);

	trace_kvm_apic_ipi(icr_low, irq.dest_id);

	apic_debug("icr_high 0x%x, icr_low 0x%x, "
		   "short_hand 0x%x, dest 0x%x, trig_mode 0x%x, level 0x%x, "
		   "dest_mode 0x%x, delivery_mode 0x%x, vector 0x%x, "
		   "msi_redir_hint 0x%x\n",
		   icr_high, icr_low, irq.shorthand, irq.dest_id,
		   irq.trig_mode, irq.level, irq.dest_mode, irq.delivery_mode,
		   irq.vector, irq.msi_redir_hint);

	kvm_irq_delivery_to_apic(apic->vcpu->kvm, apic, &irq, NULL);
}

static u32 apic_get_tmcct(struct kvm_lapic *apic)
{
	ktime_t remaining, now;
	s64 ns;
	u32 tmcct;

	ASSERT(apic != NULL);

	/* if initial count is 0, current count should also be 0 */
	if (kvm_lapic_get_reg(apic, APIC_TMICT) == 0 ||
		apic->lapic_timer.period == 0)
		return 0;

	now = ktime_get();
	remaining = ktime_sub(apic->lapic_timer.target_expiration, now);
	if (ktime_to_ns(remaining) < 0)
		remaining = 0;

	ns = mod_64(ktime_to_ns(remaining), apic->lapic_timer.period);
	tmcct = div64_u64(ns,
			 (APIC_BUS_CYCLE_NS * apic->divide_count));

	return tmcct;
}

static void __report_tpr_access(struct kvm_lapic *apic, bool write)
{
	struct kvm_vcpu *vcpu = apic->vcpu;
	struct kvm_run *run = vcpu->run;

	kvm_make_request(KVM_REQ_REPORT_TPR_ACCESS, vcpu);
	run->tpr_access.rip = kvm_rip_read(vcpu);
	run->tpr_access.is_write = write;
}

static inline void report_tpr_access(struct kvm_lapic *apic, bool write)
{
	if (apic->vcpu->arch.tpr_access_reporting)
		__report_tpr_access(apic, write);
}

static u32 __apic_read(struct kvm_lapic *apic, unsigned int offset)
{
	u32 val = 0;

	if (offset >= LAPIC_MMIO_LENGTH)
		return 0;

	switch (offset) {
	case APIC_ARBPRI:
		apic_debug("Access APIC ARBPRI register which is for P6\n");
		break;

	case APIC_TMCCT:	/* Timer CCR */
		if (apic_lvtt_tscdeadline(apic))
			return 0;

		val = apic_get_tmcct(apic);
		break;
	case APIC_PROCPRI:
		apic_update_ppr(apic);
		val = kvm_lapic_get_reg(apic, offset);
		break;
	case APIC_TASKPRI:
		report_tpr_access(apic, false);
		/* fall thru */
	default:
		val = kvm_lapic_get_reg(apic, offset);
		break;
	}

	return val;
}

static inline struct kvm_lapic *to_lapic(struct kvm_io_device *dev)
{
	return container_of(dev, struct kvm_lapic, dev);
}

int kvm_lapic_reg_read(struct kvm_lapic *apic, u32 offset, int len,
		void *data)
{
	unsigned char alignment = offset & 0xf;
	u32 result;
	/* this bitmask has a bit cleared for each reserved register */
	static const u64 rmask = 0x43ff01ffffffe70cULL;

	if ((alignment + len) > 4) {
		apic_debug("KVM_APIC_READ: alignment error %x %d\n",
			   offset, len);
		return 1;
	}

	if (offset > 0x3f0 || !(rmask & (1ULL << (offset >> 4)))) {
		apic_debug("KVM_APIC_READ: read reserved register %x\n",
			   offset);
		return 1;
	}

	result = __apic_read(apic, offset & ~0xf);

	trace_kvm_apic_read(offset, result);

	switch (len) {
	case 1:
	case 2:
	case 4:
		memcpy(data, (char *)&result + alignment, len);
		break;
	default:
		printk(KERN_ERR "Local APIC read with len = %x, "
		       "should be 1,2, or 4 instead\n", len);
		break;
	}
	return 0;
}
EXPORT_SYMBOL_GPL(kvm_lapic_reg_read);

static int apic_mmio_in_range(struct kvm_lapic *apic, gpa_t addr)
{
	return kvm_apic_hw_enabled(apic) &&
	    addr >= apic->base_address &&
	    addr < apic->base_address + LAPIC_MMIO_LENGTH;
}

static int apic_mmio_read(struct kvm_vcpu *vcpu, struct kvm_io_device *this,
			   gpa_t address, int len, void *data)
{
	struct kvm_lapic *apic = to_lapic(this);
	u32 offset = address - apic->base_address;

	if (!apic_mmio_in_range(apic, address))
		return -EOPNOTSUPP;

	kvm_lapic_reg_read(apic, offset, len, data);

	return 0;
}

static void update_divide_count(struct kvm_lapic *apic)
{
	u32 tmp1, tmp2, tdcr;

	tdcr = kvm_lapic_get_reg(apic, APIC_TDCR);
	tmp1 = tdcr & 0xf;
	tmp2 = ((tmp1 & 0x3) | ((tmp1 & 0x8) >> 1)) + 1;
	apic->divide_count = 0x1 << (tmp2 & 0x7);

	apic_debug("timer divide count is 0x%x\n",
				   apic->divide_count);
}

static void apic_update_lvtt(struct kvm_lapic *apic)
{
	u32 timer_mode = kvm_lapic_get_reg(apic, APIC_LVTT) &
			apic->lapic_timer.timer_mode_mask;

	if (apic->lapic_timer.timer_mode != timer_mode) {
		apic->lapic_timer.timer_mode = timer_mode;
		hrtimer_cancel(&apic->lapic_timer.timer);
	}
}

static void apic_timer_expired(struct kvm_lapic *apic)
{
	struct kvm_vcpu *vcpu = apic->vcpu;
	struct swait_queue_head *q = &vcpu->wq;
	struct kvm_timer *ktimer = &apic->lapic_timer;

	if (atomic_read(&apic->lapic_timer.pending))
		return;

	atomic_inc(&apic->lapic_timer.pending);
	kvm_set_pending_timer(vcpu);

	if (swait_active(q))
		swake_up(q);

	if (apic_lvtt_tscdeadline(apic))
		ktimer->expired_tscdeadline = ktimer->tscdeadline;
}

/*
 * On APICv, this test will cause a busy wait
 * during a higher-priority task.
 */

static bool lapic_timer_int_injected(struct kvm_vcpu *vcpu)
{
	struct kvm_lapic *apic = vcpu->arch.apic;
	u32 reg = kvm_lapic_get_reg(apic, APIC_LVTT);

	if (kvm_apic_hw_enabled(apic)) {
		int vec = reg & APIC_VECTOR_MASK;
		void *bitmap = apic->regs + APIC_ISR;

		if (vcpu->arch.apicv_active)
			bitmap = apic->regs + APIC_IRR;

		if (apic_test_vector(vec, bitmap))
			return true;
	}
	return false;
}

void wait_lapic_expire(struct kvm_vcpu *vcpu)
{
	struct kvm_lapic *apic = vcpu->arch.apic;
	u64 guest_tsc, tsc_deadline;

	if (!lapic_in_kernel(vcpu))
		return;

	if (apic->lapic_timer.expired_tscdeadline == 0)
		return;

	if (!lapic_timer_int_injected(vcpu))
		return;

	tsc_deadline = apic->lapic_timer.expired_tscdeadline;
	apic->lapic_timer.expired_tscdeadline = 0;
	guest_tsc = kvm_read_l1_tsc(vcpu, rdtsc());
	trace_kvm_wait_lapic_expire(vcpu->vcpu_id, guest_tsc - tsc_deadline);

	/* __delay is delay_tsc whenever the hardware has TSC, thus always.  */
	if (guest_tsc < tsc_deadline)
		__delay(min(tsc_deadline - guest_tsc,
			nsec_to_cycles(vcpu, lapic_timer_advance_ns)));
}

static void start_sw_tscdeadline(struct kvm_lapic *apic)
{
	u64 guest_tsc, tscdeadline = apic->lapic_timer.tscdeadline;
	u64 ns = 0;
	ktime_t expire;
	struct kvm_vcpu *vcpu = apic->vcpu;
	unsigned long this_tsc_khz = vcpu->arch.virtual_tsc_khz;
	unsigned long flags;
	ktime_t now;

	if (unlikely(!tscdeadline || !this_tsc_khz))
		return;

	local_irq_save(flags);

	now = ktime_get();
	guest_tsc = kvm_read_l1_tsc(vcpu, rdtsc());
	if (likely(tscdeadline > guest_tsc)) {
		ns = (tscdeadline - guest_tsc) * 1000000ULL;
		do_div(ns, this_tsc_khz);
		expire = ktime_add_ns(now, ns);
		expire = ktime_sub_ns(expire, lapic_timer_advance_ns);
		hrtimer_start(&apic->lapic_timer.timer,
				expire, HRTIMER_MODE_ABS_PINNED);
	} else
		apic_timer_expired(apic);

	local_irq_restore(flags);
}

static void start_sw_period(struct kvm_lapic *apic)
{
	if (!apic->lapic_timer.period)
		return;

	if (apic_lvtt_oneshot(apic) &&
	    ktime_after(ktime_get(),
			apic->lapic_timer.target_expiration)) {
		apic_timer_expired(apic);
		return;
	}

	hrtimer_start(&apic->lapic_timer.timer,
		apic->lapic_timer.target_expiration,
		HRTIMER_MODE_ABS_PINNED);
}

static bool set_target_expiration(struct kvm_lapic *apic)
{
	ktime_t now;
	u64 tscl = rdtsc();

	now = ktime_get();
	apic->lapic_timer.period = (u64)kvm_lapic_get_reg(apic, APIC_TMICT)
		* APIC_BUS_CYCLE_NS * apic->divide_count;

	if (!apic->lapic_timer.period)
		return false;

	/*
	 * Do not allow the guest to program periodic timers with small
	 * interval, since the hrtimers are not throttled by the host
	 * scheduler.
	 */
	if (apic_lvtt_period(apic)) {
		s64 min_period = min_timer_period_us * 1000LL;

		if (apic->lapic_timer.period < min_period) {
			pr_info_ratelimited(
			    "kvm: vcpu %i: requested %lld ns "
			    "lapic timer period limited to %lld ns\n",
			    apic->vcpu->vcpu_id,
			    apic->lapic_timer.period, min_period);
			apic->lapic_timer.period = min_period;
		}
	}

	apic_debug("%s: bus cycle is %" PRId64 "ns, now 0x%016"
		   PRIx64 ", "
		   "timer initial count 0x%x, period %lldns, "
		   "expire @ 0x%016" PRIx64 ".\n", __func__,
		   APIC_BUS_CYCLE_NS, ktime_to_ns(now),
		   kvm_lapic_get_reg(apic, APIC_TMICT),
		   apic->lapic_timer.period,
		   ktime_to_ns(ktime_add_ns(now,
				apic->lapic_timer.period)));

	apic->lapic_timer.tscdeadline = kvm_read_l1_tsc(apic->vcpu, tscl) +
		nsec_to_cycles(apic->vcpu, apic->lapic_timer.period);
	apic->lapic_timer.target_expiration = ktime_add_ns(now, apic->lapic_timer.period);

	return true;
}

static void advance_periodic_target_expiration(struct kvm_lapic *apic)
{
	apic->lapic_timer.tscdeadline +=
		nsec_to_cycles(apic->vcpu, apic->lapic_timer.period);
	apic->lapic_timer.target_expiration =
		ktime_add_ns(apic->lapic_timer.target_expiration,
				apic->lapic_timer.period);
}

bool kvm_lapic_hv_timer_in_use(struct kvm_vcpu *vcpu)
{
	if (!lapic_in_kernel(vcpu))
		return false;

	return vcpu->arch.apic->lapic_timer.hv_timer_in_use;
}
EXPORT_SYMBOL_GPL(kvm_lapic_hv_timer_in_use);

static void cancel_hv_timer(struct kvm_lapic *apic)
{
	kvm_x86_ops->cancel_hv_timer(apic->vcpu);
	apic->lapic_timer.hv_timer_in_use = false;
}

static bool start_hv_timer(struct kvm_lapic *apic)
{
	u64 tscdeadline = apic->lapic_timer.tscdeadline;

	if ((atomic_read(&apic->lapic_timer.pending) &&
		!apic_lvtt_period(apic)) ||
		kvm_x86_ops->set_hv_timer(apic->vcpu, tscdeadline)) {
		if (apic->lapic_timer.hv_timer_in_use)
			cancel_hv_timer(apic);
	} else {
		apic->lapic_timer.hv_timer_in_use = true;
		hrtimer_cancel(&apic->lapic_timer.timer);

		/* In case the sw timer triggered in the window */
		if (atomic_read(&apic->lapic_timer.pending) &&
			!apic_lvtt_period(apic))
			cancel_hv_timer(apic);
	}
	trace_kvm_hv_timer_state(apic->vcpu->vcpu_id,
			apic->lapic_timer.hv_timer_in_use);
	return apic->lapic_timer.hv_timer_in_use;
}

void kvm_lapic_expired_hv_timer(struct kvm_vcpu *vcpu)
{
	struct kvm_lapic *apic = vcpu->arch.apic;

	WARN_ON(!apic->lapic_timer.hv_timer_in_use);
	WARN_ON(swait_active(&vcpu->wq));
	cancel_hv_timer(apic);
	apic_timer_expired(apic);

	if (apic_lvtt_period(apic) && apic->lapic_timer.period) {
		advance_periodic_target_expiration(apic);
		if (!start_hv_timer(apic))
			start_sw_period(apic);
	}
}
EXPORT_SYMBOL_GPL(kvm_lapic_expired_hv_timer);

void kvm_lapic_switch_to_hv_timer(struct kvm_vcpu *vcpu)
{
	struct kvm_lapic *apic = vcpu->arch.apic;

	WARN_ON(apic->lapic_timer.hv_timer_in_use);

	start_hv_timer(apic);
}
EXPORT_SYMBOL_GPL(kvm_lapic_switch_to_hv_timer);

void kvm_lapic_switch_to_sw_timer(struct kvm_vcpu *vcpu)
{
	struct kvm_lapic *apic = vcpu->arch.apic;

	/* Possibly the TSC deadline timer is not enabled yet */
	if (!apic->lapic_timer.hv_timer_in_use)
		return;

	cancel_hv_timer(apic);

	if (atomic_read(&apic->lapic_timer.pending))
		return;

	if (apic_lvtt_period(apic) || apic_lvtt_oneshot(apic))
		start_sw_period(apic);
	else if (apic_lvtt_tscdeadline(apic))
		start_sw_tscdeadline(apic);
}
EXPORT_SYMBOL_GPL(kvm_lapic_switch_to_sw_timer);

static void start_apic_timer(struct kvm_lapic *apic)
{
	atomic_set(&apic->lapic_timer.pending, 0);

	if (apic_lvtt_period(apic) || apic_lvtt_oneshot(apic)) {
		if (set_target_expiration(apic) &&
			!(kvm_x86_ops->set_hv_timer && start_hv_timer(apic)))
			start_sw_period(apic);
	} else if (apic_lvtt_tscdeadline(apic)) {
		if (!(kvm_x86_ops->set_hv_timer && start_hv_timer(apic)))
			start_sw_tscdeadline(apic);
	}
}

static void apic_manage_nmi_watchdog(struct kvm_lapic *apic, u32 lvt0_val)
{
	bool lvt0_in_nmi_mode = apic_lvt_nmi_mode(lvt0_val);

	if (apic->lvt0_in_nmi_mode != lvt0_in_nmi_mode) {
		apic->lvt0_in_nmi_mode = lvt0_in_nmi_mode;
		if (lvt0_in_nmi_mode) {
			apic_debug("Receive NMI setting on APIC_LVT0 "
				   "for cpu %d\n", apic->vcpu->vcpu_id);
			atomic_inc(&apic->vcpu->kvm->arch.vapics_in_nmi_mode);
		} else
			atomic_dec(&apic->vcpu->kvm->arch.vapics_in_nmi_mode);
	}
}

int kvm_lapic_reg_write(struct kvm_lapic *apic, u32 reg, u32 val)
{
	int ret = 0;

	trace_kvm_apic_write(reg, val);

	switch (reg) {
	case APIC_ID:		/* Local APIC ID */
		if (!apic_x2apic_mode(apic))
			kvm_apic_set_xapic_id(apic, val >> 24);
		else
			ret = 1;
		break;

	case APIC_TASKPRI:
		report_tpr_access(apic, true);
		apic_set_tpr(apic, val & 0xff);
		break;

	case APIC_EOI:
		apic_set_eoi(apic);
		break;

	case APIC_LDR:
		if (!apic_x2apic_mode(apic))
			kvm_apic_set_ldr(apic, val & APIC_LDR_MASK);
		else
			ret = 1;
		break;

	case APIC_DFR:
		if (!apic_x2apic_mode(apic)) {
			kvm_lapic_set_reg(apic, APIC_DFR, val | 0x0FFFFFFF);
			recalculate_apic_map(apic->vcpu->kvm);
		} else
			ret = 1;
		break;

	case APIC_SPIV: {
		u32 mask = 0x3ff;
		if (kvm_lapic_get_reg(apic, APIC_LVR) & APIC_LVR_DIRECTED_EOI)
			mask |= APIC_SPIV_DIRECTED_EOI;
		apic_set_spiv(apic, val & mask);
		if (!(val & APIC_SPIV_APIC_ENABLED)) {
			int i;
			u32 lvt_val;

			for (i = 0; i < KVM_APIC_LVT_NUM; i++) {
				lvt_val = kvm_lapic_get_reg(apic,
						       APIC_LVTT + 0x10 * i);
				kvm_lapic_set_reg(apic, APIC_LVTT + 0x10 * i,
					     lvt_val | APIC_LVT_MASKED);
			}
			apic_update_lvtt(apic);
			atomic_set(&apic->lapic_timer.pending, 0);

		}
		break;
	}
	case APIC_ICR:
		/* No delay here, so we always clear the pending bit */
		kvm_lapic_set_reg(apic, APIC_ICR, val & ~(1 << 12));
		apic_send_ipi(apic);
		break;

	case APIC_ICR2:
		if (!apic_x2apic_mode(apic))
			val &= 0xff000000;
		kvm_lapic_set_reg(apic, APIC_ICR2, val);
		break;

	case APIC_LVT0:
		apic_manage_nmi_watchdog(apic, val);
	case APIC_LVTTHMR:
	case APIC_LVTPC:
	case APIC_LVT1:
	case APIC_LVTERR:
		/* TODO: Check vector */
		if (!kvm_apic_sw_enabled(apic))
			val |= APIC_LVT_MASKED;

		val &= apic_lvt_mask[(reg - APIC_LVTT) >> 4];
		kvm_lapic_set_reg(apic, reg, val);

		break;

	case APIC_LVTT:
		if (!kvm_apic_sw_enabled(apic))
			val |= APIC_LVT_MASKED;
		val &= (apic_lvt_mask[0] | apic->lapic_timer.timer_mode_mask);
		kvm_lapic_set_reg(apic, APIC_LVTT, val);
		apic_update_lvtt(apic);
		break;

	case APIC_TMICT:
		if (apic_lvtt_tscdeadline(apic))
			break;

		hrtimer_cancel(&apic->lapic_timer.timer);
		kvm_lapic_set_reg(apic, APIC_TMICT, val);
		start_apic_timer(apic);
		break;

	case APIC_TDCR:
		if (val & 4)
			apic_debug("KVM_WRITE:TDCR %x\n", val);
		kvm_lapic_set_reg(apic, APIC_TDCR, val);
		update_divide_count(apic);
		break;

	case APIC_ESR:
		if (apic_x2apic_mode(apic) && val != 0) {
			apic_debug("KVM_WRITE:ESR not zero %x\n", val);
			ret = 1;
		}
		break;

	case APIC_SELF_IPI:
		if (apic_x2apic_mode(apic)) {
			kvm_lapic_reg_write(apic, APIC_ICR, 0x40000 | (val & 0xff));
		} else
			ret = 1;
		break;
	default:
		ret = 1;
		break;
	}
	if (ret)
		apic_debug("Local APIC Write to read-only register %x\n", reg);
	return ret;
}
EXPORT_SYMBOL_GPL(kvm_lapic_reg_write);

static int apic_mmio_write(struct kvm_vcpu *vcpu, struct kvm_io_device *this,
			    gpa_t address, int len, const void *data)
{
	struct kvm_lapic *apic = to_lapic(this);
	unsigned int offset = address - apic->base_address;
	u32 val;

	if (!apic_mmio_in_range(apic, address))
		return -EOPNOTSUPP;

	/*
	 * APIC register must be aligned on 128-bits boundary.
	 * 32/64/128 bits registers must be accessed thru 32 bits.
	 * Refer SDM 8.4.1
	 */
	if (len != 4 || (offset & 0xf)) {
		/* Don't shout loud, $infamous_os would cause only noise. */
		apic_debug("apic write: bad size=%d %lx\n", len, (long)address);
		return 0;
	}

	val = *(u32*)data;

	/* too common printing */
	if (offset != APIC_EOI)
		apic_debug("%s: offset 0x%x with length 0x%x, and value is "
			   "0x%x\n", __func__, offset, len, val);

	kvm_lapic_reg_write(apic, offset & 0xff0, val);

	return 0;
}

void kvm_lapic_set_eoi(struct kvm_vcpu *vcpu)
{
	kvm_lapic_reg_write(vcpu->arch.apic, APIC_EOI, 0);
}
EXPORT_SYMBOL_GPL(kvm_lapic_set_eoi);

/* emulate APIC access in a trap manner */
void kvm_apic_write_nodecode(struct kvm_vcpu *vcpu, u32 offset)
{
	u32 val = 0;

	/* hw has done the conditional check and inst decode */
	offset &= 0xff0;

	kvm_lapic_reg_read(vcpu->arch.apic, offset, 4, &val);

	/* TODO: optimize to just emulate side effect w/o one more write */
	kvm_lapic_reg_write(vcpu->arch.apic, offset, val);
}
EXPORT_SYMBOL_GPL(kvm_apic_write_nodecode);

void kvm_free_lapic(struct kvm_vcpu *vcpu)
{
	struct kvm_lapic *apic = vcpu->arch.apic;

	if (!vcpu->arch.apic)
		return;

	hrtimer_cancel(&apic->lapic_timer.timer);

	if (!(vcpu->arch.apic_base & MSR_IA32_APICBASE_ENABLE))
		static_key_slow_dec_deferred(&apic_hw_disabled);

	if (!apic->sw_enabled)
		static_key_slow_dec_deferred(&apic_sw_disabled);

	if (apic->regs)
		free_page((unsigned long)apic->regs);

	kfree(apic);
}

/*
 *----------------------------------------------------------------------
 * LAPIC interface
 *----------------------------------------------------------------------
 */
u64 kvm_get_lapic_target_expiration_tsc(struct kvm_vcpu *vcpu)
{
	struct kvm_lapic *apic = vcpu->arch.apic;

	if (!lapic_in_kernel(vcpu))
		return 0;

	return apic->lapic_timer.tscdeadline;
}

u64 kvm_get_lapic_tscdeadline_msr(struct kvm_vcpu *vcpu)
{
	struct kvm_lapic *apic = vcpu->arch.apic;

	if (!lapic_in_kernel(vcpu) ||
		!apic_lvtt_tscdeadline(apic))
		return 0;

	return apic->lapic_timer.tscdeadline;
}

void kvm_set_lapic_tscdeadline_msr(struct kvm_vcpu *vcpu, u64 data)
{
	struct kvm_lapic *apic = vcpu->arch.apic;

	if (!lapic_in_kernel(vcpu) || apic_lvtt_oneshot(apic) ||
			apic_lvtt_period(apic))
		return;

	hrtimer_cancel(&apic->lapic_timer.timer);
	apic->lapic_timer.tscdeadline = data;
	start_apic_timer(apic);
}

void kvm_lapic_set_tpr(struct kvm_vcpu *vcpu, unsigned long cr8)
{
	struct kvm_lapic *apic = vcpu->arch.apic;

	apic_set_tpr(apic, ((cr8 & 0x0f) << 4)
		     | (kvm_lapic_get_reg(apic, APIC_TASKPRI) & 4));
}

u64 kvm_lapic_get_cr8(struct kvm_vcpu *vcpu)
{
	u64 tpr;

	tpr = (u64) kvm_lapic_get_reg(vcpu->arch.apic, APIC_TASKPRI);

	return (tpr & 0xf0) >> 4;
}

void kvm_lapic_set_base(struct kvm_vcpu *vcpu, u64 value)
{
	u64 old_value = vcpu->arch.apic_base;
	struct kvm_lapic *apic = vcpu->arch.apic;

	if (!apic)
		value |= MSR_IA32_APICBASE_BSP;

	vcpu->arch.apic_base = value;

	if ((old_value ^ value) & MSR_IA32_APICBASE_ENABLE)
		kvm_update_cpuid(vcpu);

	if (!apic)
		return;

	/* update jump label if enable bit changes */
	if ((old_value ^ value) & MSR_IA32_APICBASE_ENABLE) {
		if (value & MSR_IA32_APICBASE_ENABLE) {
			kvm_apic_set_xapic_id(apic, vcpu->vcpu_id);
			static_key_slow_dec_deferred(&apic_hw_disabled);
		} else {
			static_key_slow_inc(&apic_hw_disabled.key);
			recalculate_apic_map(vcpu->kvm);
		}
	}

	if ((old_value ^ value) & X2APIC_ENABLE) {
		if (value & X2APIC_ENABLE) {
			kvm_apic_set_x2apic_id(apic, vcpu->vcpu_id);
			kvm_x86_ops->set_virtual_x2apic_mode(vcpu, true);
		} else
			kvm_x86_ops->set_virtual_x2apic_mode(vcpu, false);
	}

	apic->base_address = apic->vcpu->arch.apic_base &
			     MSR_IA32_APICBASE_BASE;

	if ((value & MSR_IA32_APICBASE_ENABLE) &&
	     apic->base_address != APIC_DEFAULT_PHYS_BASE)
		pr_warn_once("APIC base relocation is unsupported by KVM");

	/* with FSB delivery interrupt, we can restart APIC functionality */
	apic_debug("apic base msr is 0x%016" PRIx64 ", and base address is "
		   "0x%lx.\n", apic->vcpu->arch.apic_base, apic->base_address);

}

void kvm_lapic_reset(struct kvm_vcpu *vcpu, bool init_event)
{
	struct kvm_lapic *apic;
	int i;

	apic_debug("%s\n", __func__);

	ASSERT(vcpu);
	apic = vcpu->arch.apic;
	ASSERT(apic != NULL);

	/* Stop the timer in case it's a reset to an active apic */
	hrtimer_cancel(&apic->lapic_timer.timer);

	if (!init_event) {
		kvm_lapic_set_base(vcpu, APIC_DEFAULT_PHYS_BASE |
		                         MSR_IA32_APICBASE_ENABLE);
		kvm_apic_set_xapic_id(apic, vcpu->vcpu_id);
	}
	kvm_apic_set_version(apic->vcpu);

	for (i = 0; i < KVM_APIC_LVT_NUM; i++)
		kvm_lapic_set_reg(apic, APIC_LVTT + 0x10 * i, APIC_LVT_MASKED);
	apic_update_lvtt(apic);
	if (kvm_check_has_quirk(vcpu->kvm, KVM_X86_QUIRK_LINT0_REENABLED))
		kvm_lapic_set_reg(apic, APIC_LVT0,
			     SET_APIC_DELIVERY_MODE(0, APIC_MODE_EXTINT));
	apic_manage_nmi_watchdog(apic, kvm_lapic_get_reg(apic, APIC_LVT0));

	kvm_lapic_set_reg(apic, APIC_DFR, 0xffffffffU);
	apic_set_spiv(apic, 0xff);
	kvm_lapic_set_reg(apic, APIC_TASKPRI, 0);
	if (!apic_x2apic_mode(apic))
		kvm_apic_set_ldr(apic, 0);
	kvm_lapic_set_reg(apic, APIC_ESR, 0);
	kvm_lapic_set_reg(apic, APIC_ICR, 0);
	kvm_lapic_set_reg(apic, APIC_ICR2, 0);
	kvm_lapic_set_reg(apic, APIC_TDCR, 0);
	kvm_lapic_set_reg(apic, APIC_TMICT, 0);
	for (i = 0; i < 8; i++) {
		kvm_lapic_set_reg(apic, APIC_IRR + 0x10 * i, 0);
		kvm_lapic_set_reg(apic, APIC_ISR + 0x10 * i, 0);
		kvm_lapic_set_reg(apic, APIC_TMR + 0x10 * i, 0);
	}
	apic->irr_pending = vcpu->arch.apicv_active;
	apic->isr_count = vcpu->arch.apicv_active ? 1 : 0;
	apic->highest_isr_cache = -1;
	update_divide_count(apic);
	atomic_set(&apic->lapic_timer.pending, 0);
	if (kvm_vcpu_is_bsp(vcpu))
		kvm_lapic_set_base(vcpu,
				vcpu->arch.apic_base | MSR_IA32_APICBASE_BSP);
	vcpu->arch.pv_eoi.msr_val = 0;
	apic_update_ppr(apic);

	vcpu->arch.apic_arb_prio = 0;
	vcpu->arch.apic_attention = 0;

	apic_debug("%s: vcpu=%p, id=%d, base_msr="
		   "0x%016" PRIx64 ", base_address=0x%0lx.\n", __func__,
		   vcpu, kvm_apic_id(apic),
		   vcpu->arch.apic_base, apic->base_address);
}

/*
 *----------------------------------------------------------------------
 * timer interface
 *----------------------------------------------------------------------
 */

static bool lapic_is_periodic(struct kvm_lapic *apic)
{
	return apic_lvtt_period(apic);
}

int apic_has_pending_timer(struct kvm_vcpu *vcpu)
{
	struct kvm_lapic *apic = vcpu->arch.apic;

	if (apic_enabled(apic) && apic_lvt_enabled(apic, APIC_LVTT))
		return atomic_read(&apic->lapic_timer.pending);

	return 0;
}

int kvm_apic_local_deliver(struct kvm_lapic *apic, int lvt_type)
{
	u32 reg = kvm_lapic_get_reg(apic, lvt_type);
	int vector, mode, trig_mode;

	if (kvm_apic_hw_enabled(apic) && !(reg & APIC_LVT_MASKED)) {
		vector = reg & APIC_VECTOR_MASK;
		mode = reg & APIC_MODE_MASK;
		trig_mode = reg & APIC_LVT_LEVEL_TRIGGER;
		return __apic_accept_irq(apic, mode, vector, 1, trig_mode,
					NULL);
	}
	return 0;
}

void kvm_apic_nmi_wd_deliver(struct kvm_vcpu *vcpu)
{
	struct kvm_lapic *apic = vcpu->arch.apic;

	if (apic)
		kvm_apic_local_deliver(apic, APIC_LVT0);
}

static const struct kvm_io_device_ops apic_mmio_ops = {
	.read     = apic_mmio_read,
	.write    = apic_mmio_write,
};

static enum hrtimer_restart apic_timer_fn(struct hrtimer *data)
{
	struct kvm_timer *ktimer = container_of(data, struct kvm_timer, timer);
	struct kvm_lapic *apic = container_of(ktimer, struct kvm_lapic, lapic_timer);

	apic_timer_expired(apic);

	if (lapic_is_periodic(apic)) {
		advance_periodic_target_expiration(apic);
		hrtimer_add_expires_ns(&ktimer->timer, ktimer->period);
		return HRTIMER_RESTART;
	} else
		return HRTIMER_NORESTART;
}

int kvm_create_lapic(struct kvm_vcpu *vcpu)
{
	struct kvm_lapic *apic;

	ASSERT(vcpu != NULL);
	apic_debug("apic_init %d\n", vcpu->vcpu_id);

	apic = kzalloc(sizeof(*apic), GFP_KERNEL);
	if (!apic)
		goto nomem;

	vcpu->arch.apic = apic;

	apic->regs = (void *)get_zeroed_page(GFP_KERNEL);
	if (!apic->regs) {
		printk(KERN_ERR "malloc apic regs error for vcpu %x\n",
		       vcpu->vcpu_id);
		goto nomem_free_apic;
	}
	apic->vcpu = vcpu;

	hrtimer_init(&apic->lapic_timer.timer, CLOCK_MONOTONIC,
		     HRTIMER_MODE_ABS_PINNED);
	apic->lapic_timer.timer.function = apic_timer_fn;

	/*
	 * APIC is created enabled. This will prevent kvm_lapic_set_base from
	 * thinking that APIC satet has changed.
	 */
	vcpu->arch.apic_base = MSR_IA32_APICBASE_ENABLE;
	static_key_slow_inc(&apic_sw_disabled.key); /* sw disabled at reset */
	kvm_lapic_reset(vcpu, false);
	kvm_iodevice_init(&apic->dev, &apic_mmio_ops);

	return 0;
nomem_free_apic:
	kfree(apic);
nomem:
	return -ENOMEM;
}

int kvm_apic_has_interrupt(struct kvm_vcpu *vcpu)
{
	struct kvm_lapic *apic = vcpu->arch.apic;
	int highest_irr;

	if (!apic_enabled(apic))
		return -1;

	apic_update_ppr(apic);
	highest_irr = apic_find_highest_irr(apic);
	if ((highest_irr == -1) ||
	    ((highest_irr & 0xF0) <= kvm_lapic_get_reg(apic, APIC_PROCPRI)))
		return -1;
	return highest_irr;
}

int kvm_apic_accept_pic_intr(struct kvm_vcpu *vcpu)
{
	u32 lvt0 = kvm_lapic_get_reg(vcpu->arch.apic, APIC_LVT0);
	int r = 0;

	if (!kvm_apic_hw_enabled(vcpu->arch.apic))
		r = 1;
	if ((lvt0 & APIC_LVT_MASKED) == 0 &&
	    GET_APIC_DELIVERY_MODE(lvt0) == APIC_MODE_EXTINT)
		r = 1;
	return r;
}

void kvm_inject_apic_timer_irqs(struct kvm_vcpu *vcpu)
{
	struct kvm_lapic *apic = vcpu->arch.apic;

	if (atomic_read(&apic->lapic_timer.pending) > 0) {
		kvm_apic_local_deliver(apic, APIC_LVTT);
		if (apic_lvtt_tscdeadline(apic))
			apic->lapic_timer.tscdeadline = 0;
		if (apic_lvtt_oneshot(apic)) {
			apic->lapic_timer.tscdeadline = 0;
<<<<<<< HEAD
			apic->lapic_timer.target_expiration = ktime_set(0, 0);
=======
			apic->lapic_timer.target_expiration = 0;
>>>>>>> 566cf877
		}
		atomic_set(&apic->lapic_timer.pending, 0);
	}
}

int kvm_get_apic_interrupt(struct kvm_vcpu *vcpu)
{
	int vector = kvm_apic_has_interrupt(vcpu);
	struct kvm_lapic *apic = vcpu->arch.apic;

	if (vector == -1)
		return -1;

	/*
	 * We get here even with APIC virtualization enabled, if doing
	 * nested virtualization and L1 runs with the "acknowledge interrupt
	 * on exit" mode.  Then we cannot inject the interrupt via RVI,
	 * because the process would deliver it through the IDT.
	 */

	apic_set_isr(vector, apic);
	apic_update_ppr(apic);
	apic_clear_irr(vector, apic);

	if (test_bit(vector, vcpu_to_synic(vcpu)->auto_eoi_bitmap)) {
		apic_clear_isr(vector, apic);
		apic_update_ppr(apic);
	}

	return vector;
}

static int kvm_apic_state_fixup(struct kvm_vcpu *vcpu,
		struct kvm_lapic_state *s, bool set)
{
	if (apic_x2apic_mode(vcpu->arch.apic)) {
		u32 *id = (u32 *)(s->regs + APIC_ID);

		if (vcpu->kvm->arch.x2apic_format) {
			if (*id != vcpu->vcpu_id)
				return -EINVAL;
		} else {
			if (set)
				*id >>= 24;
			else
				*id <<= 24;
		}
	}

	return 0;
}

int kvm_apic_get_state(struct kvm_vcpu *vcpu, struct kvm_lapic_state *s)
{
	memcpy(s->regs, vcpu->arch.apic->regs, sizeof(*s));
	return kvm_apic_state_fixup(vcpu, s, false);
}

int kvm_apic_set_state(struct kvm_vcpu *vcpu, struct kvm_lapic_state *s)
{
	struct kvm_lapic *apic = vcpu->arch.apic;
	int r;


	kvm_lapic_set_base(vcpu, vcpu->arch.apic_base);
	/* set SPIV separately to get count of SW disabled APICs right */
	apic_set_spiv(apic, *((u32 *)(s->regs + APIC_SPIV)));

	r = kvm_apic_state_fixup(vcpu, s, true);
	if (r)
		return r;
	memcpy(vcpu->arch.apic->regs, s->regs, sizeof *s);

	recalculate_apic_map(vcpu->kvm);
	kvm_apic_set_version(vcpu);

	apic_update_ppr(apic);
	hrtimer_cancel(&apic->lapic_timer.timer);
	apic_update_lvtt(apic);
	apic_manage_nmi_watchdog(apic, kvm_lapic_get_reg(apic, APIC_LVT0));
	update_divide_count(apic);
	start_apic_timer(apic);
	apic->irr_pending = true;
	apic->isr_count = vcpu->arch.apicv_active ?
				1 : count_vectors(apic->regs + APIC_ISR);
	apic->highest_isr_cache = -1;
	if (vcpu->arch.apicv_active) {
		if (kvm_x86_ops->apicv_post_state_restore)
			kvm_x86_ops->apicv_post_state_restore(vcpu);
		kvm_x86_ops->hwapic_irr_update(vcpu,
				apic_find_highest_irr(apic));
		kvm_x86_ops->hwapic_isr_update(vcpu,
				apic_find_highest_isr(apic));
	}
	kvm_make_request(KVM_REQ_EVENT, vcpu);
	if (ioapic_in_kernel(vcpu->kvm))
		kvm_rtc_eoi_tracking_restore_one(vcpu);

	vcpu->arch.apic_arb_prio = 0;

	return 0;
}

void __kvm_migrate_apic_timer(struct kvm_vcpu *vcpu)
{
	struct hrtimer *timer;

	if (!lapic_in_kernel(vcpu))
		return;

	timer = &vcpu->arch.apic->lapic_timer.timer;
	if (hrtimer_cancel(timer))
		hrtimer_start_expires(timer, HRTIMER_MODE_ABS_PINNED);
}

/*
 * apic_sync_pv_eoi_from_guest - called on vmexit or cancel interrupt
 *
 * Detect whether guest triggered PV EOI since the
 * last entry. If yes, set EOI on guests's behalf.
 * Clear PV EOI in guest memory in any case.
 */
static void apic_sync_pv_eoi_from_guest(struct kvm_vcpu *vcpu,
					struct kvm_lapic *apic)
{
	bool pending;
	int vector;
	/*
	 * PV EOI state is derived from KVM_APIC_PV_EOI_PENDING in host
	 * and KVM_PV_EOI_ENABLED in guest memory as follows:
	 *
	 * KVM_APIC_PV_EOI_PENDING is unset:
	 * 	-> host disabled PV EOI.
	 * KVM_APIC_PV_EOI_PENDING is set, KVM_PV_EOI_ENABLED is set:
	 * 	-> host enabled PV EOI, guest did not execute EOI yet.
	 * KVM_APIC_PV_EOI_PENDING is set, KVM_PV_EOI_ENABLED is unset:
	 * 	-> host enabled PV EOI, guest executed EOI.
	 */
	BUG_ON(!pv_eoi_enabled(vcpu));
	pending = pv_eoi_get_pending(vcpu);
	/*
	 * Clear pending bit in any case: it will be set again on vmentry.
	 * While this might not be ideal from performance point of view,
	 * this makes sure pv eoi is only enabled when we know it's safe.
	 */
	pv_eoi_clr_pending(vcpu);
	if (pending)
		return;
	vector = apic_set_eoi(apic);
	trace_kvm_pv_eoi(apic, vector);
}

void kvm_lapic_sync_from_vapic(struct kvm_vcpu *vcpu)
{
	u32 data;

	if (test_bit(KVM_APIC_PV_EOI_PENDING, &vcpu->arch.apic_attention))
		apic_sync_pv_eoi_from_guest(vcpu, vcpu->arch.apic);

	if (!test_bit(KVM_APIC_CHECK_VAPIC, &vcpu->arch.apic_attention))
		return;

	if (kvm_read_guest_cached(vcpu->kvm, &vcpu->arch.apic->vapic_cache, &data,
				  sizeof(u32)))
		return;

	apic_set_tpr(vcpu->arch.apic, data & 0xff);
}

/*
 * apic_sync_pv_eoi_to_guest - called before vmentry
 *
 * Detect whether it's safe to enable PV EOI and
 * if yes do so.
 */
static void apic_sync_pv_eoi_to_guest(struct kvm_vcpu *vcpu,
					struct kvm_lapic *apic)
{
	if (!pv_eoi_enabled(vcpu) ||
	    /* IRR set or many bits in ISR: could be nested. */
	    apic->irr_pending ||
	    /* Cache not set: could be safe but we don't bother. */
	    apic->highest_isr_cache == -1 ||
	    /* Need EOI to update ioapic. */
	    kvm_ioapic_handles_vector(apic, apic->highest_isr_cache)) {
		/*
		 * PV EOI was disabled by apic_sync_pv_eoi_from_guest
		 * so we need not do anything here.
		 */
		return;
	}

	pv_eoi_set_pending(apic->vcpu);
}

void kvm_lapic_sync_to_vapic(struct kvm_vcpu *vcpu)
{
	u32 data, tpr;
	int max_irr, max_isr;
	struct kvm_lapic *apic = vcpu->arch.apic;

	apic_sync_pv_eoi_to_guest(vcpu, apic);

	if (!test_bit(KVM_APIC_CHECK_VAPIC, &vcpu->arch.apic_attention))
		return;

	tpr = kvm_lapic_get_reg(apic, APIC_TASKPRI) & 0xff;
	max_irr = apic_find_highest_irr(apic);
	if (max_irr < 0)
		max_irr = 0;
	max_isr = apic_find_highest_isr(apic);
	if (max_isr < 0)
		max_isr = 0;
	data = (tpr & 0xff) | ((max_isr & 0xf0) << 8) | (max_irr << 24);

	kvm_write_guest_cached(vcpu->kvm, &vcpu->arch.apic->vapic_cache, &data,
				sizeof(u32));
}

int kvm_lapic_set_vapic_addr(struct kvm_vcpu *vcpu, gpa_t vapic_addr)
{
	if (vapic_addr) {
		if (kvm_gfn_to_hva_cache_init(vcpu->kvm,
					&vcpu->arch.apic->vapic_cache,
					vapic_addr, sizeof(u32)))
			return -EINVAL;
		__set_bit(KVM_APIC_CHECK_VAPIC, &vcpu->arch.apic_attention);
	} else {
		__clear_bit(KVM_APIC_CHECK_VAPIC, &vcpu->arch.apic_attention);
	}

	vcpu->arch.apic->vapic_addr = vapic_addr;
	return 0;
}

int kvm_x2apic_msr_write(struct kvm_vcpu *vcpu, u32 msr, u64 data)
{
	struct kvm_lapic *apic = vcpu->arch.apic;
	u32 reg = (msr - APIC_BASE_MSR) << 4;

	if (!lapic_in_kernel(vcpu) || !apic_x2apic_mode(apic))
		return 1;

	if (reg == APIC_ICR2)
		return 1;

	/* if this is ICR write vector before command */
	if (reg == APIC_ICR)
		kvm_lapic_reg_write(apic, APIC_ICR2, (u32)(data >> 32));
	return kvm_lapic_reg_write(apic, reg, (u32)data);
}

int kvm_x2apic_msr_read(struct kvm_vcpu *vcpu, u32 msr, u64 *data)
{
	struct kvm_lapic *apic = vcpu->arch.apic;
	u32 reg = (msr - APIC_BASE_MSR) << 4, low, high = 0;

	if (!lapic_in_kernel(vcpu) || !apic_x2apic_mode(apic))
		return 1;

	if (reg == APIC_DFR || reg == APIC_ICR2) {
		apic_debug("KVM_APIC_READ: read x2apic reserved register %x\n",
			   reg);
		return 1;
	}

	if (kvm_lapic_reg_read(apic, reg, 4, &low))
		return 1;
	if (reg == APIC_ICR)
		kvm_lapic_reg_read(apic, APIC_ICR2, 4, &high);

	*data = (((u64)high) << 32) | low;

	return 0;
}

int kvm_hv_vapic_msr_write(struct kvm_vcpu *vcpu, u32 reg, u64 data)
{
	struct kvm_lapic *apic = vcpu->arch.apic;

	if (!lapic_in_kernel(vcpu))
		return 1;

	/* if this is ICR write vector before command */
	if (reg == APIC_ICR)
		kvm_lapic_reg_write(apic, APIC_ICR2, (u32)(data >> 32));
	return kvm_lapic_reg_write(apic, reg, (u32)data);
}

int kvm_hv_vapic_msr_read(struct kvm_vcpu *vcpu, u32 reg, u64 *data)
{
	struct kvm_lapic *apic = vcpu->arch.apic;
	u32 low, high = 0;

	if (!lapic_in_kernel(vcpu))
		return 1;

	if (kvm_lapic_reg_read(apic, reg, 4, &low))
		return 1;
	if (reg == APIC_ICR)
		kvm_lapic_reg_read(apic, APIC_ICR2, 4, &high);

	*data = (((u64)high) << 32) | low;

	return 0;
}

int kvm_lapic_enable_pv_eoi(struct kvm_vcpu *vcpu, u64 data)
{
	u64 addr = data & ~KVM_MSR_ENABLED;
	if (!IS_ALIGNED(addr, 4))
		return 1;

	vcpu->arch.pv_eoi.msr_val = data;
	if (!pv_eoi_enabled(vcpu))
		return 0;
	return kvm_gfn_to_hva_cache_init(vcpu->kvm, &vcpu->arch.pv_eoi.data,
					 addr, sizeof(u8));
}

void kvm_apic_accept_events(struct kvm_vcpu *vcpu)
{
	struct kvm_lapic *apic = vcpu->arch.apic;
	u8 sipi_vector;
	unsigned long pe;

	if (!lapic_in_kernel(vcpu) || !apic->pending_events)
		return;

	/*
	 * INITs are latched while in SMM.  Because an SMM CPU cannot
	 * be in KVM_MP_STATE_INIT_RECEIVED state, just eat SIPIs
	 * and delay processing of INIT until the next RSM.
	 */
	if (is_smm(vcpu)) {
		WARN_ON_ONCE(vcpu->arch.mp_state == KVM_MP_STATE_INIT_RECEIVED);
		if (test_bit(KVM_APIC_SIPI, &apic->pending_events))
			clear_bit(KVM_APIC_SIPI, &apic->pending_events);
		return;
	}

	pe = xchg(&apic->pending_events, 0);
	if (test_bit(KVM_APIC_INIT, &pe)) {
		kvm_lapic_reset(vcpu, true);
		kvm_vcpu_reset(vcpu, true);
		if (kvm_vcpu_is_bsp(apic->vcpu))
			vcpu->arch.mp_state = KVM_MP_STATE_RUNNABLE;
		else
			vcpu->arch.mp_state = KVM_MP_STATE_INIT_RECEIVED;
	}
	if (test_bit(KVM_APIC_SIPI, &pe) &&
	    vcpu->arch.mp_state == KVM_MP_STATE_INIT_RECEIVED) {
		/* evaluate pending_events before reading the vector */
		smp_rmb();
		sipi_vector = apic->sipi_vector;
		apic_debug("vcpu %d received sipi with vector # %x\n",
			 vcpu->vcpu_id, sipi_vector);
		kvm_vcpu_deliver_sipi_vector(vcpu, sipi_vector);
		vcpu->arch.mp_state = KVM_MP_STATE_RUNNABLE;
	}
}

void kvm_lapic_init(void)
{
	/* do not patch jump label more than once per second */
	jump_label_rate_limit(&apic_hw_disabled, HZ);
	jump_label_rate_limit(&apic_sw_disabled, HZ);
}

void kvm_lapic_exit(void)
{
	static_key_deferred_flush(&apic_hw_disabled);
	static_key_deferred_flush(&apic_sw_disabled);
}<|MERGE_RESOLUTION|>--- conflicted
+++ resolved
@@ -2057,11 +2057,7 @@
 			apic->lapic_timer.tscdeadline = 0;
 		if (apic_lvtt_oneshot(apic)) {
 			apic->lapic_timer.tscdeadline = 0;
-<<<<<<< HEAD
-			apic->lapic_timer.target_expiration = ktime_set(0, 0);
-=======
 			apic->lapic_timer.target_expiration = 0;
->>>>>>> 566cf877
 		}
 		atomic_set(&apic->lapic_timer.pending, 0);
 	}
