--- conflicted
+++ resolved
@@ -874,11 +874,7 @@
 	}
 }
 
-<<<<<<< HEAD
-static void svm_hardware_teardown(void)
-=======
 static void svm_hardware_unsetup(void)
->>>>>>> 95cd2cdc
 {
 	int cpu;
 
@@ -1579,11 +1575,7 @@
 	vmcb_mark_dirty(svm->vmcb, VMCB_DT);
 }
 
-<<<<<<< HEAD
-static void svm_post_set_cr3(struct kvm_vcpu *vcpu, unsigned long cr3)
-=======
 static void sev_post_set_cr3(struct kvm_vcpu *vcpu, unsigned long cr3)
->>>>>>> 95cd2cdc
 {
 	struct vcpu_svm *svm = to_svm(vcpu);
 
@@ -3334,23 +3326,6 @@
 		SVM_EVTINJ_VALID | SVM_EVTINJ_TYPE_INTR;
 }
 
-<<<<<<< HEAD
-static void svm_deliver_interrupt(struct kvm_lapic *apic, int delivery_mode,
-				  int trig_mode, int vector)
-{
-	struct kvm_vcpu *vcpu = apic->vcpu;
-
-	if (svm_deliver_avic_intr(vcpu, vector)) {
-		kvm_lapic_set_irr(vector, apic);
-		kvm_make_request(KVM_REQ_EVENT, vcpu);
-		kvm_vcpu_kick(vcpu);
-	} else {
-		trace_kvm_apicv_accept_irq(vcpu->vcpu_id, delivery_mode,
-					   trig_mode, vector);
-	}
-}
-
-=======
 void svm_complete_interrupt_delivery(struct kvm_vcpu *vcpu, int delivery_mode,
 				     int trig_mode, int vector)
 {
@@ -3400,7 +3375,6 @@
 	svm_complete_interrupt_delivery(apic->vcpu, delivery_mode, trig_mode, vector);
 }
 
->>>>>>> 95cd2cdc
 static void svm_update_cr8_intercept(struct kvm_vcpu *vcpu, int tpr, int irr)
 {
 	struct vcpu_svm *svm = to_svm(vcpu);
@@ -4581,11 +4555,7 @@
 	.get_cpl = svm_get_cpl,
 	.get_cs_db_l_bits = svm_get_cs_db_l_bits,
 	.set_cr0 = svm_set_cr0,
-<<<<<<< HEAD
-	.post_set_cr3 = svm_post_set_cr3,
-=======
 	.post_set_cr3 = sev_post_set_cr3,
->>>>>>> 95cd2cdc
 	.is_valid_cr4 = svm_is_valid_cr4,
 	.set_cr4 = svm_set_cr4,
 	.set_efer = svm_set_efer,
@@ -4606,15 +4576,9 @@
 	.flush_tlb_guest = svm_flush_tlb_current,
 
 	.vcpu_pre_run = svm_vcpu_pre_run,
-<<<<<<< HEAD
-	.run = svm_vcpu_run,
-	.handle_exit = handle_exit,
-	.skip_emulated_instruction = skip_emulated_instruction,
-=======
 	.vcpu_run = svm_vcpu_run,
 	.handle_exit = svm_handle_exit,
 	.skip_emulated_instruction = svm_skip_emulated_instruction,
->>>>>>> 95cd2cdc
 	.update_emulated_instruction = NULL,
 	.set_interrupt_shadow = svm_set_interrupt_shadow,
 	.get_interrupt_shadow = svm_get_interrupt_shadow,
@@ -4659,12 +4623,7 @@
 	.nested_ops = &svm_nested_ops,
 
 	.deliver_interrupt = svm_deliver_interrupt,
-<<<<<<< HEAD
-	.dy_apicv_has_pending_interrupt = svm_dy_apicv_has_pending_interrupt,
-	.update_pi_irte = svm_update_pi_irte,
-=======
 	.pi_update_irte = avic_pi_update_irte,
->>>>>>> 95cd2cdc
 	.setup_mce = svm_setup_mce,
 
 	.smi_allowed = svm_smi_allowed,
@@ -4739,10 +4698,7 @@
 	/* CPUID 0x80000001 and 0x8000000A (SVM features) */
 	if (nested) {
 		kvm_cpu_cap_set(X86_FEATURE_SVM);
-<<<<<<< HEAD
-=======
 		kvm_cpu_cap_set(X86_FEATURE_VMCBCLEAN);
->>>>>>> 95cd2cdc
 
 		if (nrips)
 			kvm_cpu_cap_set(X86_FEATURE_NRIPS);
@@ -4925,11 +4881,7 @@
 	return 0;
 
 err:
-<<<<<<< HEAD
-	svm_hardware_teardown();
-=======
 	svm_hardware_unsetup();
->>>>>>> 95cd2cdc
 	return r;
 }
 
