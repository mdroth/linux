// SPDX-License-Identifier: GPL-2.0
/*  Copyright(c) 2016-20 Intel Corporation. */

#include <linux/file.h>
#include <linux/freezer.h>
#include <linux/highmem.h>
#include <linux/kthread.h>
#include <linux/miscdevice.h>
#include <linux/node.h>
#include <linux/pagemap.h>
#include <linux/ratelimit.h>
#include <linux/sched/mm.h>
#include <linux/sched/signal.h>
#include <linux/slab.h>
#include <linux/sysfs.h>
#include <asm/sgx.h>
#include "driver.h"
#include "encl.h"
#include "encls.h"

struct sgx_epc_section sgx_epc_sections[SGX_MAX_EPC_SECTIONS];
static int sgx_nr_epc_sections;
static struct task_struct *ksgxd_tsk;
static DECLARE_WAIT_QUEUE_HEAD(ksgxd_waitq);
static DEFINE_XARRAY(sgx_epc_address_space);

/*
 * These variables are part of the state of the reclaimer, and must be accessed
 * with sgx_reclaimer_lock acquired.
 */
static LIST_HEAD(sgx_active_page_list);
static DEFINE_SPINLOCK(sgx_reclaimer_lock);

static atomic_long_t sgx_nr_free_pages = ATOMIC_LONG_INIT(0);

/* Nodes with one or more EPC sections. */
static nodemask_t sgx_numa_mask;

/*
 * Array with one list_head for each possible NUMA node.  Each
 * list contains all the sgx_epc_section's which are on that
 * node.
 */
static struct sgx_numa_node *sgx_numa_nodes;

static LIST_HEAD(sgx_dirty_page_list);

/*
 * Reset post-kexec EPC pages to the uninitialized state. The pages are removed
 * from the input list, and made available for the page allocator. SECS pages
 * prepending their children in the input list are left intact.
 */
static void __sgx_sanitize_pages(struct list_head *dirty_page_list)
{
	struct sgx_epc_page *page;
	LIST_HEAD(dirty);
	int ret;

	/* dirty_page_list is thread-local, no need for a lock: */
	while (!list_empty(dirty_page_list)) {
		if (kthread_should_stop())
			return;

		page = list_first_entry(dirty_page_list, struct sgx_epc_page, list);

		/*
		 * Checking page->poison without holding the node->lock
		 * is racy, but losing the race (i.e. poison is set just
		 * after the check) just means __eremove() will be uselessly
		 * called for a page that sgx_free_epc_page() will put onto
		 * the node->sgx_poison_page_list later.
		 */
		if (page->poison) {
			struct sgx_epc_section *section = &sgx_epc_sections[page->section];
			struct sgx_numa_node *node = section->node;

			spin_lock(&node->lock);
			list_move(&page->list, &node->sgx_poison_page_list);
			spin_unlock(&node->lock);

			continue;
		}

		ret = __eremove(sgx_get_epc_virt_addr(page));
		if (!ret) {
			/*
			 * page is now sanitized.  Make it available via the SGX
			 * page allocator:
			 */
			list_del(&page->list);
			sgx_free_epc_page(page);
		} else {
			/* The page is not yet clean - move to the dirty list. */
			list_move_tail(&page->list, &dirty);
		}

		cond_resched();
	}

	list_splice(&dirty, dirty_page_list);
}

static bool sgx_reclaimer_age(struct sgx_epc_page *epc_page)
{
	struct sgx_encl_page *page = epc_page->owner;
	struct sgx_encl *encl = page->encl;
	struct sgx_encl_mm *encl_mm;
	bool ret = true;
	int idx;

	idx = srcu_read_lock(&encl->srcu);

	list_for_each_entry_rcu(encl_mm, &encl->mm_list, list) {
		if (!mmget_not_zero(encl_mm->mm))
			continue;

		mmap_read_lock(encl_mm->mm);
		ret = !sgx_encl_test_and_clear_young(encl_mm->mm, page);
		mmap_read_unlock(encl_mm->mm);

		mmput_async(encl_mm->mm);

		if (!ret)
			break;
	}

	srcu_read_unlock(&encl->srcu, idx);

	if (!ret)
		return false;

	return true;
}

static void sgx_reclaimer_block(struct sgx_epc_page *epc_page)
{
	struct sgx_encl_page *page = epc_page->owner;
	unsigned long addr = page->desc & PAGE_MASK;
	struct sgx_encl *encl = page->encl;
	unsigned long mm_list_version;
	struct sgx_encl_mm *encl_mm;
	struct vm_area_struct *vma;
	int idx, ret;

	do {
		mm_list_version = encl->mm_list_version;

		/* Pairs with smp_rmb() in sgx_encl_mm_add(). */
		smp_rmb();

		idx = srcu_read_lock(&encl->srcu);

		list_for_each_entry_rcu(encl_mm, &encl->mm_list, list) {
			if (!mmget_not_zero(encl_mm->mm))
				continue;

			mmap_read_lock(encl_mm->mm);

			ret = sgx_encl_find(encl_mm->mm, addr, &vma);
			if (!ret && encl == vma->vm_private_data)
				zap_vma_ptes(vma, addr, PAGE_SIZE);

			mmap_read_unlock(encl_mm->mm);

			mmput_async(encl_mm->mm);
		}

		srcu_read_unlock(&encl->srcu, idx);
	} while (unlikely(encl->mm_list_version != mm_list_version));

	mutex_lock(&encl->lock);

	ret = __eblock(sgx_get_epc_virt_addr(epc_page));
	if (encls_failed(ret))
		ENCLS_WARN(ret, "EBLOCK");

	mutex_unlock(&encl->lock);
}

static int __sgx_encl_ewb(struct sgx_epc_page *epc_page, void *va_slot,
			  struct sgx_backing *backing)
{
	struct sgx_pageinfo pginfo;
	int ret;

	pginfo.addr = 0;
	pginfo.secs = 0;

	pginfo.contents = (unsigned long)kmap_atomic(backing->contents);
	pginfo.metadata = (unsigned long)kmap_atomic(backing->pcmd) +
			  backing->pcmd_offset;

	ret = __ewb(&pginfo, sgx_get_epc_virt_addr(epc_page), va_slot);

	kunmap_atomic((void *)(unsigned long)(pginfo.metadata -
					      backing->pcmd_offset));
	kunmap_atomic((void *)(unsigned long)pginfo.contents);

	return ret;
}

static void sgx_ipi_cb(void *info)
{
}

static const cpumask_t *sgx_encl_ewb_cpumask(struct sgx_encl *encl)
{
	cpumask_t *cpumask = &encl->cpumask;
	struct sgx_encl_mm *encl_mm;
	int idx;

	/*
	 * Can race with sgx_encl_mm_add(), but ETRACK has already been
	 * executed, which means that the CPUs running in the new mm will enter
	 * into the enclave with a fresh epoch.
	 */
	cpumask_clear(cpumask);

	idx = srcu_read_lock(&encl->srcu);

	list_for_each_entry_rcu(encl_mm, &encl->mm_list, list) {
		if (!mmget_not_zero(encl_mm->mm))
			continue;

		cpumask_or(cpumask, cpumask, mm_cpumask(encl_mm->mm));

		mmput_async(encl_mm->mm);
	}

	srcu_read_unlock(&encl->srcu, idx);

	return cpumask;
}

/*
 * Swap page to the regular memory transformed to the blocked state by using
 * EBLOCK, which means that it can no longer be referenced (no new TLB entries).
 *
 * The first trial just tries to write the page assuming that some other thread
 * has reset the count for threads inside the enclave by using ETRACK, and
 * previous thread count has been zeroed out. The second trial calls ETRACK
 * before EWB. If that fails we kick all the HW threads out, and then do EWB,
 * which should be guaranteed the succeed.
 */
static void sgx_encl_ewb(struct sgx_epc_page *epc_page,
			 struct sgx_backing *backing)
{
	struct sgx_encl_page *encl_page = epc_page->owner;
	struct sgx_encl *encl = encl_page->encl;
	struct sgx_va_page *va_page;
	unsigned int va_offset;
	void *va_slot;
	int ret;

	encl_page->desc &= ~SGX_ENCL_PAGE_BEING_RECLAIMED;

	va_page = list_first_entry(&encl->va_pages, struct sgx_va_page,
				   list);
	va_offset = sgx_alloc_va_slot(va_page);
	va_slot = sgx_get_epc_virt_addr(va_page->epc_page) + va_offset;
	if (sgx_va_page_full(va_page))
		list_move_tail(&va_page->list, &encl->va_pages);

	ret = __sgx_encl_ewb(epc_page, va_slot, backing);
	if (ret == SGX_NOT_TRACKED) {
		ret = __etrack(sgx_get_epc_virt_addr(encl->secs.epc_page));
		if (ret) {
			if (encls_failed(ret))
				ENCLS_WARN(ret, "ETRACK");
		}

		ret = __sgx_encl_ewb(epc_page, va_slot, backing);
		if (ret == SGX_NOT_TRACKED) {
			/*
			 * Slow path, send IPIs to kick cpus out of the
			 * enclave.  Note, it's imperative that the cpu
			 * mask is generated *after* ETRACK, else we'll
			 * miss cpus that entered the enclave between
			 * generating the mask and incrementing epoch.
			 */
			on_each_cpu_mask(sgx_encl_ewb_cpumask(encl),
					 sgx_ipi_cb, NULL, 1);
			ret = __sgx_encl_ewb(epc_page, va_slot, backing);
		}
	}

	if (ret) {
		if (encls_failed(ret))
			ENCLS_WARN(ret, "EWB");

		sgx_free_va_slot(va_page, va_offset);
	} else {
		encl_page->desc |= va_offset;
		encl_page->va_page = va_page;
	}
}

static void sgx_reclaimer_write(struct sgx_epc_page *epc_page,
				struct sgx_backing *backing)
{
	struct sgx_encl_page *encl_page = epc_page->owner;
	struct sgx_encl *encl = encl_page->encl;
	struct sgx_backing secs_backing;
	int ret;

	mutex_lock(&encl->lock);

	sgx_encl_ewb(epc_page, backing);
	encl_page->epc_page = NULL;
	encl->secs_child_cnt--;

	if (!encl->secs_child_cnt && test_bit(SGX_ENCL_INITIALIZED, &encl->flags)) {
		ret = sgx_encl_get_backing(encl, PFN_DOWN(encl->size),
					   &secs_backing);
		if (ret)
			goto out;

		sgx_encl_ewb(encl->secs.epc_page, &secs_backing);

		sgx_encl_free_epc_page(encl->secs.epc_page);
		encl->secs.epc_page = NULL;

		sgx_encl_put_backing(&secs_backing, true);
	}

out:
	mutex_unlock(&encl->lock);
}

/*
 * Take a fixed number of pages from the head of the active page pool and
 * reclaim them to the enclave's private shmem files. Skip the pages, which have
 * been accessed since the last scan. Move those pages to the tail of active
 * page pool so that the pages get scanned in LRU like fashion.
 *
 * Batch process a chunk of pages (at the moment 16) in order to degrade amount
 * of IPI's and ETRACK's potentially required. sgx_encl_ewb() does degrade a bit
 * among the HW threads with three stage EWB pipeline (EWB, ETRACK + EWB and IPI
 * + EWB) but not sufficiently. Reclaiming one page at a time would also be
 * problematic as it would increase the lock contention too much, which would
 * halt forward progress.
 */
static void sgx_reclaim_pages(void)
{
	struct sgx_epc_page *chunk[SGX_NR_TO_SCAN];
	struct sgx_backing backing[SGX_NR_TO_SCAN];
	struct sgx_epc_section *section;
	struct sgx_encl_page *encl_page;
	struct sgx_epc_page *epc_page;
	struct sgx_numa_node *node;
	pgoff_t page_index;
	int cnt = 0;
	int ret;
	int i;

	spin_lock(&sgx_reclaimer_lock);
	for (i = 0; i < SGX_NR_TO_SCAN; i++) {
		if (list_empty(&sgx_active_page_list))
			break;

		epc_page = list_first_entry(&sgx_active_page_list,
					    struct sgx_epc_page, list);
		list_del_init(&epc_page->list);
		encl_page = epc_page->owner;

		if (kref_get_unless_zero(&encl_page->encl->refcount) != 0)
			chunk[cnt++] = epc_page;
		else
			/* The owner is freeing the page. No need to add the
			 * page back to the list of reclaimable pages.
			 */
			epc_page->flags &= ~SGX_EPC_PAGE_RECLAIMER_TRACKED;
	}
	spin_unlock(&sgx_reclaimer_lock);

	for (i = 0; i < cnt; i++) {
		epc_page = chunk[i];
		encl_page = epc_page->owner;

		if (!sgx_reclaimer_age(epc_page))
			goto skip;

		page_index = PFN_DOWN(encl_page->desc - encl_page->encl->base);
		ret = sgx_encl_get_backing(encl_page->encl, page_index, &backing[i]);
		if (ret)
			goto skip;

		mutex_lock(&encl_page->encl->lock);
		encl_page->desc |= SGX_ENCL_PAGE_BEING_RECLAIMED;
		mutex_unlock(&encl_page->encl->lock);
		continue;

skip:
		spin_lock(&sgx_reclaimer_lock);
		list_add_tail(&epc_page->list, &sgx_active_page_list);
		spin_unlock(&sgx_reclaimer_lock);

		kref_put(&encl_page->encl->refcount, sgx_encl_release);

		chunk[i] = NULL;
	}

	for (i = 0; i < cnt; i++) {
		epc_page = chunk[i];
		if (epc_page)
			sgx_reclaimer_block(epc_page);
	}

	for (i = 0; i < cnt; i++) {
		epc_page = chunk[i];
		if (!epc_page)
			continue;

		encl_page = epc_page->owner;
		sgx_reclaimer_write(epc_page, &backing[i]);
		sgx_encl_put_backing(&backing[i], true);

		kref_put(&encl_page->encl->refcount, sgx_encl_release);
		epc_page->flags &= ~SGX_EPC_PAGE_RECLAIMER_TRACKED;

		section = &sgx_epc_sections[epc_page->section];
		node = section->node;

		spin_lock(&node->lock);
		list_add_tail(&epc_page->list, &node->free_page_list);
		spin_unlock(&node->lock);
		atomic_long_inc(&sgx_nr_free_pages);
	}
}

static bool sgx_should_reclaim(unsigned long watermark)
{
	return atomic_long_read(&sgx_nr_free_pages) < watermark &&
	       !list_empty(&sgx_active_page_list);
}

static int ksgxd(void *p)
{
	set_freezable();

	/*
	 * Sanitize pages in order to recover from kexec(). The 2nd pass is
	 * required for SECS pages, whose child pages blocked EREMOVE.
	 */
	__sgx_sanitize_pages(&sgx_dirty_page_list);
	__sgx_sanitize_pages(&sgx_dirty_page_list);

	/* sanity check: */
	WARN_ON(!list_empty(&sgx_dirty_page_list));

	while (!kthread_should_stop()) {
		if (try_to_freeze())
			continue;

		wait_event_freezable(ksgxd_waitq,
				     kthread_should_stop() ||
				     sgx_should_reclaim(SGX_NR_HIGH_PAGES));

		if (sgx_should_reclaim(SGX_NR_HIGH_PAGES))
			sgx_reclaim_pages();

		cond_resched();
	}

	return 0;
}

static bool __init sgx_page_reclaimer_init(void)
{
	struct task_struct *tsk;

	tsk = kthread_run(ksgxd, NULL, "ksgxd");
	if (IS_ERR(tsk))
		return false;

	ksgxd_tsk = tsk;

	return true;
}

static struct sgx_epc_page *__sgx_alloc_epc_page_from_node(int nid)
{
	struct sgx_numa_node *node = &sgx_numa_nodes[nid];
	struct sgx_epc_page *page = NULL;

	spin_lock(&node->lock);

	if (list_empty(&node->free_page_list)) {
		spin_unlock(&node->lock);
		return NULL;
	}

	page = list_first_entry(&node->free_page_list, struct sgx_epc_page, list);
	list_del_init(&page->list);
	page->flags = 0;

	spin_unlock(&node->lock);
	atomic_long_dec(&sgx_nr_free_pages);

	return page;
}

/**
 * __sgx_alloc_epc_page() - Allocate an EPC page
 *
 * Iterate through NUMA nodes and reserve ia free EPC page to the caller. Start
 * from the NUMA node, where the caller is executing.
 *
 * Return:
 * - an EPC page:	A borrowed EPC pages were available.
 * - NULL:		Out of EPC pages.
 */
struct sgx_epc_page *__sgx_alloc_epc_page(void)
{
	struct sgx_epc_page *page;
	int nid_of_current = numa_node_id();
	int nid = nid_of_current;

	if (node_isset(nid_of_current, sgx_numa_mask)) {
		page = __sgx_alloc_epc_page_from_node(nid_of_current);
		if (page)
			return page;
	}

	/* Fall back to the non-local NUMA nodes: */
	while (true) {
		nid = next_node_in(nid, sgx_numa_mask);
		if (nid == nid_of_current)
			break;

		page = __sgx_alloc_epc_page_from_node(nid);
		if (page)
			return page;
	}

	return ERR_PTR(-ENOMEM);
}

/**
 * sgx_mark_page_reclaimable() - Mark a page as reclaimable
 * @page:	EPC page
 *
 * Mark a page as reclaimable and add it to the active page list. Pages
 * are automatically removed from the active list when freed.
 */
void sgx_mark_page_reclaimable(struct sgx_epc_page *page)
{
	spin_lock(&sgx_reclaimer_lock);
	page->flags |= SGX_EPC_PAGE_RECLAIMER_TRACKED;
	list_add_tail(&page->list, &sgx_active_page_list);
	spin_unlock(&sgx_reclaimer_lock);
}

/**
 * sgx_unmark_page_reclaimable() - Remove a page from the reclaim list
 * @page:	EPC page
 *
 * Clear the reclaimable flag and remove the page from the active page list.
 *
 * Return:
 *   0 on success,
 *   -EBUSY if the page is in the process of being reclaimed
 */
int sgx_unmark_page_reclaimable(struct sgx_epc_page *page)
{
	spin_lock(&sgx_reclaimer_lock);
	if (page->flags & SGX_EPC_PAGE_RECLAIMER_TRACKED) {
		/* The page is being reclaimed. */
		if (list_empty(&page->list)) {
			spin_unlock(&sgx_reclaimer_lock);
			return -EBUSY;
		}

		list_del(&page->list);
		page->flags &= ~SGX_EPC_PAGE_RECLAIMER_TRACKED;
	}
	spin_unlock(&sgx_reclaimer_lock);

	return 0;
}

/**
 * sgx_alloc_epc_page() - Allocate an EPC page
 * @owner:	the owner of the EPC page
 * @reclaim:	reclaim pages if necessary
 *
 * Iterate through EPC sections and borrow a free EPC page to the caller. When a
 * page is no longer needed it must be released with sgx_free_epc_page(). If
 * @reclaim is set to true, directly reclaim pages when we are out of pages. No
 * mm's can be locked when @reclaim is set to true.
 *
 * Finally, wake up ksgxd when the number of pages goes below the watermark
 * before returning back to the caller.
 *
 * Return:
 *   an EPC page,
 *   -errno on error
 */
struct sgx_epc_page *sgx_alloc_epc_page(void *owner, bool reclaim)
{
	struct sgx_epc_page *page;

	for ( ; ; ) {
		page = __sgx_alloc_epc_page();
		if (!IS_ERR(page)) {
			page->owner = owner;
			break;
		}

		if (list_empty(&sgx_active_page_list))
			return ERR_PTR(-ENOMEM);

		if (!reclaim) {
			page = ERR_PTR(-EBUSY);
			break;
		}

		if (signal_pending(current)) {
			page = ERR_PTR(-ERESTARTSYS);
			break;
		}

		sgx_reclaim_pages();
		cond_resched();
	}

	if (sgx_should_reclaim(SGX_NR_LOW_PAGES))
		wake_up(&ksgxd_waitq);

	return page;
}

/**
 * sgx_free_epc_page() - Free an EPC page
 * @page:	an EPC page
 *
 * Put the EPC page back to the list of free pages. It's the caller's
 * responsibility to make sure that the page is in uninitialized state. In other
 * words, do EREMOVE, EWB or whatever operation is necessary before calling
 * this function.
 */
void sgx_free_epc_page(struct sgx_epc_page *page)
{
	struct sgx_epc_section *section = &sgx_epc_sections[page->section];
	struct sgx_numa_node *node = section->node;

	spin_lock(&node->lock);

	page->owner = NULL;
	if (page->poison)
		list_add(&page->list, &node->sgx_poison_page_list);
	else
		list_add_tail(&page->list, &node->free_page_list);
	page->flags = SGX_EPC_PAGE_IS_FREE;

	spin_unlock(&node->lock);
	atomic_long_inc(&sgx_nr_free_pages);
}

static bool __init sgx_setup_epc_section(u64 phys_addr, u64 size,
					 unsigned long index,
					 struct sgx_epc_section *section)
{
	unsigned long nr_pages = size >> PAGE_SHIFT;
	unsigned long i;

	section->virt_addr = memremap(phys_addr, size, MEMREMAP_WB);
	if (!section->virt_addr)
		return false;

	section->pages = vmalloc(nr_pages * sizeof(struct sgx_epc_page));
	if (!section->pages) {
		memunmap(section->virt_addr);
		return false;
	}

	section->phys_addr = phys_addr;
	xa_store_range(&sgx_epc_address_space, section->phys_addr,
		       phys_addr + size - 1, section, GFP_KERNEL);

	for (i = 0; i < nr_pages; i++) {
		section->pages[i].section = index;
		section->pages[i].flags = 0;
		section->pages[i].owner = NULL;
		section->pages[i].poison = 0;
		list_add_tail(&section->pages[i].list, &sgx_dirty_page_list);
	}

	return true;
}

bool arch_is_platform_page(u64 paddr)
{
	return !!xa_load(&sgx_epc_address_space, paddr);
}
EXPORT_SYMBOL_GPL(arch_is_platform_page);

static struct sgx_epc_page *sgx_paddr_to_page(u64 paddr)
{
	struct sgx_epc_section *section;

	section = xa_load(&sgx_epc_address_space, paddr);
	if (!section)
		return NULL;

	return &section->pages[PFN_DOWN(paddr - section->phys_addr)];
}

/*
 * Called in process context to handle a hardware reported
 * error in an SGX EPC page.
 * If the MF_ACTION_REQUIRED bit is set in flags, then the
 * context is the task that consumed the poison data. Otherwise
 * this is called from a kernel thread unrelated to the page.
 */
int arch_memory_failure(unsigned long pfn, int flags)
{
	struct sgx_epc_page *page = sgx_paddr_to_page(pfn << PAGE_SHIFT);
	struct sgx_epc_section *section;
	struct sgx_numa_node *node;

	/*
	 * mm/memory-failure.c calls this routine for all errors
	 * where there isn't a "struct page" for the address. But that
	 * includes other address ranges besides SGX.
	 */
	if (!page)
		return -ENXIO;

	/*
	 * If poison was consumed synchronously. Send a SIGBUS to
	 * the task. Hardware has already exited the SGX enclave and
	 * will not allow re-entry to an enclave that has a memory
	 * error. The signal may help the task understand why the
	 * enclave is broken.
	 */
	if (flags & MF_ACTION_REQUIRED)
		force_sig(SIGBUS);

	section = &sgx_epc_sections[page->section];
	node = section->node;

	spin_lock(&node->lock);

	/* Already poisoned? Nothing more to do */
	if (page->poison)
		goto out;

	page->poison = 1;

	/*
	 * If the page is on a free list, move it to the per-node
	 * poison page list.
	 */
	if (page->flags & SGX_EPC_PAGE_IS_FREE) {
		list_move(&page->list, &node->sgx_poison_page_list);
		goto out;
	}

	/*
	 * TBD: Add additional plumbing to enable pre-emptive
	 * action for asynchronous poison notification. Until
	 * then just hope that the poison:
	 * a) is not accessed - sgx_free_epc_page() will deal with it
	 *    when the user gives it back
	 * b) results in a recoverable machine check rather than
	 *    a fatal one
	 */
out:
	spin_unlock(&node->lock);
	return 0;
}

/**
 * A section metric is concatenated in a way that @low bits 12-31 define the
 * bits 12-31 of the metric and @high bits 0-19 define the bits 32-51 of the
 * metric.
 */
static inline u64 __init sgx_calc_section_metric(u64 low, u64 high)
{
	return (low & GENMASK_ULL(31, 12)) +
	       ((high & GENMASK_ULL(19, 0)) << 32);
}

#ifdef CONFIG_NUMA
static ssize_t sgx_total_bytes_show(struct device *dev, struct device_attribute *attr, char *buf)
{
	return sysfs_emit(buf, "%lu\n", sgx_numa_nodes[dev->id].size);
}
static DEVICE_ATTR_RO(sgx_total_bytes);

static umode_t arch_node_attr_is_visible(struct kobject *kobj,
		struct attribute *attr, int idx)
{
	/* Make all x86/ attributes invisible when SGX is not initialized: */
	if (nodes_empty(sgx_numa_mask))
		return 0;

	return attr->mode;
}

static struct attribute *arch_node_dev_attrs[] = {
	&dev_attr_sgx_total_bytes.attr,
	NULL,
};

const struct attribute_group arch_node_dev_group = {
	.name = "x86",
	.attrs = arch_node_dev_attrs,
	.is_visible = arch_node_attr_is_visible,
};

static void __init arch_update_sysfs_visibility(int nid)
{
	struct node *node = node_devices[nid];
	int ret;

	ret = sysfs_update_group(&node->dev.kobj, &arch_node_dev_group);

	if (ret)
		pr_err("sysfs update failed (%d), files may be invisible", ret);
}
#else /* !CONFIG_NUMA */
static void __init arch_update_sysfs_visibility(int nid) {}
#endif

static bool __init sgx_page_cache_init(void)
{
	u32 eax, ebx, ecx, edx, type;
	u64 pa, size;
	int nid;
	int i;

	sgx_numa_nodes = kmalloc_array(num_possible_nodes(), sizeof(*sgx_numa_nodes), GFP_KERNEL);
	if (!sgx_numa_nodes)
		return false;

	for (i = 0; i < ARRAY_SIZE(sgx_epc_sections); i++) {
		cpuid_count(SGX_CPUID, i + SGX_CPUID_EPC, &eax, &ebx, &ecx, &edx);

		type = eax & SGX_CPUID_EPC_MASK;
		if (type == SGX_CPUID_EPC_INVALID)
			break;

		if (type != SGX_CPUID_EPC_SECTION) {
			pr_err_once("Unknown EPC section type: %u\n", type);
			break;
		}

		pa   = sgx_calc_section_metric(eax, ebx);
		size = sgx_calc_section_metric(ecx, edx);

		pr_info("EPC section 0x%llx-0x%llx\n", pa, pa + size - 1);

		if (!sgx_setup_epc_section(pa, size, i, &sgx_epc_sections[i])) {
			pr_err("No free memory for an EPC section\n");
			break;
		}

		nid = numa_map_to_online_node(phys_to_target_node(pa));
		if (nid == NUMA_NO_NODE) {
			/* The physical address is already printed above. */
			pr_warn(FW_BUG "Unable to map EPC section to online node. Fallback to the NUMA node 0.\n");
			nid = 0;
		}

		if (!node_isset(nid, sgx_numa_mask)) {
			spin_lock_init(&sgx_numa_nodes[nid].lock);
			INIT_LIST_HEAD(&sgx_numa_nodes[nid].free_page_list);
			INIT_LIST_HEAD(&sgx_numa_nodes[nid].sgx_poison_page_list);
			node_set(nid, sgx_numa_mask);
			sgx_numa_nodes[nid].size = 0;
<<<<<<< HEAD
=======

			/* Make SGX-specific node sysfs files visible: */
			arch_update_sysfs_visibility(nid);
>>>>>>> f7522140
		}

		sgx_epc_sections[i].node =  &sgx_numa_nodes[nid];
		sgx_numa_nodes[nid].size += size;

		sgx_nr_epc_sections++;
	}

	if (!sgx_nr_epc_sections) {
		pr_err("There are zero EPC sections.\n");
		return false;
	}

	return true;
}

/*
 * Update the SGX_LEPUBKEYHASH MSRs to the values specified by caller.
 * Bare-metal driver requires to update them to hash of enclave's signer
 * before EINIT. KVM needs to update them to guest's virtual MSR values
 * before doing EINIT from guest.
 */
void sgx_update_lepubkeyhash(u64 *lepubkeyhash)
{
	int i;

	WARN_ON_ONCE(preemptible());

	for (i = 0; i < 4; i++)
		wrmsrl(MSR_IA32_SGXLEPUBKEYHASH0 + i, lepubkeyhash[i]);
}

const struct file_operations sgx_provision_fops = {
	.owner			= THIS_MODULE,
};

static struct miscdevice sgx_dev_provision = {
	.minor = MISC_DYNAMIC_MINOR,
	.name = "sgx_provision",
	.nodename = "sgx_provision",
	.fops = &sgx_provision_fops,
};

/**
 * sgx_set_attribute() - Update allowed attributes given file descriptor
 * @allowed_attributes:		Pointer to allowed enclave attributes
 * @attribute_fd:		File descriptor for specific attribute
 *
 * Append enclave attribute indicated by file descriptor to allowed
 * attributes. Currently only SGX_ATTR_PROVISIONKEY indicated by
 * /dev/sgx_provision is supported.
 *
 * Return:
 * -0:		SGX_ATTR_PROVISIONKEY is appended to allowed_attributes
 * -EINVAL:	Invalid, or not supported file descriptor
 */
int sgx_set_attribute(unsigned long *allowed_attributes,
		      unsigned int attribute_fd)
{
	struct file *file;

	file = fget(attribute_fd);
	if (!file)
		return -EINVAL;

	if (file->f_op != &sgx_provision_fops) {
		fput(file);
		return -EINVAL;
	}

	*allowed_attributes |= SGX_ATTR_PROVISIONKEY;

	fput(file);
	return 0;
}
EXPORT_SYMBOL_GPL(sgx_set_attribute);

#ifdef CONFIG_NUMA
static ssize_t sgx_total_bytes_show(struct device *dev, struct device_attribute *attr, char *buf)
{
	return sysfs_emit(buf, "%lu\n", sgx_numa_nodes[dev->id].size);
}
static DEVICE_ATTR_RO(sgx_total_bytes);

static struct attribute *arch_node_dev_attrs[] = {
	&dev_attr_sgx_total_bytes.attr,
	NULL,
};

const struct attribute_group arch_node_dev_group = {
	.name = "x86",
	.attrs = arch_node_dev_attrs,
};
#endif /* CONFIG_NUMA */

static int __init sgx_init(void)
{
	int ret;
	int i;

	if (!cpu_feature_enabled(X86_FEATURE_SGX))
		return -ENODEV;

	if (!sgx_page_cache_init())
		return -ENOMEM;

	if (!sgx_page_reclaimer_init()) {
		ret = -ENOMEM;
		goto err_page_cache;
	}

	ret = misc_register(&sgx_dev_provision);
	if (ret)
		goto err_kthread;

	/*
	 * Always try to initialize the native *and* KVM drivers.
	 * The KVM driver is less picky than the native one and
	 * can function if the native one is not supported on the
	 * current system or fails to initialize.
	 *
	 * Error out only if both fail to initialize.
	 */
	ret = sgx_drv_init();

	if (sgx_vepc_init() && ret)
		goto err_provision;

	return 0;

err_provision:
	misc_deregister(&sgx_dev_provision);

err_kthread:
	kthread_stop(ksgxd_tsk);

err_page_cache:
	for (i = 0; i < sgx_nr_epc_sections; i++) {
		vfree(sgx_epc_sections[i].pages);
		memunmap(sgx_epc_sections[i].virt_addr);
	}

	return ret;
}

device_initcall(sgx_init);<|MERGE_RESOLUTION|>--- conflicted
+++ resolved
@@ -870,12 +870,9 @@
 			INIT_LIST_HEAD(&sgx_numa_nodes[nid].sgx_poison_page_list);
 			node_set(nid, sgx_numa_mask);
 			sgx_numa_nodes[nid].size = 0;
-<<<<<<< HEAD
-=======
 
 			/* Make SGX-specific node sysfs files visible: */
 			arch_update_sysfs_visibility(nid);
->>>>>>> f7522140
 		}
 
 		sgx_epc_sections[i].node =  &sgx_numa_nodes[nid];
@@ -952,24 +949,6 @@
 	return 0;
 }
 EXPORT_SYMBOL_GPL(sgx_set_attribute);
-
-#ifdef CONFIG_NUMA
-static ssize_t sgx_total_bytes_show(struct device *dev, struct device_attribute *attr, char *buf)
-{
-	return sysfs_emit(buf, "%lu\n", sgx_numa_nodes[dev->id].size);
-}
-static DEVICE_ATTR_RO(sgx_total_bytes);
-
-static struct attribute *arch_node_dev_attrs[] = {
-	&dev_attr_sgx_total_bytes.attr,
-	NULL,
-};
-
-const struct attribute_group arch_node_dev_group = {
-	.name = "x86",
-	.attrs = arch_node_dev_attrs,
-};
-#endif /* CONFIG_NUMA */
 
 static int __init sgx_init(void)
 {
