/* SPDX-License-Identifier: GPL-2.0 */
/*
 *  Copyright (C) 1991,1992  Linus Torvalds
 *
 * entry_32.S contains the system-call and low-level fault and trap handling routines.
 *
 * Stack layout while running C code:
 *	ptrace needs to have all registers on the stack.
 *	If the order here is changed, it needs to be
 *	updated in fork.c:copy_process(), signal.c:do_signal(),
 *	ptrace.c and ptrace.h
 *
 *	 0(%esp) - %ebx
 *	 4(%esp) - %ecx
 *	 8(%esp) - %edx
 *	 C(%esp) - %esi
 *	10(%esp) - %edi
 *	14(%esp) - %ebp
 *	18(%esp) - %eax
 *	1C(%esp) - %ds
 *	20(%esp) - %es
 *	24(%esp) - %fs
 *	28(%esp) - unused -- was %gs on old stackprotector kernels
 *	2C(%esp) - orig_eax
 *	30(%esp) - %eip
 *	34(%esp) - %cs
 *	38(%esp) - %eflags
 *	3C(%esp) - %oldesp
 *	40(%esp) - %oldss
 */

#include <linux/linkage.h>
#include <linux/err.h>
#include <asm/thread_info.h>
#include <asm/irqflags.h>
#include <asm/errno.h>
#include <asm/segment.h>
#include <asm/smp.h>
#include <asm/percpu.h>
#include <asm/processor-flags.h>
#include <asm/irq_vectors.h>
#include <asm/cpufeatures.h>
#include <asm/alternative.h>
#include <asm/asm.h>
#include <asm/smap.h>
#include <asm/frame.h>
#include <asm/trapnr.h>
#include <asm/nospec-branch.h>

#include "calling.h"

	.section .entry.text, "ax"

#define PTI_SWITCH_MASK         (1 << PAGE_SHIFT)

/* Unconditionally switch to user cr3 */
.macro SWITCH_TO_USER_CR3 scratch_reg:req
	ALTERNATIVE "jmp .Lend_\@", "", X86_FEATURE_PTI

	movl	%cr3, \scratch_reg
	orl	$PTI_SWITCH_MASK, \scratch_reg
	movl	\scratch_reg, %cr3
.Lend_\@:
.endm

.macro BUG_IF_WRONG_CR3 no_user_check=0
#ifdef CONFIG_DEBUG_ENTRY
	ALTERNATIVE "jmp .Lend_\@", "", X86_FEATURE_PTI
	.if \no_user_check == 0
	/* coming from usermode? */
	testl	$USER_SEGMENT_RPL_MASK, PT_CS(%esp)
	jz	.Lend_\@
	.endif
	/* On user-cr3? */
	movl	%cr3, %eax
	testl	$PTI_SWITCH_MASK, %eax
	jnz	.Lend_\@
	/* From userspace with kernel cr3 - BUG */
	ud2
.Lend_\@:
#endif
.endm

/*
 * Switch to kernel cr3 if not already loaded and return current cr3 in
 * \scratch_reg
 */
.macro SWITCH_TO_KERNEL_CR3 scratch_reg:req
	ALTERNATIVE "jmp .Lend_\@", "", X86_FEATURE_PTI
	movl	%cr3, \scratch_reg
	/* Test if we are already on kernel CR3 */
	testl	$PTI_SWITCH_MASK, \scratch_reg
	jz	.Lend_\@
	andl	$(~PTI_SWITCH_MASK), \scratch_reg
	movl	\scratch_reg, %cr3
	/* Return original CR3 in \scratch_reg */
	orl	$PTI_SWITCH_MASK, \scratch_reg
.Lend_\@:
.endm

#define CS_FROM_ENTRY_STACK	(1 << 31)
#define CS_FROM_USER_CR3	(1 << 30)
#define CS_FROM_KERNEL		(1 << 29)
#define CS_FROM_ESPFIX		(1 << 28)

.macro FIXUP_FRAME
	/*
	 * The high bits of the CS dword (__csh) are used for CS_FROM_*.
	 * Clear them in case hardware didn't do this for us.
	 */
	andl	$0x0000ffff, 4*4(%esp)

#ifdef CONFIG_VM86
	testl	$X86_EFLAGS_VM, 5*4(%esp)
	jnz	.Lfrom_usermode_no_fixup_\@
#endif
	testl	$USER_SEGMENT_RPL_MASK, 4*4(%esp)
	jnz	.Lfrom_usermode_no_fixup_\@

	orl	$CS_FROM_KERNEL, 4*4(%esp)

	/*
	 * When we're here from kernel mode; the (exception) stack looks like:
	 *
	 *  6*4(%esp) - <previous context>
	 *  5*4(%esp) - flags
	 *  4*4(%esp) - cs
	 *  3*4(%esp) - ip
	 *  2*4(%esp) - orig_eax
	 *  1*4(%esp) - gs / function
	 *  0*4(%esp) - fs
	 *
	 * Lets build a 5 entry IRET frame after that, such that struct pt_regs
	 * is complete and in particular regs->sp is correct. This gives us
	 * the original 6 entries as gap:
	 *
	 * 14*4(%esp) - <previous context>
	 * 13*4(%esp) - gap / flags
	 * 12*4(%esp) - gap / cs
	 * 11*4(%esp) - gap / ip
	 * 10*4(%esp) - gap / orig_eax
	 *  9*4(%esp) - gap / gs / function
	 *  8*4(%esp) - gap / fs
	 *  7*4(%esp) - ss
	 *  6*4(%esp) - sp
	 *  5*4(%esp) - flags
	 *  4*4(%esp) - cs
	 *  3*4(%esp) - ip
	 *  2*4(%esp) - orig_eax
	 *  1*4(%esp) - gs / function
	 *  0*4(%esp) - fs
	 */

	pushl	%ss		# ss
	pushl	%esp		# sp (points at ss)
	addl	$7*4, (%esp)	# point sp back at the previous context
	pushl	7*4(%esp)	# flags
	pushl	7*4(%esp)	# cs
	pushl	7*4(%esp)	# ip
	pushl	7*4(%esp)	# orig_eax
	pushl	7*4(%esp)	# gs / function
	pushl	7*4(%esp)	# fs
.Lfrom_usermode_no_fixup_\@:
.endm

.macro IRET_FRAME
	/*
	 * We're called with %ds, %es, %fs, and %gs from the interrupted
	 * frame, so we shouldn't use them.  Also, we may be in ESPFIX
	 * mode and therefore have a nonzero SS base and an offset ESP,
	 * so any attempt to access the stack needs to use SS.  (except for
	 * accesses through %esp, which automatically use SS.)
	 */
	testl $CS_FROM_KERNEL, 1*4(%esp)
	jz .Lfinished_frame_\@

	/*
	 * Reconstruct the 3 entry IRET frame right after the (modified)
	 * regs->sp without lowering %esp in between, such that an NMI in the
	 * middle doesn't scribble our stack.
	 */
	pushl	%eax
	pushl	%ecx
	movl	5*4(%esp), %eax		# (modified) regs->sp

	movl	4*4(%esp), %ecx		# flags
	movl	%ecx, %ss:-1*4(%eax)

	movl	3*4(%esp), %ecx		# cs
	andl	$0x0000ffff, %ecx
	movl	%ecx, %ss:-2*4(%eax)

	movl	2*4(%esp), %ecx		# ip
	movl	%ecx, %ss:-3*4(%eax)

	movl	1*4(%esp), %ecx		# eax
	movl	%ecx, %ss:-4*4(%eax)

	popl	%ecx
	lea	-4*4(%eax), %esp
	popl	%eax
.Lfinished_frame_\@:
.endm

.macro SAVE_ALL pt_regs_ax=%eax switch_stacks=0 skip_gs=0 unwind_espfix=0
	cld
.if \skip_gs == 0
	pushl	$0
.endif
	pushl	%fs

	pushl	%eax
	movl	$(__KERNEL_PERCPU), %eax
	movl	%eax, %fs
.if \unwind_espfix > 0
	UNWIND_ESPFIX_STACK
.endif
	popl	%eax

	FIXUP_FRAME
	pushl	%es
	pushl	%ds
	pushl	\pt_regs_ax
	pushl	%ebp
	pushl	%edi
	pushl	%esi
	pushl	%edx
	pushl	%ecx
	pushl	%ebx
	movl	$(__USER_DS), %edx
	movl	%edx, %ds
	movl	%edx, %es
	/* Switch to kernel stack if necessary */
.if \switch_stacks > 0
	SWITCH_TO_KERNEL_STACK
.endif
.endm

.macro SAVE_ALL_NMI cr3_reg:req unwind_espfix=0
	SAVE_ALL unwind_espfix=\unwind_espfix

	BUG_IF_WRONG_CR3

	/*
	 * Now switch the CR3 when PTI is enabled.
	 *
	 * We can enter with either user or kernel cr3, the code will
	 * store the old cr3 in \cr3_reg and switches to the kernel cr3
	 * if necessary.
	 */
	SWITCH_TO_KERNEL_CR3 scratch_reg=\cr3_reg

.Lend_\@:
.endm

.macro RESTORE_INT_REGS
	popl	%ebx
	popl	%ecx
	popl	%edx
	popl	%esi
	popl	%edi
	popl	%ebp
	popl	%eax
.endm

.macro RESTORE_REGS pop=0
	RESTORE_INT_REGS
1:	popl	%ds
2:	popl	%es
3:	popl	%fs
4:	addl	$(4 + \pop), %esp	/* pop the unused "gs" slot */
	IRET_FRAME
<<<<<<< HEAD
	_ASM_EXTABLE_TYPE(1b, 1b, EX_TYPE_POP_ZERO)
	_ASM_EXTABLE_TYPE(2b, 2b, EX_TYPE_POP_ZERO)
	_ASM_EXTABLE_TYPE(3b, 3b, EX_TYPE_POP_ZERO)
=======

	/*
	 * There is no _ASM_EXTABLE_TYPE_REG() for ASM, however since this is
	 * ASM the registers are known and we can trivially hard-code them.
	 */
	_ASM_EXTABLE_TYPE(1b, 2b, EX_TYPE_POP_ZERO|EX_REG_DS)
	_ASM_EXTABLE_TYPE(2b, 3b, EX_TYPE_POP_ZERO|EX_REG_ES)
	_ASM_EXTABLE_TYPE(3b, 4b, EX_TYPE_POP_ZERO|EX_REG_FS)
>>>>>>> 94985da0
.endm

.macro RESTORE_ALL_NMI cr3_reg:req pop=0
	/*
	 * Now switch the CR3 when PTI is enabled.
	 *
	 * We enter with kernel cr3 and switch the cr3 to the value
	 * stored on \cr3_reg, which is either a user or a kernel cr3.
	 */
	ALTERNATIVE "jmp .Lswitched_\@", "", X86_FEATURE_PTI

	testl	$PTI_SWITCH_MASK, \cr3_reg
	jz	.Lswitched_\@

	/* User cr3 in \cr3_reg - write it to hardware cr3 */
	movl	\cr3_reg, %cr3

.Lswitched_\@:

	BUG_IF_WRONG_CR3

	RESTORE_REGS pop=\pop
.endm

.macro CHECK_AND_APPLY_ESPFIX
#ifdef CONFIG_X86_ESPFIX32
#define GDT_ESPFIX_OFFSET (GDT_ENTRY_ESPFIX_SS * 8)
#define GDT_ESPFIX_SS PER_CPU_VAR(gdt_page) + GDT_ESPFIX_OFFSET

	ALTERNATIVE	"jmp .Lend_\@", "", X86_BUG_ESPFIX

	movl	PT_EFLAGS(%esp), %eax		# mix EFLAGS, SS and CS
	/*
	 * Warning: PT_OLDSS(%esp) contains the wrong/random values if we
	 * are returning to the kernel.
	 * See comments in process.c:copy_thread() for details.
	 */
	movb	PT_OLDSS(%esp), %ah
	movb	PT_CS(%esp), %al
	andl	$(X86_EFLAGS_VM | (SEGMENT_TI_MASK << 8) | SEGMENT_RPL_MASK), %eax
	cmpl	$((SEGMENT_LDT << 8) | USER_RPL), %eax
	jne	.Lend_\@	# returning to user-space with LDT SS

	/*
	 * Setup and switch to ESPFIX stack
	 *
	 * We're returning to userspace with a 16 bit stack. The CPU will not
	 * restore the high word of ESP for us on executing iret... This is an
	 * "official" bug of all the x86-compatible CPUs, which we can work
	 * around to make dosemu and wine happy. We do this by preloading the
	 * high word of ESP with the high word of the userspace ESP while
	 * compensating for the offset by changing to the ESPFIX segment with
	 * a base address that matches for the difference.
	 */
	mov	%esp, %edx			/* load kernel esp */
	mov	PT_OLDESP(%esp), %eax		/* load userspace esp */
	mov	%dx, %ax			/* eax: new kernel esp */
	sub	%eax, %edx			/* offset (low word is 0) */
	shr	$16, %edx
	mov	%dl, GDT_ESPFIX_SS + 4		/* bits 16..23 */
	mov	%dh, GDT_ESPFIX_SS + 7		/* bits 24..31 */
	pushl	$__ESPFIX_SS
	pushl	%eax				/* new kernel esp */
	/*
	 * Disable interrupts, but do not irqtrace this section: we
	 * will soon execute iret and the tracer was already set to
	 * the irqstate after the IRET:
	 */
	cli
	lss	(%esp), %esp			/* switch to espfix segment */
.Lend_\@:
#endif /* CONFIG_X86_ESPFIX32 */
.endm

/*
 * Called with pt_regs fully populated and kernel segments loaded,
 * so we can access PER_CPU and use the integer registers.
 *
 * We need to be very careful here with the %esp switch, because an NMI
 * can happen everywhere. If the NMI handler finds itself on the
 * entry-stack, it will overwrite the task-stack and everything we
 * copied there. So allocate the stack-frame on the task-stack and
 * switch to it before we do any copying.
 */

.macro SWITCH_TO_KERNEL_STACK

	BUG_IF_WRONG_CR3

	SWITCH_TO_KERNEL_CR3 scratch_reg=%eax

	/*
	 * %eax now contains the entry cr3 and we carry it forward in
	 * that register for the time this macro runs
	 */

	/* Are we on the entry stack? Bail out if not! */
	movl	PER_CPU_VAR(cpu_entry_area), %ecx
	addl	$CPU_ENTRY_AREA_entry_stack + SIZEOF_entry_stack, %ecx
	subl	%esp, %ecx	/* ecx = (end of entry_stack) - esp */
	cmpl	$SIZEOF_entry_stack, %ecx
	jae	.Lend_\@

	/* Load stack pointer into %esi and %edi */
	movl	%esp, %esi
	movl	%esi, %edi

	/* Move %edi to the top of the entry stack */
	andl	$(MASK_entry_stack), %edi
	addl	$(SIZEOF_entry_stack), %edi

	/* Load top of task-stack into %edi */
	movl	TSS_entry2task_stack(%edi), %edi

	/* Special case - entry from kernel mode via entry stack */
#ifdef CONFIG_VM86
	movl	PT_EFLAGS(%esp), %ecx		# mix EFLAGS and CS
	movb	PT_CS(%esp), %cl
	andl	$(X86_EFLAGS_VM | SEGMENT_RPL_MASK), %ecx
#else
	movl	PT_CS(%esp), %ecx
	andl	$SEGMENT_RPL_MASK, %ecx
#endif
	cmpl	$USER_RPL, %ecx
	jb	.Lentry_from_kernel_\@

	/* Bytes to copy */
	movl	$PTREGS_SIZE, %ecx

#ifdef CONFIG_VM86
	testl	$X86_EFLAGS_VM, PT_EFLAGS(%esi)
	jz	.Lcopy_pt_regs_\@

	/*
	 * Stack-frame contains 4 additional segment registers when
	 * coming from VM86 mode
	 */
	addl	$(4 * 4), %ecx

#endif
.Lcopy_pt_regs_\@:

	/* Allocate frame on task-stack */
	subl	%ecx, %edi

	/* Switch to task-stack */
	movl	%edi, %esp

	/*
	 * We are now on the task-stack and can safely copy over the
	 * stack-frame
	 */
	shrl	$2, %ecx
	cld
	rep movsl

	jmp .Lend_\@

.Lentry_from_kernel_\@:

	/*
	 * This handles the case when we enter the kernel from
	 * kernel-mode and %esp points to the entry-stack. When this
	 * happens we need to switch to the task-stack to run C code,
	 * but switch back to the entry-stack again when we approach
	 * iret and return to the interrupted code-path. This usually
	 * happens when we hit an exception while restoring user-space
	 * segment registers on the way back to user-space or when the
	 * sysenter handler runs with eflags.tf set.
	 *
	 * When we switch to the task-stack here, we can't trust the
	 * contents of the entry-stack anymore, as the exception handler
	 * might be scheduled out or moved to another CPU. Therefore we
	 * copy the complete entry-stack to the task-stack and set a
	 * marker in the iret-frame (bit 31 of the CS dword) to detect
	 * what we've done on the iret path.
	 *
	 * On the iret path we copy everything back and switch to the
	 * entry-stack, so that the interrupted kernel code-path
	 * continues on the same stack it was interrupted with.
	 *
	 * Be aware that an NMI can happen anytime in this code.
	 *
	 * %esi: Entry-Stack pointer (same as %esp)
	 * %edi: Top of the task stack
	 * %eax: CR3 on kernel entry
	 */

	/* Calculate number of bytes on the entry stack in %ecx */
	movl	%esi, %ecx

	/* %ecx to the top of entry-stack */
	andl	$(MASK_entry_stack), %ecx
	addl	$(SIZEOF_entry_stack), %ecx

	/* Number of bytes on the entry stack to %ecx */
	sub	%esi, %ecx

	/* Mark stackframe as coming from entry stack */
	orl	$CS_FROM_ENTRY_STACK, PT_CS(%esp)

	/*
	 * Test the cr3 used to enter the kernel and add a marker
	 * so that we can switch back to it before iret.
	 */
	testl	$PTI_SWITCH_MASK, %eax
	jz	.Lcopy_pt_regs_\@
	orl	$CS_FROM_USER_CR3, PT_CS(%esp)

	/*
	 * %esi and %edi are unchanged, %ecx contains the number of
	 * bytes to copy. The code at .Lcopy_pt_regs_\@ will allocate
	 * the stack-frame on task-stack and copy everything over
	 */
	jmp .Lcopy_pt_regs_\@

.Lend_\@:
.endm

/*
 * Switch back from the kernel stack to the entry stack.
 *
 * The %esp register must point to pt_regs on the task stack. It will
 * first calculate the size of the stack-frame to copy, depending on
 * whether we return to VM86 mode or not. With that it uses 'rep movsl'
 * to copy the contents of the stack over to the entry stack.
 *
 * We must be very careful here, as we can't trust the contents of the
 * task-stack once we switched to the entry-stack. When an NMI happens
 * while on the entry-stack, the NMI handler will switch back to the top
 * of the task stack, overwriting our stack-frame we are about to copy.
 * Therefore we switch the stack only after everything is copied over.
 */
.macro SWITCH_TO_ENTRY_STACK

	/* Bytes to copy */
	movl	$PTREGS_SIZE, %ecx

#ifdef CONFIG_VM86
	testl	$(X86_EFLAGS_VM), PT_EFLAGS(%esp)
	jz	.Lcopy_pt_regs_\@

	/* Additional 4 registers to copy when returning to VM86 mode */
	addl    $(4 * 4), %ecx

.Lcopy_pt_regs_\@:
#endif

	/* Initialize source and destination for movsl */
	movl	PER_CPU_VAR(cpu_tss_rw + TSS_sp0), %edi
	subl	%ecx, %edi
	movl	%esp, %esi

	/* Save future stack pointer in %ebx */
	movl	%edi, %ebx

	/* Copy over the stack-frame */
	shrl	$2, %ecx
	cld
	rep movsl

	/*
	 * Switch to entry-stack - needs to happen after everything is
	 * copied because the NMI handler will overwrite the task-stack
	 * when on entry-stack
	 */
	movl	%ebx, %esp

.Lend_\@:
.endm

/*
 * This macro handles the case when we return to kernel-mode on the iret
 * path and have to switch back to the entry stack and/or user-cr3
 *
 * See the comments below the .Lentry_from_kernel_\@ label in the
 * SWITCH_TO_KERNEL_STACK macro for more details.
 */
.macro PARANOID_EXIT_TO_KERNEL_MODE

	/*
	 * Test if we entered the kernel with the entry-stack. Most
	 * likely we did not, because this code only runs on the
	 * return-to-kernel path.
	 */
	testl	$CS_FROM_ENTRY_STACK, PT_CS(%esp)
	jz	.Lend_\@

	/* Unlikely slow-path */

	/* Clear marker from stack-frame */
	andl	$(~CS_FROM_ENTRY_STACK), PT_CS(%esp)

	/* Copy the remaining task-stack contents to entry-stack */
	movl	%esp, %esi
	movl	PER_CPU_VAR(cpu_tss_rw + TSS_sp0), %edi

	/* Bytes on the task-stack to ecx */
	movl	PER_CPU_VAR(cpu_tss_rw + TSS_sp1), %ecx
	subl	%esi, %ecx

	/* Allocate stack-frame on entry-stack */
	subl	%ecx, %edi

	/*
	 * Save future stack-pointer, we must not switch until the
	 * copy is done, otherwise the NMI handler could destroy the
	 * contents of the task-stack we are about to copy.
	 */
	movl	%edi, %ebx

	/* Do the copy */
	shrl	$2, %ecx
	cld
	rep movsl

	/* Safe to switch to entry-stack now */
	movl	%ebx, %esp

	/*
	 * We came from entry-stack and need to check if we also need to
	 * switch back to user cr3.
	 */
	testl	$CS_FROM_USER_CR3, PT_CS(%esp)
	jz	.Lend_\@

	/* Clear marker from stack-frame */
	andl	$(~CS_FROM_USER_CR3), PT_CS(%esp)

	SWITCH_TO_USER_CR3 scratch_reg=%eax

.Lend_\@:
.endm

/**
 * idtentry - Macro to generate entry stubs for simple IDT entries
 * @vector:		Vector number
 * @asmsym:		ASM symbol for the entry point
 * @cfunc:		C function to be called
 * @has_error_code:	Hardware pushed error code on stack
 */
.macro idtentry vector asmsym cfunc has_error_code:req
SYM_CODE_START(\asmsym)
	ASM_CLAC
	cld

	.if \has_error_code == 0
		pushl	$0		/* Clear the error code */
	.endif

	/* Push the C-function address into the GS slot */
	pushl	$\cfunc
	/* Invoke the common exception entry */
	jmp	handle_exception
SYM_CODE_END(\asmsym)
.endm

.macro idtentry_irq vector cfunc
	.p2align CONFIG_X86_L1_CACHE_SHIFT
SYM_CODE_START_LOCAL(asm_\cfunc)
	ASM_CLAC
	SAVE_ALL switch_stacks=1
	ENCODE_FRAME_POINTER
	movl	%esp, %eax
	movl	PT_ORIG_EAX(%esp), %edx		/* get the vector from stack */
	movl	$-1, PT_ORIG_EAX(%esp)		/* no syscall to restart */
	call	\cfunc
	jmp	handle_exception_return
SYM_CODE_END(asm_\cfunc)
.endm

.macro idtentry_sysvec vector cfunc
	idtentry \vector asm_\cfunc \cfunc has_error_code=0
.endm

/*
 * Include the defines which emit the idt entries which are shared
 * shared between 32 and 64 bit and emit the __irqentry_text_* markers
 * so the stacktrace boundary checks work.
 */
	.align 16
	.globl __irqentry_text_start
__irqentry_text_start:

#include <asm/idtentry.h>

	.align 16
	.globl __irqentry_text_end
__irqentry_text_end:

/*
 * %eax: prev task
 * %edx: next task
 */
.pushsection .text, "ax"
SYM_CODE_START(__switch_to_asm)
	/*
	 * Save callee-saved registers
	 * This must match the order in struct inactive_task_frame
	 */
	pushl	%ebp
	pushl	%ebx
	pushl	%edi
	pushl	%esi
	/*
	 * Flags are saved to prevent AC leakage. This could go
	 * away if objtool would have 32bit support to verify
	 * the STAC/CLAC correctness.
	 */
	pushfl

	/* switch stack */
	movl	%esp, TASK_threadsp(%eax)
	movl	TASK_threadsp(%edx), %esp

#ifdef CONFIG_STACKPROTECTOR
	movl	TASK_stack_canary(%edx), %ebx
	movl	%ebx, PER_CPU_VAR(__stack_chk_guard)
#endif

#ifdef CONFIG_RETPOLINE
	/*
	 * When switching from a shallower to a deeper call stack
	 * the RSB may either underflow or use entries populated
	 * with userspace addresses. On CPUs where those concerns
	 * exist, overwrite the RSB with entries which capture
	 * speculative execution to prevent attack.
	 */
	FILL_RETURN_BUFFER %ebx, RSB_CLEAR_LOOPS, X86_FEATURE_RSB_CTXSW
#endif

	/* Restore flags or the incoming task to restore AC state. */
	popfl
	/* restore callee-saved registers */
	popl	%esi
	popl	%edi
	popl	%ebx
	popl	%ebp

	jmp	__switch_to
SYM_CODE_END(__switch_to_asm)
.popsection

/*
 * The unwinder expects the last frame on the stack to always be at the same
 * offset from the end of the page, which allows it to validate the stack.
 * Calling schedule_tail() directly would break that convention because its an
 * asmlinkage function so its argument has to be pushed on the stack.  This
 * wrapper creates a proper "end of stack" frame header before the call.
 */
.pushsection .text, "ax"
SYM_FUNC_START(schedule_tail_wrapper)
	FRAME_BEGIN

	pushl	%eax
	call	schedule_tail
	popl	%eax

	FRAME_END
	RET
SYM_FUNC_END(schedule_tail_wrapper)
.popsection

/*
 * A newly forked process directly context switches into this address.
 *
 * eax: prev task we switched from
 * ebx: kernel thread func (NULL for user thread)
 * edi: kernel thread arg
 */
.pushsection .text, "ax"
SYM_CODE_START(ret_from_fork)
	call	schedule_tail_wrapper

	testl	%ebx, %ebx
	jnz	1f		/* kernel threads are uncommon */

2:
	/* When we fork, we trace the syscall return in the child, too. */
	movl    %esp, %eax
	call    syscall_exit_to_user_mode
	jmp     .Lsyscall_32_done

	/* kernel thread */
1:	movl	%edi, %eax
	CALL_NOSPEC ebx
	/*
	 * A kernel thread is allowed to return here after successfully
	 * calling kernel_execve().  Exit to userspace to complete the execve()
	 * syscall.
	 */
	movl	$0, PT_EAX(%esp)
	jmp	2b
SYM_CODE_END(ret_from_fork)
.popsection

SYM_ENTRY(__begin_SYSENTER_singlestep_region, SYM_L_GLOBAL, SYM_A_NONE)
/*
 * All code from here through __end_SYSENTER_singlestep_region is subject
 * to being single-stepped if a user program sets TF and executes SYSENTER.
 * There is absolutely nothing that we can do to prevent this from happening
 * (thanks Intel!).  To keep our handling of this situation as simple as
 * possible, we handle TF just like AC and NT, except that our #DB handler
 * will ignore all of the single-step traps generated in this range.
 */

/*
 * 32-bit SYSENTER entry.
 *
 * 32-bit system calls through the vDSO's __kernel_vsyscall enter here
 * if X86_FEATURE_SEP is available.  This is the preferred system call
 * entry on 32-bit systems.
 *
 * The SYSENTER instruction, in principle, should *only* occur in the
 * vDSO.  In practice, a small number of Android devices were shipped
 * with a copy of Bionic that inlined a SYSENTER instruction.  This
 * never happened in any of Google's Bionic versions -- it only happened
 * in a narrow range of Intel-provided versions.
 *
 * SYSENTER loads SS, ESP, CS, and EIP from previously programmed MSRs.
 * IF and VM in RFLAGS are cleared (IOW: interrupts are off).
 * SYSENTER does not save anything on the stack,
 * and does not save old EIP (!!!), ESP, or EFLAGS.
 *
 * To avoid losing track of EFLAGS.VM (and thus potentially corrupting
 * user and/or vm86 state), we explicitly disable the SYSENTER
 * instruction in vm86 mode by reprogramming the MSRs.
 *
 * Arguments:
 * eax  system call number
 * ebx  arg1
 * ecx  arg2
 * edx  arg3
 * esi  arg4
 * edi  arg5
 * ebp  user stack
 * 0(%ebp) arg6
 */
SYM_FUNC_START(entry_SYSENTER_32)
	/*
	 * On entry-stack with all userspace-regs live - save and
	 * restore eflags and %eax to use it as scratch-reg for the cr3
	 * switch.
	 */
	pushfl
	pushl	%eax
	BUG_IF_WRONG_CR3 no_user_check=1
	SWITCH_TO_KERNEL_CR3 scratch_reg=%eax
	popl	%eax
	popfl

	/* Stack empty again, switch to task stack */
	movl	TSS_entry2task_stack(%esp), %esp

.Lsysenter_past_esp:
	pushl	$__USER_DS		/* pt_regs->ss */
	pushl	$0			/* pt_regs->sp (placeholder) */
	pushfl				/* pt_regs->flags (except IF = 0) */
	pushl	$__USER_CS		/* pt_regs->cs */
	pushl	$0			/* pt_regs->ip = 0 (placeholder) */
	pushl	%eax			/* pt_regs->orig_ax */
	SAVE_ALL pt_regs_ax=$-ENOSYS	/* save rest, stack already switched */

	/*
	 * SYSENTER doesn't filter flags, so we need to clear NT, AC
	 * and TF ourselves.  To save a few cycles, we can check whether
	 * either was set instead of doing an unconditional popfq.
	 * This needs to happen before enabling interrupts so that
	 * we don't get preempted with NT set.
	 *
	 * If TF is set, we will single-step all the way to here -- do_debug
	 * will ignore all the traps.  (Yes, this is slow, but so is
	 * single-stepping in general.  This allows us to avoid having
	 * a more complicated code to handle the case where a user program
	 * forces us to single-step through the SYSENTER entry code.)
	 *
	 * NB.: .Lsysenter_fix_flags is a label with the code under it moved
	 * out-of-line as an optimization: NT is unlikely to be set in the
	 * majority of the cases and instead of polluting the I$ unnecessarily,
	 * we're keeping that code behind a branch which will predict as
	 * not-taken and therefore its instructions won't be fetched.
	 */
	testl	$X86_EFLAGS_NT|X86_EFLAGS_AC|X86_EFLAGS_TF, PT_EFLAGS(%esp)
	jnz	.Lsysenter_fix_flags
.Lsysenter_flags_fixed:

	movl	%esp, %eax
	call	do_SYSENTER_32
	testl	%eax, %eax
	jz	.Lsyscall_32_done

	STACKLEAK_ERASE

	/* Opportunistic SYSEXIT */

	/*
	 * Setup entry stack - we keep the pointer in %eax and do the
	 * switch after almost all user-state is restored.
	 */

	/* Load entry stack pointer and allocate frame for eflags/eax */
	movl	PER_CPU_VAR(cpu_tss_rw + TSS_sp0), %eax
	subl	$(2*4), %eax

	/* Copy eflags and eax to entry stack */
	movl	PT_EFLAGS(%esp), %edi
	movl	PT_EAX(%esp), %esi
	movl	%edi, (%eax)
	movl	%esi, 4(%eax)

	/* Restore user registers and segments */
	movl	PT_EIP(%esp), %edx	/* pt_regs->ip */
	movl	PT_OLDESP(%esp), %ecx	/* pt_regs->sp */
1:	mov	PT_FS(%esp), %fs

	popl	%ebx			/* pt_regs->bx */
	addl	$2*4, %esp		/* skip pt_regs->cx and pt_regs->dx */
	popl	%esi			/* pt_regs->si */
	popl	%edi			/* pt_regs->di */
	popl	%ebp			/* pt_regs->bp */

	/* Switch to entry stack */
	movl	%eax, %esp

	/* Now ready to switch the cr3 */
	SWITCH_TO_USER_CR3 scratch_reg=%eax

	/*
	 * Restore all flags except IF. (We restore IF separately because
	 * STI gives a one-instruction window in which we won't be interrupted,
	 * whereas POPF does not.)
	 */
	btrl	$X86_EFLAGS_IF_BIT, (%esp)
	BUG_IF_WRONG_CR3 no_user_check=1
	popfl
	popl	%eax

	/*
	 * Return back to the vDSO, which will pop ecx and edx.
	 * Don't bother with DS and ES (they already contain __USER_DS).
	 */
	sti
	sysexit

2:	movl    $0, PT_FS(%esp)
	jmp     1b
	_ASM_EXTABLE(1b, 2b)

.Lsysenter_fix_flags:
	pushl	$X86_EFLAGS_FIXED
	popfl
	jmp	.Lsysenter_flags_fixed
SYM_ENTRY(__end_SYSENTER_singlestep_region, SYM_L_GLOBAL, SYM_A_NONE)
SYM_FUNC_END(entry_SYSENTER_32)

/*
 * 32-bit legacy system call entry.
 *
 * 32-bit x86 Linux system calls traditionally used the INT $0x80
 * instruction.  INT $0x80 lands here.
 *
 * This entry point can be used by any 32-bit perform system calls.
 * Instances of INT $0x80 can be found inline in various programs and
 * libraries.  It is also used by the vDSO's __kernel_vsyscall
 * fallback for hardware that doesn't support a faster entry method.
 * Restarted 32-bit system calls also fall back to INT $0x80
 * regardless of what instruction was originally used to do the system
 * call.  (64-bit programs can use INT $0x80 as well, but they can
 * only run on 64-bit kernels and therefore land in
 * entry_INT80_compat.)
 *
 * This is considered a slow path.  It is not used by most libc
 * implementations on modern hardware except during process startup.
 *
 * Arguments:
 * eax  system call number
 * ebx  arg1
 * ecx  arg2
 * edx  arg3
 * esi  arg4
 * edi  arg5
 * ebp  arg6
 */
SYM_FUNC_START(entry_INT80_32)
	ASM_CLAC
	pushl	%eax			/* pt_regs->orig_ax */

	SAVE_ALL pt_regs_ax=$-ENOSYS switch_stacks=1	/* save rest */

	movl	%esp, %eax
	call	do_int80_syscall_32
.Lsyscall_32_done:
	STACKLEAK_ERASE

restore_all_switch_stack:
	SWITCH_TO_ENTRY_STACK
	CHECK_AND_APPLY_ESPFIX

	/* Switch back to user CR3 */
	SWITCH_TO_USER_CR3 scratch_reg=%eax

	BUG_IF_WRONG_CR3

	/* Restore user state */
	RESTORE_REGS pop=4			# skip orig_eax/error_code
.Lirq_return:
	/*
	 * ARCH_HAS_MEMBARRIER_SYNC_CORE rely on IRET core serialization
	 * when returning from IPI handler and when returning from
	 * scheduler to user-space.
	 */
	iret

.Lasm_iret_error:
	pushl	$0				# no error code
	pushl	$iret_error

#ifdef CONFIG_DEBUG_ENTRY
	/*
	 * The stack-frame here is the one that iret faulted on, so its a
	 * return-to-user frame. We are on kernel-cr3 because we come here from
	 * the fixup code. This confuses the CR3 checker, so switch to user-cr3
	 * as the checker expects it.
	 */
	pushl	%eax
	SWITCH_TO_USER_CR3 scratch_reg=%eax
	popl	%eax
#endif

	jmp	handle_exception

	_ASM_EXTABLE(.Lirq_return, .Lasm_iret_error)
SYM_FUNC_END(entry_INT80_32)

.macro FIXUP_ESPFIX_STACK
/*
 * Switch back for ESPFIX stack to the normal zerobased stack
 *
 * We can't call C functions using the ESPFIX stack. This code reads
 * the high word of the segment base from the GDT and swiches to the
 * normal stack and adjusts ESP with the matching offset.
 *
 * We might be on user CR3 here, so percpu data is not mapped and we can't
 * access the GDT through the percpu segment.  Instead, use SGDT to find
 * the cpu_entry_area alias of the GDT.
 */
#ifdef CONFIG_X86_ESPFIX32
	/* fixup the stack */
	pushl	%ecx
	subl	$2*4, %esp
	sgdt	(%esp)
	movl	2(%esp), %ecx				/* GDT address */
	/*
	 * Careful: ECX is a linear pointer, so we need to force base
	 * zero.  %cs is the only known-linear segment we have right now.
	 */
	mov	%cs:GDT_ESPFIX_OFFSET + 4(%ecx), %al	/* bits 16..23 */
	mov	%cs:GDT_ESPFIX_OFFSET + 7(%ecx), %ah	/* bits 24..31 */
	shl	$16, %eax
	addl	$2*4, %esp
	popl	%ecx
	addl	%esp, %eax			/* the adjusted stack pointer */
	pushl	$__KERNEL_DS
	pushl	%eax
	lss	(%esp), %esp			/* switch to the normal stack segment */
#endif
.endm

.macro UNWIND_ESPFIX_STACK
	/* It's safe to clobber %eax, all other regs need to be preserved */
#ifdef CONFIG_X86_ESPFIX32
	movl	%ss, %eax
	/* see if on espfix stack */
	cmpw	$__ESPFIX_SS, %ax
	jne	.Lno_fixup_\@
	/* switch to normal stack */
	FIXUP_ESPFIX_STACK
.Lno_fixup_\@:
#endif
.endm

SYM_CODE_START_LOCAL_NOALIGN(handle_exception)
	/* the function address is in %gs's slot on the stack */
	SAVE_ALL switch_stacks=1 skip_gs=1 unwind_espfix=1
	ENCODE_FRAME_POINTER

	movl	PT_GS(%esp), %edi		# get the function address

	/* fixup orig %eax */
	movl	PT_ORIG_EAX(%esp), %edx		# get the error code
	movl	$-1, PT_ORIG_EAX(%esp)		# no syscall to restart

	movl	%esp, %eax			# pt_regs pointer
	CALL_NOSPEC edi

handle_exception_return:
#ifdef CONFIG_VM86
	movl	PT_EFLAGS(%esp), %eax		# mix EFLAGS and CS
	movb	PT_CS(%esp), %al
	andl	$(X86_EFLAGS_VM | SEGMENT_RPL_MASK), %eax
#else
	/*
	 * We can be coming here from child spawned by kernel_thread().
	 */
	movl	PT_CS(%esp), %eax
	andl	$SEGMENT_RPL_MASK, %eax
#endif
	cmpl	$USER_RPL, %eax			# returning to v8086 or userspace ?
	jnb	ret_to_user

	PARANOID_EXIT_TO_KERNEL_MODE
	BUG_IF_WRONG_CR3
	RESTORE_REGS 4
	jmp	.Lirq_return

ret_to_user:
	movl	%esp, %eax
	jmp	restore_all_switch_stack
SYM_CODE_END(handle_exception)

SYM_CODE_START(asm_exc_double_fault)
1:
	/*
	 * This is a task gate handler, not an interrupt gate handler.
	 * The error code is on the stack, but the stack is otherwise
	 * empty.  Interrupts are off.  Our state is sane with the following
	 * exceptions:
	 *
	 *  - CR0.TS is set.  "TS" literally means "task switched".
	 *  - EFLAGS.NT is set because we're a "nested task".
	 *  - The doublefault TSS has back_link set and has been marked busy.
	 *  - TR points to the doublefault TSS and the normal TSS is busy.
	 *  - CR3 is the normal kernel PGD.  This would be delightful, except
	 *    that the CPU didn't bother to save the old CR3 anywhere.  This
	 *    would make it very awkward to return back to the context we came
	 *    from.
	 *
	 * The rest of EFLAGS is sanitized for us, so we don't need to
	 * worry about AC or DF.
	 *
	 * Don't even bother popping the error code.  It's always zero,
	 * and ignoring it makes us a bit more robust against buggy
	 * hypervisor task gate implementations.
	 *
	 * We will manually undo the task switch instead of doing a
	 * task-switching IRET.
	 */

	clts				/* clear CR0.TS */
	pushl	$X86_EFLAGS_FIXED
	popfl				/* clear EFLAGS.NT */

	call	doublefault_shim

	/* We don't support returning, so we have no IRET here. */
1:
	hlt
	jmp 1b
SYM_CODE_END(asm_exc_double_fault)

/*
 * NMI is doubly nasty.  It can happen on the first instruction of
 * entry_SYSENTER_32 (just like #DB), but it can also interrupt the beginning
 * of the #DB handler even if that #DB in turn hit before entry_SYSENTER_32
 * switched stacks.  We handle both conditions by simply checking whether we
 * interrupted kernel code running on the SYSENTER stack.
 */
SYM_CODE_START(asm_exc_nmi)
	ASM_CLAC

#ifdef CONFIG_X86_ESPFIX32
	/*
	 * ESPFIX_SS is only ever set on the return to user path
	 * after we've switched to the entry stack.
	 */
	pushl	%eax
	movl	%ss, %eax
	cmpw	$__ESPFIX_SS, %ax
	popl	%eax
	je	.Lnmi_espfix_stack
#endif

	pushl	%eax				# pt_regs->orig_ax
	SAVE_ALL_NMI cr3_reg=%edi
	ENCODE_FRAME_POINTER
	xorl	%edx, %edx			# zero error code
	movl	%esp, %eax			# pt_regs pointer

	/* Are we currently on the SYSENTER stack? */
	movl	PER_CPU_VAR(cpu_entry_area), %ecx
	addl	$CPU_ENTRY_AREA_entry_stack + SIZEOF_entry_stack, %ecx
	subl	%eax, %ecx	/* ecx = (end of entry_stack) - esp */
	cmpl	$SIZEOF_entry_stack, %ecx
	jb	.Lnmi_from_sysenter_stack

	/* Not on SYSENTER stack. */
	call	exc_nmi
	jmp	.Lnmi_return

.Lnmi_from_sysenter_stack:
	/*
	 * We're on the SYSENTER stack.  Switch off.  No one (not even debug)
	 * is using the thread stack right now, so it's safe for us to use it.
	 */
	movl	%esp, %ebx
	movl	PER_CPU_VAR(cpu_current_top_of_stack), %esp
	call	exc_nmi
	movl	%ebx, %esp

.Lnmi_return:
#ifdef CONFIG_X86_ESPFIX32
	testl	$CS_FROM_ESPFIX, PT_CS(%esp)
	jnz	.Lnmi_from_espfix
#endif

	CHECK_AND_APPLY_ESPFIX
	RESTORE_ALL_NMI cr3_reg=%edi pop=4
	jmp	.Lirq_return

#ifdef CONFIG_X86_ESPFIX32
.Lnmi_espfix_stack:
	/*
	 * Create the pointer to LSS back
	 */
	pushl	%ss
	pushl	%esp
	addl	$4, (%esp)

	/* Copy the (short) IRET frame */
	pushl	4*4(%esp)	# flags
	pushl	4*4(%esp)	# cs
	pushl	4*4(%esp)	# ip

	pushl	%eax		# orig_ax

	SAVE_ALL_NMI cr3_reg=%edi unwind_espfix=1
	ENCODE_FRAME_POINTER

	/* clear CS_FROM_KERNEL, set CS_FROM_ESPFIX */
	xorl	$(CS_FROM_ESPFIX | CS_FROM_KERNEL), PT_CS(%esp)

	xorl	%edx, %edx			# zero error code
	movl	%esp, %eax			# pt_regs pointer
	jmp	.Lnmi_from_sysenter_stack

.Lnmi_from_espfix:
	RESTORE_ALL_NMI cr3_reg=%edi
	/*
	 * Because we cleared CS_FROM_KERNEL, IRET_FRAME 'forgot' to
	 * fix up the gap and long frame:
	 *
	 *  3 - original frame	(exception)
	 *  2 - ESPFIX block	(above)
	 *  6 - gap		(FIXUP_FRAME)
	 *  5 - long frame	(FIXUP_FRAME)
	 *  1 - orig_ax
	 */
	lss	(1+5+6)*4(%esp), %esp			# back to espfix stack
	jmp	.Lirq_return
#endif
SYM_CODE_END(asm_exc_nmi)

.pushsection .text, "ax"
SYM_CODE_START(rewind_stack_and_make_dead)
	/* Prevent any naive code from trying to unwind to our caller. */
	xorl	%ebp, %ebp

	movl	PER_CPU_VAR(cpu_current_top_of_stack), %esi
	leal	-TOP_OF_KERNEL_STACK_PADDING-PTREGS_SIZE(%esi), %esp

	call	make_task_dead
1:	jmp 1b
SYM_CODE_END(rewind_stack_and_make_dead)
.popsection<|MERGE_RESOLUTION|>--- conflicted
+++ resolved
@@ -270,11 +270,6 @@
 3:	popl	%fs
 4:	addl	$(4 + \pop), %esp	/* pop the unused "gs" slot */
 	IRET_FRAME
-<<<<<<< HEAD
-	_ASM_EXTABLE_TYPE(1b, 1b, EX_TYPE_POP_ZERO)
-	_ASM_EXTABLE_TYPE(2b, 2b, EX_TYPE_POP_ZERO)
-	_ASM_EXTABLE_TYPE(3b, 3b, EX_TYPE_POP_ZERO)
-=======
 
 	/*
 	 * There is no _ASM_EXTABLE_TYPE_REG() for ASM, however since this is
@@ -283,7 +278,6 @@
 	_ASM_EXTABLE_TYPE(1b, 2b, EX_TYPE_POP_ZERO|EX_REG_DS)
 	_ASM_EXTABLE_TYPE(2b, 3b, EX_TYPE_POP_ZERO|EX_REG_ES)
 	_ASM_EXTABLE_TYPE(3b, 4b, EX_TYPE_POP_ZERO|EX_REG_FS)
->>>>>>> 94985da0
 .endm
 
 .macro RESTORE_ALL_NMI cr3_reg:req pop=0
