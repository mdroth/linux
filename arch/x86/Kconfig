--- conflicted
+++ resolved
@@ -2032,11 +2032,7 @@
 config KEXEC_FILE
 	bool "kexec file based system call"
 	select KEXEC_CORE
-<<<<<<< HEAD
-	select BUILD_BIN2C
 	select HAVE_IMA_KEXEC if IMA
-=======
->>>>>>> 2d17bd24
 	depends on X86_64
 	depends on CRYPTO=y
 	depends on CRYPTO_SHA256=y
