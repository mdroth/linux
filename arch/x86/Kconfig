--- conflicted
+++ resolved
@@ -107,14 +107,7 @@
 	bool
 	default y
 
-<<<<<<< HEAD
-config ARCH_SUPPORTS_KVM
-	bool
-	default y
-
-=======
 select HAVE_KVM
->>>>>>> 24e1c13c
 
 config ZONE_DMA32
 	bool
