--- conflicted
+++ resolved
@@ -892,11 +892,8 @@
 	 * memory area. The address is configurable and so a table in the kernel
 	 * image can be used.
 	 */
-<<<<<<< HEAD
-}
-=======
-#endif
-}
+}
+#endif
 
 #ifdef CONFIG_VMAP_STACK
 
@@ -963,5 +960,4 @@
 		atomic_inc_return_release(&init_mm.context.vmalloc_seq);
 }
 #endif
->>>>>>> b717496e
 #endif