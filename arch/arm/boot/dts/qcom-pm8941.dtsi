--- conflicted
+++ resolved
@@ -144,11 +144,7 @@
 		#address-cells = <1>;
 		#size-cells = <0>;
 
-<<<<<<< HEAD
-		pm8941_lpg: lpg {
-=======
 		pm8941_lpg: pwm {
->>>>>>> 7365df19
 			compatible = "qcom,pm8941-lpg";
 
 			#address-cells = <1>;
