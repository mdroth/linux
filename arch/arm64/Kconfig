# SPDX-License-Identifier: GPL-2.0-only
config ARM64
	def_bool y
	select ACPI_CCA_REQUIRED if ACPI
	select ACPI_GENERIC_GSI if ACPI
	select ACPI_GTDT if ACPI
	select ACPI_IORT if ACPI
	select ACPI_REDUCED_HARDWARE_ONLY if ACPI
	select ACPI_MCFG if (ACPI && PCI)
	select ACPI_SPCR_TABLE if ACPI
	select ACPI_PPTT if ACPI
	select ARCH_HAS_DEBUG_WX
	select ARCH_BINFMT_ELF_EXTRA_PHDRS
	select ARCH_BINFMT_ELF_STATE
	select ARCH_CORRECT_STACKTRACE_ON_KRETPROBE
	select ARCH_ENABLE_HUGEPAGE_MIGRATION if HUGETLB_PAGE && MIGRATION
	select ARCH_ENABLE_MEMORY_HOTPLUG
	select ARCH_ENABLE_MEMORY_HOTREMOVE
	select ARCH_ENABLE_SPLIT_PMD_PTLOCK if PGTABLE_LEVELS > 2
	select ARCH_ENABLE_THP_MIGRATION if TRANSPARENT_HUGEPAGE
	select ARCH_HAS_CACHE_LINE_SIZE
	select ARCH_HAS_CURRENT_STACK_POINTER
	select ARCH_HAS_DEBUG_VIRTUAL
	select ARCH_HAS_DEBUG_VM_PGTABLE
	select ARCH_HAS_DMA_PREP_COHERENT
	select ARCH_HAS_ACPI_TABLE_UPGRADE if ACPI
	select ARCH_HAS_FAST_MULTIPLIER
	select ARCH_HAS_FORTIFY_SOURCE
	select ARCH_HAS_GCOV_PROFILE_ALL
	select ARCH_HAS_GIGANTIC_PAGE
	select ARCH_HAS_KCOV
	select ARCH_HAS_KEEPINITRD
	select ARCH_HAS_MEMBARRIER_SYNC_CORE
	select ARCH_HAS_NON_OVERLAPPING_ADDRESS_SPACE
	select ARCH_HAS_PTE_DEVMAP
	select ARCH_HAS_PTE_SPECIAL
	select ARCH_HAS_SETUP_DMA_OPS
	select ARCH_HAS_SET_DIRECT_MAP
	select ARCH_HAS_SET_MEMORY
	select ARCH_STACKWALK
	select ARCH_HAS_STRICT_KERNEL_RWX
	select ARCH_HAS_STRICT_MODULE_RWX
	select ARCH_HAS_SYNC_DMA_FOR_DEVICE
	select ARCH_HAS_SYNC_DMA_FOR_CPU
	select ARCH_HAS_SYSCALL_WRAPPER
	select ARCH_HAS_TEARDOWN_DMA_OPS if IOMMU_SUPPORT
	select ARCH_HAS_TICK_BROADCAST if GENERIC_CLOCKEVENTS_BROADCAST
	select ARCH_HAS_ZONE_DMA_SET if EXPERT
	select ARCH_HAVE_ELF_PROT
	select ARCH_HAVE_NMI_SAFE_CMPXCHG
	select ARCH_INLINE_READ_LOCK if !PREEMPTION
	select ARCH_INLINE_READ_LOCK_BH if !PREEMPTION
	select ARCH_INLINE_READ_LOCK_IRQ if !PREEMPTION
	select ARCH_INLINE_READ_LOCK_IRQSAVE if !PREEMPTION
	select ARCH_INLINE_READ_UNLOCK if !PREEMPTION
	select ARCH_INLINE_READ_UNLOCK_BH if !PREEMPTION
	select ARCH_INLINE_READ_UNLOCK_IRQ if !PREEMPTION
	select ARCH_INLINE_READ_UNLOCK_IRQRESTORE if !PREEMPTION
	select ARCH_INLINE_WRITE_LOCK if !PREEMPTION
	select ARCH_INLINE_WRITE_LOCK_BH if !PREEMPTION
	select ARCH_INLINE_WRITE_LOCK_IRQ if !PREEMPTION
	select ARCH_INLINE_WRITE_LOCK_IRQSAVE if !PREEMPTION
	select ARCH_INLINE_WRITE_UNLOCK if !PREEMPTION
	select ARCH_INLINE_WRITE_UNLOCK_BH if !PREEMPTION
	select ARCH_INLINE_WRITE_UNLOCK_IRQ if !PREEMPTION
	select ARCH_INLINE_WRITE_UNLOCK_IRQRESTORE if !PREEMPTION
	select ARCH_INLINE_SPIN_TRYLOCK if !PREEMPTION
	select ARCH_INLINE_SPIN_TRYLOCK_BH if !PREEMPTION
	select ARCH_INLINE_SPIN_LOCK if !PREEMPTION
	select ARCH_INLINE_SPIN_LOCK_BH if !PREEMPTION
	select ARCH_INLINE_SPIN_LOCK_IRQ if !PREEMPTION
	select ARCH_INLINE_SPIN_LOCK_IRQSAVE if !PREEMPTION
	select ARCH_INLINE_SPIN_UNLOCK if !PREEMPTION
	select ARCH_INLINE_SPIN_UNLOCK_BH if !PREEMPTION
	select ARCH_INLINE_SPIN_UNLOCK_IRQ if !PREEMPTION
	select ARCH_INLINE_SPIN_UNLOCK_IRQRESTORE if !PREEMPTION
	select ARCH_KEEP_MEMBLOCK
	select ARCH_USE_CMPXCHG_LOCKREF
	select ARCH_USE_GNU_PROPERTY
	select ARCH_USE_MEMTEST
	select ARCH_USE_QUEUED_RWLOCKS
	select ARCH_USE_QUEUED_SPINLOCKS
	select ARCH_USE_SYM_ANNOTATIONS
	select ARCH_SUPPORTS_DEBUG_PAGEALLOC
	select ARCH_SUPPORTS_HUGETLBFS
	select ARCH_SUPPORTS_MEMORY_FAILURE
	select ARCH_SUPPORTS_SHADOW_CALL_STACK if CC_HAVE_SHADOW_CALL_STACK
	select ARCH_SUPPORTS_LTO_CLANG if CPU_LITTLE_ENDIAN
	select ARCH_SUPPORTS_LTO_CLANG_THIN
	select ARCH_SUPPORTS_CFI_CLANG
	select ARCH_SUPPORTS_ATOMIC_RMW
	select ARCH_SUPPORTS_INT128 if CC_HAS_INT128
	select ARCH_SUPPORTS_NUMA_BALANCING
	select ARCH_WANT_COMPAT_IPC_PARSE_VERSION if COMPAT
	select ARCH_WANT_DEFAULT_BPF_JIT
	select ARCH_WANT_DEFAULT_TOPDOWN_MMAP_LAYOUT
	select ARCH_WANT_FRAME_POINTERS
	select ARCH_WANT_HUGE_PMD_SHARE if ARM64_4K_PAGES || (ARM64_16K_PAGES && !ARM64_VA_BITS_36)
	select ARCH_WANT_LD_ORPHAN_WARN
	select ARCH_WANTS_NO_INSTR
	select ARCH_HAS_UBSAN_SANITIZE_ALL
	select ARM_AMBA
	select ARM_ARCH_TIMER
	select ARM_GIC
	select AUDIT_ARCH_COMPAT_GENERIC
	select ARM_GIC_V2M if PCI
	select ARM_GIC_V3
	select ARM_GIC_V3_ITS if PCI
	select ARM_PSCI_FW
	select BUILDTIME_TABLE_SORT
	select CLONE_BACKWARDS
	select COMMON_CLK
	select CPU_PM if (SUSPEND || CPU_IDLE)
	select CRC32
	select DCACHE_WORD_ACCESS
	select DMA_DIRECT_REMAP
	select EDAC_SUPPORT
	select FRAME_POINTER
	select GENERIC_ALLOCATOR
	select GENERIC_ARCH_TOPOLOGY
	select GENERIC_CLOCKEVENTS_BROADCAST
	select GENERIC_CPU_AUTOPROBE
	select GENERIC_CPU_VULNERABILITIES
	select GENERIC_EARLY_IOREMAP
	select GENERIC_IDLE_POLL_SETUP
	select GENERIC_IRQ_IPI
	select GENERIC_IRQ_PROBE
	select GENERIC_IRQ_SHOW
	select GENERIC_IRQ_SHOW_LEVEL
	select GENERIC_LIB_DEVMEM_IS_ALLOWED
	select GENERIC_PCI_IOMAP
	select GENERIC_PTDUMP
	select GENERIC_SCHED_CLOCK
	select GENERIC_SMP_IDLE_THREAD
	select GENERIC_TIME_VSYSCALL
	select GENERIC_GETTIMEOFDAY
	select GENERIC_VDSO_TIME_NS
	select HARDIRQS_SW_RESEND
	select HAVE_MOVE_PMD
	select HAVE_MOVE_PUD
	select HAVE_PCI
	select HAVE_ACPI_APEI if (ACPI && EFI)
	select HAVE_ALIGNED_STRUCT_PAGE if SLUB
	select HAVE_ARCH_AUDITSYSCALL
	select HAVE_ARCH_BITREVERSE
	select HAVE_ARCH_COMPILER_H
	select HAVE_ARCH_HUGE_VMAP
	select HAVE_ARCH_JUMP_LABEL
	select HAVE_ARCH_JUMP_LABEL_RELATIVE
	select HAVE_ARCH_KASAN if !(ARM64_16K_PAGES && ARM64_VA_BITS_48)
	select HAVE_ARCH_KASAN_VMALLOC if HAVE_ARCH_KASAN
	select HAVE_ARCH_KASAN_SW_TAGS if HAVE_ARCH_KASAN
	select HAVE_ARCH_KASAN_HW_TAGS if (HAVE_ARCH_KASAN && ARM64_MTE)
	# Some instrumentation may be unsound, hence EXPERT
	select HAVE_ARCH_KCSAN if EXPERT
	select HAVE_ARCH_KFENCE
	select HAVE_ARCH_KGDB
	select HAVE_ARCH_MMAP_RND_BITS
	select HAVE_ARCH_MMAP_RND_COMPAT_BITS if COMPAT
	select HAVE_ARCH_PREL32_RELOCATIONS
	select HAVE_ARCH_RANDOMIZE_KSTACK_OFFSET
	select HAVE_ARCH_SECCOMP_FILTER
	select HAVE_ARCH_STACKLEAK
	select HAVE_ARCH_THREAD_STRUCT_WHITELIST
	select HAVE_ARCH_TRACEHOOK
	select HAVE_ARCH_TRANSPARENT_HUGEPAGE
	select HAVE_ARCH_VMAP_STACK
	select HAVE_ARM_SMCCC
	select HAVE_ASM_MODVERSIONS
	select HAVE_EBPF_JIT
	select HAVE_C_RECORDMCOUNT
	select HAVE_CMPXCHG_DOUBLE
	select HAVE_CMPXCHG_LOCAL
	select HAVE_CONTEXT_TRACKING
	select HAVE_DEBUG_KMEMLEAK
	select HAVE_DMA_CONTIGUOUS
	select HAVE_DYNAMIC_FTRACE
	select HAVE_DYNAMIC_FTRACE_WITH_REGS \
		if $(cc-option,-fpatchable-function-entry=2)
	select FTRACE_MCOUNT_USE_PATCHABLE_FUNCTION_ENTRY \
		if DYNAMIC_FTRACE_WITH_REGS
	select HAVE_EFFICIENT_UNALIGNED_ACCESS
	select HAVE_FAST_GUP
	select HAVE_FTRACE_MCOUNT_RECORD
	select HAVE_FUNCTION_TRACER
	select HAVE_FUNCTION_ERROR_INJECTION
	select HAVE_FUNCTION_GRAPH_TRACER
	select HAVE_GCC_PLUGINS
	select HAVE_HW_BREAKPOINT if PERF_EVENTS
	select HAVE_IRQ_TIME_ACCOUNTING
	select HAVE_KVM
	select HAVE_NMI
	select HAVE_PATA_PLATFORM
	select HAVE_PERF_EVENTS
	select HAVE_PERF_REGS
	select HAVE_PERF_USER_STACK_DUMP
	select HAVE_PREEMPT_DYNAMIC_KEY
	select HAVE_REGS_AND_STACK_ACCESS_API
	select HAVE_POSIX_CPU_TIMERS_TASK_WORK
	select HAVE_FUNCTION_ARG_ACCESS_API
	select MMU_GATHER_RCU_TABLE_FREE
	select HAVE_RSEQ
<<<<<<< HEAD
	select HAVE_RUST
=======
	select HAVE_SHADOW_STACKTRACE
>>>>>>> 1042bbdd
	select HAVE_STACKPROTECTOR
	select HAVE_SYSCALL_TRACEPOINTS
	select HAVE_KPROBES
	select HAVE_KRETPROBES
	select HAVE_GENERIC_VDSO
	select IOMMU_DMA if IOMMU_SUPPORT
	select IRQ_DOMAIN
	select IRQ_FORCED_THREADING
	select KASAN_VMALLOC if KASAN
	select MODULES_USE_ELF_RELA
	select NEED_DMA_MAP_STATE
	select NEED_SG_DMA_LENGTH
	select OF
	select OF_EARLY_FLATTREE
	select PCI_DOMAINS_GENERIC if PCI
	select PCI_ECAM if (ACPI && PCI)
	select PCI_SYSCALL if PCI
	select POWER_RESET
	select POWER_SUPPLY
	select SPARSE_IRQ
	select SWIOTLB
	select SYSCTL_EXCEPTION_TRACE
	select THREAD_INFO_IN_TASK
	select HAVE_ARCH_USERFAULTFD_MINOR if USERFAULTFD
	select TRACE_IRQFLAGS_SUPPORT
	help
	  ARM 64-bit (AArch64) Linux support.

config 64BIT
	def_bool y

config MMU
	def_bool y

config ARM64_PAGE_SHIFT
	int
	default 16 if ARM64_64K_PAGES
	default 14 if ARM64_16K_PAGES
	default 12

config ARM64_CONT_PTE_SHIFT
	int
	default 5 if ARM64_64K_PAGES
	default 7 if ARM64_16K_PAGES
	default 4

config ARM64_CONT_PMD_SHIFT
	int
	default 5 if ARM64_64K_PAGES
	default 5 if ARM64_16K_PAGES
	default 4

config ARCH_MMAP_RND_BITS_MIN
       default 14 if ARM64_64K_PAGES
       default 16 if ARM64_16K_PAGES
       default 18

# max bits determined by the following formula:
#  VA_BITS - PAGE_SHIFT - 3
config ARCH_MMAP_RND_BITS_MAX
       default 19 if ARM64_VA_BITS=36
       default 24 if ARM64_VA_BITS=39
       default 27 if ARM64_VA_BITS=42
       default 30 if ARM64_VA_BITS=47
       default 29 if ARM64_VA_BITS=48 && ARM64_64K_PAGES
       default 31 if ARM64_VA_BITS=48 && ARM64_16K_PAGES
       default 33 if ARM64_VA_BITS=48
       default 14 if ARM64_64K_PAGES
       default 16 if ARM64_16K_PAGES
       default 18

config ARCH_MMAP_RND_COMPAT_BITS_MIN
       default 7 if ARM64_64K_PAGES
       default 9 if ARM64_16K_PAGES
       default 11

config ARCH_MMAP_RND_COMPAT_BITS_MAX
       default 16

config NO_IOPORT_MAP
	def_bool y if !PCI

config STACKTRACE_SUPPORT
	def_bool y

config ILLEGAL_POINTER_VALUE
	hex
	default 0xdead000000000000

config LOCKDEP_SUPPORT
	def_bool y

config GENERIC_BUG
	def_bool y
	depends on BUG

config GENERIC_BUG_RELATIVE_POINTERS
	def_bool y
	depends on GENERIC_BUG

config GENERIC_HWEIGHT
	def_bool y

config GENERIC_CSUM
        def_bool y

config GENERIC_CALIBRATE_DELAY
	def_bool y

config ARCH_MHP_MEMMAP_ON_MEMORY_ENABLE
	def_bool y

config SMP
	def_bool y

config KERNEL_MODE_NEON
	def_bool y

config FIX_EARLYCON_MEM
	def_bool y

config PGTABLE_LEVELS
	int
	default 2 if ARM64_16K_PAGES && ARM64_VA_BITS_36
	default 2 if ARM64_64K_PAGES && ARM64_VA_BITS_42
	default 3 if ARM64_64K_PAGES && (ARM64_VA_BITS_48 || ARM64_VA_BITS_52)
	default 3 if ARM64_4K_PAGES && ARM64_VA_BITS_39
	default 3 if ARM64_16K_PAGES && ARM64_VA_BITS_47
	default 4 if !ARM64_64K_PAGES && ARM64_VA_BITS_48

config ARCH_SUPPORTS_UPROBES
	def_bool y

config ARCH_PROC_KCORE_TEXT
	def_bool y

config BROKEN_GAS_INST
	def_bool !$(as-instr,1:\n.inst 0\n.rept . - 1b\n\nnop\n.endr\n)

config KASAN_SHADOW_OFFSET
	hex
	depends on KASAN_GENERIC || KASAN_SW_TAGS
	default 0xdfff800000000000 if (ARM64_VA_BITS_48 || ARM64_VA_BITS_52) && !KASAN_SW_TAGS
	default 0xdfffc00000000000 if ARM64_VA_BITS_47 && !KASAN_SW_TAGS
	default 0xdffffe0000000000 if ARM64_VA_BITS_42 && !KASAN_SW_TAGS
	default 0xdfffffc000000000 if ARM64_VA_BITS_39 && !KASAN_SW_TAGS
	default 0xdffffff800000000 if ARM64_VA_BITS_36 && !KASAN_SW_TAGS
	default 0xefff800000000000 if (ARM64_VA_BITS_48 || ARM64_VA_BITS_52) && KASAN_SW_TAGS
	default 0xefffc00000000000 if ARM64_VA_BITS_47 && KASAN_SW_TAGS
	default 0xeffffe0000000000 if ARM64_VA_BITS_42 && KASAN_SW_TAGS
	default 0xefffffc000000000 if ARM64_VA_BITS_39 && KASAN_SW_TAGS
	default 0xeffffff800000000 if ARM64_VA_BITS_36 && KASAN_SW_TAGS
	default 0xffffffffffffffff

source "arch/arm64/Kconfig.platforms"

menu "Kernel Features"

menu "ARM errata workarounds via the alternatives framework"

config ARM64_WORKAROUND_CLEAN_CACHE
	bool

config ARM64_ERRATUM_826319
	bool "Cortex-A53: 826319: System might deadlock if a write cannot complete until read data is accepted"
	default y
	select ARM64_WORKAROUND_CLEAN_CACHE
	help
	  This option adds an alternative code sequence to work around ARM
	  erratum 826319 on Cortex-A53 parts up to r0p2 with an AMBA 4 ACE or
	  AXI master interface and an L2 cache.

	  If a Cortex-A53 uses an AMBA AXI4 ACE interface to other processors
	  and is unable to accept a certain write via this interface, it will
	  not progress on read data presented on the read data channel and the
	  system can deadlock.

	  The workaround promotes data cache clean instructions to
	  data cache clean-and-invalidate.
	  Please note that this does not necessarily enable the workaround,
	  as it depends on the alternative framework, which will only patch
	  the kernel if an affected CPU is detected.

	  If unsure, say Y.

config ARM64_ERRATUM_827319
	bool "Cortex-A53: 827319: Data cache clean instructions might cause overlapping transactions to the interconnect"
	default y
	select ARM64_WORKAROUND_CLEAN_CACHE
	help
	  This option adds an alternative code sequence to work around ARM
	  erratum 827319 on Cortex-A53 parts up to r0p2 with an AMBA 5 CHI
	  master interface and an L2 cache.

	  Under certain conditions this erratum can cause a clean line eviction
	  to occur at the same time as another transaction to the same address
	  on the AMBA 5 CHI interface, which can cause data corruption if the
	  interconnect reorders the two transactions.

	  The workaround promotes data cache clean instructions to
	  data cache clean-and-invalidate.
	  Please note that this does not necessarily enable the workaround,
	  as it depends on the alternative framework, which will only patch
	  the kernel if an affected CPU is detected.

	  If unsure, say Y.

config ARM64_ERRATUM_824069
	bool "Cortex-A53: 824069: Cache line might not be marked as clean after a CleanShared snoop"
	default y
	select ARM64_WORKAROUND_CLEAN_CACHE
	help
	  This option adds an alternative code sequence to work around ARM
	  erratum 824069 on Cortex-A53 parts up to r0p2 when it is connected
	  to a coherent interconnect.

	  If a Cortex-A53 processor is executing a store or prefetch for
	  write instruction at the same time as a processor in another
	  cluster is executing a cache maintenance operation to the same
	  address, then this erratum might cause a clean cache line to be
	  incorrectly marked as dirty.

	  The workaround promotes data cache clean instructions to
	  data cache clean-and-invalidate.
	  Please note that this option does not necessarily enable the
	  workaround, as it depends on the alternative framework, which will
	  only patch the kernel if an affected CPU is detected.

	  If unsure, say Y.

config ARM64_ERRATUM_819472
	bool "Cortex-A53: 819472: Store exclusive instructions might cause data corruption"
	default y
	select ARM64_WORKAROUND_CLEAN_CACHE
	help
	  This option adds an alternative code sequence to work around ARM
	  erratum 819472 on Cortex-A53 parts up to r0p1 with an L2 cache
	  present when it is connected to a coherent interconnect.

	  If the processor is executing a load and store exclusive sequence at
	  the same time as a processor in another cluster is executing a cache
	  maintenance operation to the same address, then this erratum might
	  cause data corruption.

	  The workaround promotes data cache clean instructions to
	  data cache clean-and-invalidate.
	  Please note that this does not necessarily enable the workaround,
	  as it depends on the alternative framework, which will only patch
	  the kernel if an affected CPU is detected.

	  If unsure, say Y.

config ARM64_ERRATUM_832075
	bool "Cortex-A57: 832075: possible deadlock on mixing exclusive memory accesses with device loads"
	default y
	help
	  This option adds an alternative code sequence to work around ARM
	  erratum 832075 on Cortex-A57 parts up to r1p2.

	  Affected Cortex-A57 parts might deadlock when exclusive load/store
	  instructions to Write-Back memory are mixed with Device loads.

	  The workaround is to promote device loads to use Load-Acquire
	  semantics.
	  Please note that this does not necessarily enable the workaround,
	  as it depends on the alternative framework, which will only patch
	  the kernel if an affected CPU is detected.

	  If unsure, say Y.

config ARM64_ERRATUM_834220
	bool "Cortex-A57: 834220: Stage 2 translation fault might be incorrectly reported in presence of a Stage 1 fault"
	depends on KVM
	default y
	help
	  This option adds an alternative code sequence to work around ARM
	  erratum 834220 on Cortex-A57 parts up to r1p2.

	  Affected Cortex-A57 parts might report a Stage 2 translation
	  fault as the result of a Stage 1 fault for load crossing a
	  page boundary when there is a permission or device memory
	  alignment fault at Stage 1 and a translation fault at Stage 2.

	  The workaround is to verify that the Stage 1 translation
	  doesn't generate a fault before handling the Stage 2 fault.
	  Please note that this does not necessarily enable the workaround,
	  as it depends on the alternative framework, which will only patch
	  the kernel if an affected CPU is detected.

	  If unsure, say Y.

config ARM64_ERRATUM_845719
	bool "Cortex-A53: 845719: a load might read incorrect data"
	depends on COMPAT
	default y
	help
	  This option adds an alternative code sequence to work around ARM
	  erratum 845719 on Cortex-A53 parts up to r0p4.

	  When running a compat (AArch32) userspace on an affected Cortex-A53
	  part, a load at EL0 from a virtual address that matches the bottom 32
	  bits of the virtual address used by a recent load at (AArch64) EL1
	  might return incorrect data.

	  The workaround is to write the contextidr_el1 register on exception
	  return to a 32-bit task.
	  Please note that this does not necessarily enable the workaround,
	  as it depends on the alternative framework, which will only patch
	  the kernel if an affected CPU is detected.

	  If unsure, say Y.

config ARM64_ERRATUM_843419
	bool "Cortex-A53: 843419: A load or store might access an incorrect address"
	default y
	select ARM64_MODULE_PLTS if MODULES
	help
	  This option links the kernel with '--fix-cortex-a53-843419' and
	  enables PLT support to replace certain ADRP instructions, which can
	  cause subsequent memory accesses to use an incorrect address on
	  Cortex-A53 parts up to r0p4.

	  If unsure, say Y.

config ARM64_LD_HAS_FIX_ERRATUM_843419
	def_bool $(ld-option,--fix-cortex-a53-843419)

config ARM64_ERRATUM_1024718
	bool "Cortex-A55: 1024718: Update of DBM/AP bits without break before make might result in incorrect update"
	default y
	help
	  This option adds a workaround for ARM Cortex-A55 Erratum 1024718.

	  Affected Cortex-A55 cores (all revisions) could cause incorrect
	  update of the hardware dirty bit when the DBM/AP bits are updated
	  without a break-before-make. The workaround is to disable the usage
	  of hardware DBM locally on the affected cores. CPUs not affected by
	  this erratum will continue to use the feature.

	  If unsure, say Y.

config ARM64_ERRATUM_1418040
	bool "Cortex-A76/Neoverse-N1: MRC read following MRRC read of specific Generic Timer in AArch32 might give incorrect result"
	default y
	depends on COMPAT
	help
	  This option adds a workaround for ARM Cortex-A76/Neoverse-N1
	  errata 1188873 and 1418040.

	  Affected Cortex-A76/Neoverse-N1 cores (r0p0 to r3p1) could
	  cause register corruption when accessing the timer registers
	  from AArch32 userspace.

	  If unsure, say Y.

config ARM64_WORKAROUND_SPECULATIVE_AT
	bool

config ARM64_ERRATUM_1165522
	bool "Cortex-A76: 1165522: Speculative AT instruction using out-of-context translation regime could cause subsequent request to generate an incorrect translation"
	default y
	select ARM64_WORKAROUND_SPECULATIVE_AT
	help
	  This option adds a workaround for ARM Cortex-A76 erratum 1165522.

	  Affected Cortex-A76 cores (r0p0, r1p0, r2p0) could end-up with
	  corrupted TLBs by speculating an AT instruction during a guest
	  context switch.

	  If unsure, say Y.

config ARM64_ERRATUM_1319367
	bool "Cortex-A57/A72: 1319537: Speculative AT instruction using out-of-context translation regime could cause subsequent request to generate an incorrect translation"
	default y
	select ARM64_WORKAROUND_SPECULATIVE_AT
	help
	  This option adds work arounds for ARM Cortex-A57 erratum 1319537
	  and A72 erratum 1319367

	  Cortex-A57 and A72 cores could end-up with corrupted TLBs by
	  speculating an AT instruction during a guest context switch.

	  If unsure, say Y.

config ARM64_ERRATUM_1530923
	bool "Cortex-A55: 1530923: Speculative AT instruction using out-of-context translation regime could cause subsequent request to generate an incorrect translation"
	default y
	select ARM64_WORKAROUND_SPECULATIVE_AT
	help
	  This option adds a workaround for ARM Cortex-A55 erratum 1530923.

	  Affected Cortex-A55 cores (r0p0, r0p1, r1p0, r2p0) could end-up with
	  corrupted TLBs by speculating an AT instruction during a guest
	  context switch.

	  If unsure, say Y.

config ARM64_WORKAROUND_REPEAT_TLBI
	bool

config ARM64_ERRATUM_1286807
	bool "Cortex-A76: Modification of the translation table for a virtual address might lead to read-after-read ordering violation"
	default y
	select ARM64_WORKAROUND_REPEAT_TLBI
	help
	  This option adds a workaround for ARM Cortex-A76 erratum 1286807.

	  On the affected Cortex-A76 cores (r0p0 to r3p0), if a virtual
	  address for a cacheable mapping of a location is being
	  accessed by a core while another core is remapping the virtual
	  address to a new physical page using the recommended
	  break-before-make sequence, then under very rare circumstances
	  TLBI+DSB completes before a read using the translation being
	  invalidated has been observed by other observers. The
	  workaround repeats the TLBI+DSB operation.

config ARM64_ERRATUM_1463225
	bool "Cortex-A76: Software Step might prevent interrupt recognition"
	default y
	help
	  This option adds a workaround for Arm Cortex-A76 erratum 1463225.

	  On the affected Cortex-A76 cores (r0p0 to r3p1), software stepping
	  of a system call instruction (SVC) can prevent recognition of
	  subsequent interrupts when software stepping is disabled in the
	  exception handler of the system call and either kernel debugging
	  is enabled or VHE is in use.

	  Work around the erratum by triggering a dummy step exception
	  when handling a system call from a task that is being stepped
	  in a VHE configuration of the kernel.

	  If unsure, say Y.

config ARM64_ERRATUM_1542419
	bool "Neoverse-N1: workaround mis-ordering of instruction fetches"
	default y
	help
	  This option adds a workaround for ARM Neoverse-N1 erratum
	  1542419.

	  Affected Neoverse-N1 cores could execute a stale instruction when
	  modified by another CPU. The workaround depends on a firmware
	  counterpart.

	  Workaround the issue by hiding the DIC feature from EL0. This
	  forces user-space to perform cache maintenance.

	  If unsure, say Y.

config ARM64_ERRATUM_1508412
	bool "Cortex-A77: 1508412: workaround deadlock on sequence of NC/Device load and store exclusive or PAR read"
	default y
	help
	  This option adds a workaround for Arm Cortex-A77 erratum 1508412.

	  Affected Cortex-A77 cores (r0p0, r1p0) could deadlock on a sequence
	  of a store-exclusive or read of PAR_EL1 and a load with device or
	  non-cacheable memory attributes. The workaround depends on a firmware
	  counterpart.

	  KVM guests must also have the workaround implemented or they can
	  deadlock the system.

	  Work around the issue by inserting DMB SY barriers around PAR_EL1
	  register reads and warning KVM users. The DMB barrier is sufficient
	  to prevent a speculative PAR_EL1 read.

	  If unsure, say Y.

config ARM64_WORKAROUND_TRBE_OVERWRITE_FILL_MODE
	bool

config ARM64_ERRATUM_2051678
	bool "Cortex-A510: 2051678: disable Hardware Update of the page table dirty bit"
	default y
	help
	  This options adds the workaround for ARM Cortex-A510 erratum ARM64_ERRATUM_2051678.
	  Affected Coretex-A510 might not respect the ordering rules for
	  hardware update of the page table's dirty bit. The workaround
	  is to not enable the feature on affected CPUs.

	  If unsure, say Y.

config ARM64_ERRATUM_2077057
	bool "Cortex-A510: 2077057: workaround software-step corrupting SPSR_EL2"
	default y
	help
	  This option adds the workaround for ARM Cortex-A510 erratum 2077057.
	  Affected Cortex-A510 may corrupt SPSR_EL2 when the a step exception is
	  expected, but a Pointer Authentication trap is taken instead. The
	  erratum causes SPSR_EL1 to be copied to SPSR_EL2, which could allow
	  EL1 to cause a return to EL2 with a guest controlled ELR_EL2.

	  This can only happen when EL2 is stepping EL1.

	  When these conditions occur, the SPSR_EL2 value is unchanged from the
	  previous guest entry, and can be restored from the in-memory copy.

	  If unsure, say Y.

config ARM64_ERRATUM_2119858
	bool "Cortex-A710/X2: 2119858: workaround TRBE overwriting trace data in FILL mode"
	default y
	depends on CORESIGHT_TRBE
	select ARM64_WORKAROUND_TRBE_OVERWRITE_FILL_MODE
	help
	  This option adds the workaround for ARM Cortex-A710/X2 erratum 2119858.

	  Affected Cortex-A710/X2 cores could overwrite up to 3 cache lines of trace
	  data at the base of the buffer (pointed to by TRBASER_EL1) in FILL mode in
	  the event of a WRAP event.

	  Work around the issue by always making sure we move the TRBPTR_EL1 by
	  256 bytes before enabling the buffer and filling the first 256 bytes of
	  the buffer with ETM ignore packets upon disabling.

	  If unsure, say Y.

config ARM64_ERRATUM_2139208
	bool "Neoverse-N2: 2139208: workaround TRBE overwriting trace data in FILL mode"
	default y
	depends on CORESIGHT_TRBE
	select ARM64_WORKAROUND_TRBE_OVERWRITE_FILL_MODE
	help
	  This option adds the workaround for ARM Neoverse-N2 erratum 2139208.

	  Affected Neoverse-N2 cores could overwrite up to 3 cache lines of trace
	  data at the base of the buffer (pointed to by TRBASER_EL1) in FILL mode in
	  the event of a WRAP event.

	  Work around the issue by always making sure we move the TRBPTR_EL1 by
	  256 bytes before enabling the buffer and filling the first 256 bytes of
	  the buffer with ETM ignore packets upon disabling.

	  If unsure, say Y.

config ARM64_WORKAROUND_TSB_FLUSH_FAILURE
	bool

config ARM64_ERRATUM_2054223
	bool "Cortex-A710: 2054223: workaround TSB instruction failing to flush trace"
	default y
	select ARM64_WORKAROUND_TSB_FLUSH_FAILURE
	help
	  Enable workaround for ARM Cortex-A710 erratum 2054223

	  Affected cores may fail to flush the trace data on a TSB instruction, when
	  the PE is in trace prohibited state. This will cause losing a few bytes
	  of the trace cached.

	  Workaround is to issue two TSB consecutively on affected cores.

	  If unsure, say Y.

config ARM64_ERRATUM_2067961
	bool "Neoverse-N2: 2067961: workaround TSB instruction failing to flush trace"
	default y
	select ARM64_WORKAROUND_TSB_FLUSH_FAILURE
	help
	  Enable workaround for ARM Neoverse-N2 erratum 2067961

	  Affected cores may fail to flush the trace data on a TSB instruction, when
	  the PE is in trace prohibited state. This will cause losing a few bytes
	  of the trace cached.

	  Workaround is to issue two TSB consecutively on affected cores.

	  If unsure, say Y.

config ARM64_WORKAROUND_TRBE_WRITE_OUT_OF_RANGE
	bool

config ARM64_ERRATUM_2253138
	bool "Neoverse-N2: 2253138: workaround TRBE writing to address out-of-range"
	depends on CORESIGHT_TRBE
	default y
	select ARM64_WORKAROUND_TRBE_WRITE_OUT_OF_RANGE
	help
	  This option adds the workaround for ARM Neoverse-N2 erratum 2253138.

	  Affected Neoverse-N2 cores might write to an out-of-range address, not reserved
	  for TRBE. Under some conditions, the TRBE might generate a write to the next
	  virtually addressed page following the last page of the TRBE address space
	  (i.e., the TRBLIMITR_EL1.LIMIT), instead of wrapping around to the base.

	  Work around this in the driver by always making sure that there is a
	  page beyond the TRBLIMITR_EL1.LIMIT, within the space allowed for the TRBE.

	  If unsure, say Y.

config ARM64_ERRATUM_2224489
	bool "Cortex-A710/X2: 2224489: workaround TRBE writing to address out-of-range"
	depends on CORESIGHT_TRBE
	default y
	select ARM64_WORKAROUND_TRBE_WRITE_OUT_OF_RANGE
	help
	  This option adds the workaround for ARM Cortex-A710/X2 erratum 2224489.

	  Affected Cortex-A710/X2 cores might write to an out-of-range address, not reserved
	  for TRBE. Under some conditions, the TRBE might generate a write to the next
	  virtually addressed page following the last page of the TRBE address space
	  (i.e., the TRBLIMITR_EL1.LIMIT), instead of wrapping around to the base.

	  Work around this in the driver by always making sure that there is a
	  page beyond the TRBLIMITR_EL1.LIMIT, within the space allowed for the TRBE.

	  If unsure, say Y.

config ARM64_ERRATUM_2064142
	bool "Cortex-A510: 2064142: workaround TRBE register writes while disabled"
	depends on CORESIGHT_TRBE
	default y
	help
	  This option adds the workaround for ARM Cortex-A510 erratum 2064142.

	  Affected Cortex-A510 core might fail to write into system registers after the
	  TRBE has been disabled. Under some conditions after the TRBE has been disabled
	  writes into TRBE registers TRBLIMITR_EL1, TRBPTR_EL1, TRBBASER_EL1, TRBSR_EL1,
	  and TRBTRG_EL1 will be ignored and will not be effected.

	  Work around this in the driver by executing TSB CSYNC and DSB after collection
	  is stopped and before performing a system register write to one of the affected
	  registers.

	  If unsure, say Y.

config ARM64_ERRATUM_2038923
	bool "Cortex-A510: 2038923: workaround TRBE corruption with enable"
	depends on CORESIGHT_TRBE
	default y
	help
	  This option adds the workaround for ARM Cortex-A510 erratum 2038923.

	  Affected Cortex-A510 core might cause an inconsistent view on whether trace is
	  prohibited within the CPU. As a result, the trace buffer or trace buffer state
	  might be corrupted. This happens after TRBE buffer has been enabled by setting
	  TRBLIMITR_EL1.E, followed by just a single context synchronization event before
	  execution changes from a context, in which trace is prohibited to one where it
	  isn't, or vice versa. In these mentioned conditions, the view of whether trace
	  is prohibited is inconsistent between parts of the CPU, and the trace buffer or
	  the trace buffer state might be corrupted.

	  Work around this in the driver by preventing an inconsistent view of whether the
	  trace is prohibited or not based on TRBLIMITR_EL1.E by immediately following a
	  change to TRBLIMITR_EL1.E with at least one ISB instruction before an ERET, or
	  two ISB instructions if no ERET is to take place.

	  If unsure, say Y.

config ARM64_ERRATUM_1902691
	bool "Cortex-A510: 1902691: workaround TRBE trace corruption"
	depends on CORESIGHT_TRBE
	default y
	help
	  This option adds the workaround for ARM Cortex-A510 erratum 1902691.

	  Affected Cortex-A510 core might cause trace data corruption, when being written
	  into the memory. Effectively TRBE is broken and hence cannot be used to capture
	  trace data.

	  Work around this problem in the driver by just preventing TRBE initialization on
	  affected cpus. The firmware must have disabled the access to TRBE for the kernel
	  on such implementations. This will cover the kernel for any firmware that doesn't
	  do this already.

	  If unsure, say Y.

config CAVIUM_ERRATUM_22375
	bool "Cavium erratum 22375, 24313"
	default y
	help
	  Enable workaround for errata 22375 and 24313.

	  This implements two gicv3-its errata workarounds for ThunderX. Both
	  with a small impact affecting only ITS table allocation.

	    erratum 22375: only alloc 8MB table size
	    erratum 24313: ignore memory access type

	  The fixes are in ITS initialization and basically ignore memory access
	  type and table size provided by the TYPER and BASER registers.

	  If unsure, say Y.

config CAVIUM_ERRATUM_23144
	bool "Cavium erratum 23144: ITS SYNC hang on dual socket system"
	depends on NUMA
	default y
	help
	  ITS SYNC command hang for cross node io and collections/cpu mapping.

	  If unsure, say Y.

config CAVIUM_ERRATUM_23154
	bool "Cavium errata 23154 and 38545: GICv3 lacks HW synchronisation"
	default y
	help
	  The ThunderX GICv3 implementation requires a modified version for
	  reading the IAR status to ensure data synchronization
	  (access to icc_iar1_el1 is not sync'ed before and after).

	  It also suffers from erratum 38545 (also present on Marvell's
	  OcteonTX and OcteonTX2), resulting in deactivated interrupts being
	  spuriously presented to the CPU interface.

	  If unsure, say Y.

config CAVIUM_ERRATUM_27456
	bool "Cavium erratum 27456: Broadcast TLBI instructions may cause icache corruption"
	default y
	help
	  On ThunderX T88 pass 1.x through 2.1 parts, broadcast TLBI
	  instructions may cause the icache to become corrupted if it
	  contains data for a non-current ASID.  The fix is to
	  invalidate the icache when changing the mm context.

	  If unsure, say Y.

config CAVIUM_ERRATUM_30115
	bool "Cavium erratum 30115: Guest may disable interrupts in host"
	default y
	help
	  On ThunderX T88 pass 1.x through 2.2, T81 pass 1.0 through
	  1.2, and T83 Pass 1.0, KVM guest execution may disable
	  interrupts in host. Trapping both GICv3 group-0 and group-1
	  accesses sidesteps the issue.

	  If unsure, say Y.

config CAVIUM_TX2_ERRATUM_219
	bool "Cavium ThunderX2 erratum 219: PRFM between TTBR change and ISB fails"
	default y
	help
	  On Cavium ThunderX2, a load, store or prefetch instruction between a
	  TTBR update and the corresponding context synchronizing operation can
	  cause a spurious Data Abort to be delivered to any hardware thread in
	  the CPU core.

	  Work around the issue by avoiding the problematic code sequence and
	  trapping KVM guest TTBRx_EL1 writes to EL2 when SMT is enabled. The
	  trap handler performs the corresponding register access, skips the
	  instruction and ensures context synchronization by virtue of the
	  exception return.

	  If unsure, say Y.

config FUJITSU_ERRATUM_010001
	bool "Fujitsu-A64FX erratum E#010001: Undefined fault may occur wrongly"
	default y
	help
	  This option adds a workaround for Fujitsu-A64FX erratum E#010001.
	  On some variants of the Fujitsu-A64FX cores ver(1.0, 1.1), memory
	  accesses may cause undefined fault (Data abort, DFSC=0b111111).
	  This fault occurs under a specific hardware condition when a
	  load/store instruction performs an address translation using:
	  case-1  TTBR0_EL1 with TCR_EL1.NFD0 == 1.
	  case-2  TTBR0_EL2 with TCR_EL2.NFD0 == 1.
	  case-3  TTBR1_EL1 with TCR_EL1.NFD1 == 1.
	  case-4  TTBR1_EL2 with TCR_EL2.NFD1 == 1.

	  The workaround is to ensure these bits are clear in TCR_ELx.
	  The workaround only affects the Fujitsu-A64FX.

	  If unsure, say Y.

config HISILICON_ERRATUM_161600802
	bool "Hip07 161600802: Erroneous redistributor VLPI base"
	default y
	help
	  The HiSilicon Hip07 SoC uses the wrong redistributor base
	  when issued ITS commands such as VMOVP and VMAPP, and requires
	  a 128kB offset to be applied to the target address in this commands.

	  If unsure, say Y.

config QCOM_FALKOR_ERRATUM_1003
	bool "Falkor E1003: Incorrect translation due to ASID change"
	default y
	help
	  On Falkor v1, an incorrect ASID may be cached in the TLB when ASID
	  and BADDR are changed together in TTBRx_EL1. Since we keep the ASID
	  in TTBR1_EL1, this situation only occurs in the entry trampoline and
	  then only for entries in the walk cache, since the leaf translation
	  is unchanged. Work around the erratum by invalidating the walk cache
	  entries for the trampoline before entering the kernel proper.

config QCOM_FALKOR_ERRATUM_1009
	bool "Falkor E1009: Prematurely complete a DSB after a TLBI"
	default y
	select ARM64_WORKAROUND_REPEAT_TLBI
	help
	  On Falkor v1, the CPU may prematurely complete a DSB following a
	  TLBI xxIS invalidate maintenance operation. Repeat the TLBI operation
	  one more time to fix the issue.

	  If unsure, say Y.

config QCOM_QDF2400_ERRATUM_0065
	bool "QDF2400 E0065: Incorrect GITS_TYPER.ITT_Entry_size"
	default y
	help
	  On Qualcomm Datacenter Technologies QDF2400 SoC, ITS hardware reports
	  ITE size incorrectly. The GITS_TYPER.ITT_Entry_size field should have
	  been indicated as 16Bytes (0xf), not 8Bytes (0x7).

	  If unsure, say Y.

config QCOM_FALKOR_ERRATUM_E1041
	bool "Falkor E1041: Speculative instruction fetches might cause errant memory access"
	default y
	help
	  Falkor CPU may speculatively fetch instructions from an improper
	  memory location when MMU translation is changed from SCTLR_ELn[M]=1
	  to SCTLR_ELn[M]=0. Prefix an ISB instruction to fix the problem.

	  If unsure, say Y.

config NVIDIA_CARMEL_CNP_ERRATUM
	bool "NVIDIA Carmel CNP: CNP on Carmel semantically different than ARM cores"
	default y
	help
	  If CNP is enabled on Carmel cores, non-sharable TLBIs on a core will not
	  invalidate shared TLB entries installed by a different core, as it would
	  on standard ARM cores.

	  If unsure, say Y.

config SOCIONEXT_SYNQUACER_PREITS
	bool "Socionext Synquacer: Workaround for GICv3 pre-ITS"
	default y
	help
	  Socionext Synquacer SoCs implement a separate h/w block to generate
	  MSI doorbell writes with non-zero values for the device ID.

	  If unsure, say Y.

endmenu


choice
	prompt "Page size"
	default ARM64_4K_PAGES
	help
	  Page size (translation granule) configuration.

config ARM64_4K_PAGES
	bool "4KB"
	help
	  This feature enables 4KB pages support.

config ARM64_16K_PAGES
	bool "16KB"
	help
	  The system will use 16KB pages support. AArch32 emulation
	  requires applications compiled with 16K (or a multiple of 16K)
	  aligned segments.

config ARM64_64K_PAGES
	bool "64KB"
	help
	  This feature enables 64KB pages support (4KB by default)
	  allowing only two levels of page tables and faster TLB
	  look-up. AArch32 emulation requires applications compiled
	  with 64K aligned segments.

endchoice

choice
	prompt "Virtual address space size"
	default ARM64_VA_BITS_39 if ARM64_4K_PAGES
	default ARM64_VA_BITS_47 if ARM64_16K_PAGES
	default ARM64_VA_BITS_42 if ARM64_64K_PAGES
	help
	  Allows choosing one of multiple possible virtual address
	  space sizes. The level of translation table is determined by
	  a combination of page size and virtual address space size.

config ARM64_VA_BITS_36
	bool "36-bit" if EXPERT
	depends on ARM64_16K_PAGES

config ARM64_VA_BITS_39
	bool "39-bit"
	depends on ARM64_4K_PAGES

config ARM64_VA_BITS_42
	bool "42-bit"
	depends on ARM64_64K_PAGES

config ARM64_VA_BITS_47
	bool "47-bit"
	depends on ARM64_16K_PAGES

config ARM64_VA_BITS_48
	bool "48-bit"

config ARM64_VA_BITS_52
	bool "52-bit"
	depends on ARM64_64K_PAGES && (ARM64_PAN || !ARM64_SW_TTBR0_PAN)
	help
	  Enable 52-bit virtual addressing for userspace when explicitly
	  requested via a hint to mmap(). The kernel will also use 52-bit
	  virtual addresses for its own mappings (provided HW support for
	  this feature is available, otherwise it reverts to 48-bit).

	  NOTE: Enabling 52-bit virtual addressing in conjunction with
	  ARMv8.3 Pointer Authentication will result in the PAC being
	  reduced from 7 bits to 3 bits, which may have a significant
	  impact on its susceptibility to brute-force attacks.

	  If unsure, select 48-bit virtual addressing instead.

endchoice

config ARM64_FORCE_52BIT
	bool "Force 52-bit virtual addresses for userspace"
	depends on ARM64_VA_BITS_52 && EXPERT
	help
	  For systems with 52-bit userspace VAs enabled, the kernel will attempt
	  to maintain compatibility with older software by providing 48-bit VAs
	  unless a hint is supplied to mmap.

	  This configuration option disables the 48-bit compatibility logic, and
	  forces all userspace addresses to be 52-bit on HW that supports it. One
	  should only enable this configuration option for stress testing userspace
	  memory management code. If unsure say N here.

config ARM64_VA_BITS
	int
	default 36 if ARM64_VA_BITS_36
	default 39 if ARM64_VA_BITS_39
	default 42 if ARM64_VA_BITS_42
	default 47 if ARM64_VA_BITS_47
	default 48 if ARM64_VA_BITS_48
	default 52 if ARM64_VA_BITS_52

choice
	prompt "Physical address space size"
	default ARM64_PA_BITS_48
	help
	  Choose the maximum physical address range that the kernel will
	  support.

config ARM64_PA_BITS_48
	bool "48-bit"

config ARM64_PA_BITS_52
	bool "52-bit (ARMv8.2)"
	depends on ARM64_64K_PAGES
	depends on ARM64_PAN || !ARM64_SW_TTBR0_PAN
	help
	  Enable support for a 52-bit physical address space, introduced as
	  part of the ARMv8.2-LPA extension.

	  With this enabled, the kernel will also continue to work on CPUs that
	  do not support ARMv8.2-LPA, but with some added memory overhead (and
	  minor performance overhead).

endchoice

config ARM64_PA_BITS
	int
	default 48 if ARM64_PA_BITS_48
	default 52 if ARM64_PA_BITS_52

choice
	prompt "Endianness"
	default CPU_LITTLE_ENDIAN
	help
	  Select the endianness of data accesses performed by the CPU. Userspace
	  applications will need to be compiled and linked for the endianness
	  that is selected here.

config CPU_BIG_ENDIAN
	bool "Build big-endian kernel"
	depends on !LD_IS_LLD || LLD_VERSION >= 130000
	help
	  Say Y if you plan on running a kernel with a big-endian userspace.

config CPU_LITTLE_ENDIAN
	bool "Build little-endian kernel"
	help
	  Say Y if you plan on running a kernel with a little-endian userspace.
	  This is usually the case for distributions targeting arm64.

endchoice

config SCHED_MC
	bool "Multi-core scheduler support"
	help
	  Multi-core scheduler support improves the CPU scheduler's decision
	  making when dealing with multi-core CPU chips at a cost of slightly
	  increased overhead in some places. If unsure say N here.

config SCHED_CLUSTER
	bool "Cluster scheduler support"
	help
	  Cluster scheduler support improves the CPU scheduler's decision
	  making when dealing with machines that have clusters of CPUs.
	  Cluster usually means a couple of CPUs which are placed closely
	  by sharing mid-level caches, last-level cache tags or internal
	  busses.

config SCHED_SMT
	bool "SMT scheduler support"
	help
	  Improves the CPU scheduler's decision making when dealing with
	  MultiThreading at a cost of slightly increased overhead in some
	  places. If unsure say N here.

config NR_CPUS
	int "Maximum number of CPUs (2-4096)"
	range 2 4096
	default "256"

config HOTPLUG_CPU
	bool "Support for hot-pluggable CPUs"
	select GENERIC_IRQ_MIGRATION
	help
	  Say Y here to experiment with turning CPUs off and on.  CPUs
	  can be controlled through /sys/devices/system/cpu.

# Common NUMA Features
config NUMA
	bool "NUMA Memory Allocation and Scheduler Support"
	select GENERIC_ARCH_NUMA
	select ACPI_NUMA if ACPI
	select OF_NUMA
	select HAVE_SETUP_PER_CPU_AREA
	select NEED_PER_CPU_EMBED_FIRST_CHUNK
	select NEED_PER_CPU_PAGE_FIRST_CHUNK
	select USE_PERCPU_NUMA_NODE_ID
	help
	  Enable NUMA (Non-Uniform Memory Access) support.

	  The kernel will try to allocate memory used by a CPU on the
	  local memory of the CPU and add some more
	  NUMA awareness to the kernel.

config NODES_SHIFT
	int "Maximum NUMA Nodes (as a power of 2)"
	range 1 10
	default "4"
	depends on NUMA
	help
	  Specify the maximum number of NUMA Nodes available on the target
	  system.  Increases memory reserved to accommodate various tables.

source "kernel/Kconfig.hz"

config ARCH_SPARSEMEM_ENABLE
	def_bool y
	select SPARSEMEM_VMEMMAP_ENABLE
	select SPARSEMEM_VMEMMAP

config HW_PERF_EVENTS
	def_bool y
	depends on ARM_PMU

# Supported by clang >= 7.0 or GCC >= 12.0.0
config CC_HAVE_SHADOW_CALL_STACK
	def_bool $(cc-option, -fsanitize=shadow-call-stack -ffixed-x18)

config PARAVIRT
	bool "Enable paravirtualization code"
	help
	  This changes the kernel so it can modify itself when it is run
	  under a hypervisor, potentially improving performance significantly
	  over full virtualization.

config PARAVIRT_TIME_ACCOUNTING
	bool "Paravirtual steal time accounting"
	select PARAVIRT
	help
	  Select this option to enable fine granularity task steal time
	  accounting. Time spent executing other tasks in parallel with
	  the current vCPU is discounted from the vCPU power. To account for
	  that, there can be a small performance impact.

	  If in doubt, say N here.

config KEXEC
	depends on PM_SLEEP_SMP
	select KEXEC_CORE
	bool "kexec system call"
	help
	  kexec is a system call that implements the ability to shutdown your
	  current kernel, and to start another kernel.  It is like a reboot
	  but it is independent of the system firmware.   And like a reboot
	  you can start any kernel with it, not just Linux.

config KEXEC_FILE
	bool "kexec file based system call"
	select KEXEC_CORE
	select HAVE_IMA_KEXEC if IMA
	help
	  This is new version of kexec system call. This system call is
	  file based and takes file descriptors as system call argument
	  for kernel and initramfs as opposed to list of segments as
	  accepted by previous system call.

config KEXEC_SIG
	bool "Verify kernel signature during kexec_file_load() syscall"
	depends on KEXEC_FILE
	help
	  Select this option to verify a signature with loaded kernel
	  image. If configured, any attempt of loading a image without
	  valid signature will fail.

	  In addition to that option, you need to enable signature
	  verification for the corresponding kernel image type being
	  loaded in order for this to work.

config KEXEC_IMAGE_VERIFY_SIG
	bool "Enable Image signature verification support"
	default y
	depends on KEXEC_SIG
	depends on EFI && SIGNED_PE_FILE_VERIFICATION
	help
	  Enable Image signature verification support.

comment "Support for PE file signature verification disabled"
	depends on KEXEC_SIG
	depends on !EFI || !SIGNED_PE_FILE_VERIFICATION

config CRASH_DUMP
	bool "Build kdump crash kernel"
	help
	  Generate crash dump after being started by kexec. This should
	  be normally only set in special crash dump kernels which are
	  loaded in the main kernel with kexec-tools into a specially
	  reserved region and then later executed after a crash by
	  kdump/kexec.

	  For more details see Documentation/admin-guide/kdump/kdump.rst

config TRANS_TABLE
	def_bool y
	depends on HIBERNATION || KEXEC_CORE

config XEN_DOM0
	def_bool y
	depends on XEN

config XEN
	bool "Xen guest support on ARM64"
	depends on ARM64 && OF
	select SWIOTLB_XEN
	select PARAVIRT
	help
	  Say Y if you want to run Linux in a Virtual Machine on Xen on ARM64.

config FORCE_MAX_ZONEORDER
	int
	default "14" if ARM64_64K_PAGES
	default "12" if ARM64_16K_PAGES
	default "11"
	help
	  The kernel memory allocator divides physically contiguous memory
	  blocks into "zones", where each zone is a power of two number of
	  pages.  This option selects the largest power of two that the kernel
	  keeps in the memory allocator.  If you need to allocate very large
	  blocks of physically contiguous memory, then you may need to
	  increase this value.

	  This config option is actually maximum order plus one. For example,
	  a value of 11 means that the largest free memory block is 2^10 pages.

	  We make sure that we can allocate upto a HugePage size for each configuration.
	  Hence we have :
		MAX_ORDER = (PMD_SHIFT - PAGE_SHIFT) + 1 => PAGE_SHIFT - 2

	  However for 4K, we choose a higher default value, 11 as opposed to 10, giving us
	  4M allocations matching the default size used by generic code.

config UNMAP_KERNEL_AT_EL0
	bool "Unmap kernel when running in userspace (aka \"KAISER\")" if EXPERT
	default y
	help
	  Speculation attacks against some high-performance processors can
	  be used to bypass MMU permission checks and leak kernel data to
	  userspace. This can be defended against by unmapping the kernel
	  when running in userspace, mapping it back in on exception entry
	  via a trampoline page in the vector table.

	  If unsure, say Y.

config MITIGATE_SPECTRE_BRANCH_HISTORY
	bool "Mitigate Spectre style attacks against branch history" if EXPERT
	default y
	help
	  Speculation attacks against some high-performance processors can
	  make use of branch history to influence future speculation.
	  When taking an exception from user-space, a sequence of branches
	  or a firmware call overwrites the branch history.

config RODATA_FULL_DEFAULT_ENABLED
	bool "Apply r/o permissions of VM areas also to their linear aliases"
	default y
	help
	  Apply read-only attributes of VM areas to the linear alias of
	  the backing pages as well. This prevents code or read-only data
	  from being modified (inadvertently or intentionally) via another
	  mapping of the same memory page. This additional enhancement can
	  be turned off at runtime by passing rodata=[off|on] (and turned on
	  with rodata=full if this option is set to 'n')

	  This requires the linear region to be mapped down to pages,
	  which may adversely affect performance in some cases.

config ARM64_SW_TTBR0_PAN
	bool "Emulate Privileged Access Never using TTBR0_EL1 switching"
	help
	  Enabling this option prevents the kernel from accessing
	  user-space memory directly by pointing TTBR0_EL1 to a reserved
	  zeroed area and reserved ASID. The user access routines
	  restore the valid TTBR0_EL1 temporarily.

config ARM64_TAGGED_ADDR_ABI
	bool "Enable the tagged user addresses syscall ABI"
	default y
	help
	  When this option is enabled, user applications can opt in to a
	  relaxed ABI via prctl() allowing tagged addresses to be passed
	  to system calls as pointer arguments. For details, see
	  Documentation/arm64/tagged-address-abi.rst.

menuconfig COMPAT
	bool "Kernel support for 32-bit EL0"
	depends on ARM64_4K_PAGES || EXPERT
	select HAVE_UID16
	select OLD_SIGSUSPEND3
	select COMPAT_OLD_SIGACTION
	help
	  This option enables support for a 32-bit EL0 running under a 64-bit
	  kernel at EL1. AArch32-specific components such as system calls,
	  the user helper functions, VFP support and the ptrace interface are
	  handled appropriately by the kernel.

	  If you use a page size other than 4KB (i.e, 16KB or 64KB), please be aware
	  that you will only be able to execute AArch32 binaries that were compiled
	  with page size aligned segments.

	  If you want to execute 32-bit userspace applications, say Y.

if COMPAT

config KUSER_HELPERS
	bool "Enable kuser helpers page for 32-bit applications"
	default y
	help
	  Warning: disabling this option may break 32-bit user programs.

	  Provide kuser helpers to compat tasks. The kernel provides
	  helper code to userspace in read only form at a fixed location
	  to allow userspace to be independent of the CPU type fitted to
	  the system. This permits binaries to be run on ARMv4 through
	  to ARMv8 without modification.

	  See Documentation/arm/kernel_user_helpers.rst for details.

	  However, the fixed address nature of these helpers can be used
	  by ROP (return orientated programming) authors when creating
	  exploits.

	  If all of the binaries and libraries which run on your platform
	  are built specifically for your platform, and make no use of
	  these helpers, then you can turn this option off to hinder
	  such exploits. However, in that case, if a binary or library
	  relying on those helpers is run, it will not function correctly.

	  Say N here only if you are absolutely certain that you do not
	  need these helpers; otherwise, the safe option is to say Y.

config COMPAT_VDSO
	bool "Enable vDSO for 32-bit applications"
	depends on !CPU_BIG_ENDIAN
	depends on (CC_IS_CLANG && LD_IS_LLD) || "$(CROSS_COMPILE_COMPAT)" != ""
	select GENERIC_COMPAT_VDSO
	default y
	help
	  Place in the process address space of 32-bit applications an
	  ELF shared object providing fast implementations of gettimeofday
	  and clock_gettime.

	  You must have a 32-bit build of glibc 2.22 or later for programs
	  to seamlessly take advantage of this.

config THUMB2_COMPAT_VDSO
	bool "Compile the 32-bit vDSO for Thumb-2 mode" if EXPERT
	depends on COMPAT_VDSO
	default y
	help
	  Compile the compat vDSO with '-mthumb -fomit-frame-pointer' if y,
	  otherwise with '-marm'.

menuconfig ARMV8_DEPRECATED
	bool "Emulate deprecated/obsolete ARMv8 instructions"
	depends on SYSCTL
	help
	  Legacy software support may require certain instructions
	  that have been deprecated or obsoleted in the architecture.

	  Enable this config to enable selective emulation of these
	  features.

	  If unsure, say Y

if ARMV8_DEPRECATED

config SWP_EMULATION
	bool "Emulate SWP/SWPB instructions"
	help
	  ARMv8 obsoletes the use of A32 SWP/SWPB instructions such that
	  they are always undefined. Say Y here to enable software
	  emulation of these instructions for userspace using LDXR/STXR.
	  This feature can be controlled at runtime with the abi.swp
	  sysctl which is disabled by default.

	  In some older versions of glibc [<=2.8] SWP is used during futex
	  trylock() operations with the assumption that the code will not
	  be preempted. This invalid assumption may be more likely to fail
	  with SWP emulation enabled, leading to deadlock of the user
	  application.

	  NOTE: when accessing uncached shared regions, LDXR/STXR rely
	  on an external transaction monitoring block called a global
	  monitor to maintain update atomicity. If your system does not
	  implement a global monitor, this option can cause programs that
	  perform SWP operations to uncached memory to deadlock.

	  If unsure, say Y

config CP15_BARRIER_EMULATION
	bool "Emulate CP15 Barrier instructions"
	help
	  The CP15 barrier instructions - CP15ISB, CP15DSB, and
	  CP15DMB - are deprecated in ARMv8 (and ARMv7). It is
	  strongly recommended to use the ISB, DSB, and DMB
	  instructions instead.

	  Say Y here to enable software emulation of these
	  instructions for AArch32 userspace code. When this option is
	  enabled, CP15 barrier usage is traced which can help
	  identify software that needs updating. This feature can be
	  controlled at runtime with the abi.cp15_barrier sysctl.

	  If unsure, say Y

config SETEND_EMULATION
	bool "Emulate SETEND instruction"
	help
	  The SETEND instruction alters the data-endianness of the
	  AArch32 EL0, and is deprecated in ARMv8.

	  Say Y here to enable software emulation of the instruction
	  for AArch32 userspace code. This feature can be controlled
	  at runtime with the abi.setend sysctl.

	  Note: All the cpus on the system must have mixed endian support at EL0
	  for this feature to be enabled. If a new CPU - which doesn't support mixed
	  endian - is hotplugged in after this feature has been enabled, there could
	  be unexpected results in the applications.

	  If unsure, say Y
endif

endif

menu "ARMv8.1 architectural features"

config ARM64_HW_AFDBM
	bool "Support for hardware updates of the Access and Dirty page flags"
	default y
	help
	  The ARMv8.1 architecture extensions introduce support for
	  hardware updates of the access and dirty information in page
	  table entries. When enabled in TCR_EL1 (HA and HD bits) on
	  capable processors, accesses to pages with PTE_AF cleared will
	  set this bit instead of raising an access flag fault.
	  Similarly, writes to read-only pages with the DBM bit set will
	  clear the read-only bit (AP[2]) instead of raising a
	  permission fault.

	  Kernels built with this configuration option enabled continue
	  to work on pre-ARMv8.1 hardware and the performance impact is
	  minimal. If unsure, say Y.

config ARM64_PAN
	bool "Enable support for Privileged Access Never (PAN)"
	default y
	help
	 Privileged Access Never (PAN; part of the ARMv8.1 Extensions)
	 prevents the kernel or hypervisor from accessing user-space (EL0)
	 memory directly.

	 Choosing this option will cause any unprotected (not using
	 copy_to_user et al) memory access to fail with a permission fault.

	 The feature is detected at runtime, and will remain as a 'nop'
	 instruction if the cpu does not implement the feature.

config AS_HAS_LDAPR
	def_bool $(as-instr,.arch_extension rcpc)

config AS_HAS_LSE_ATOMICS
	def_bool $(as-instr,.arch_extension lse)

config ARM64_LSE_ATOMICS
	bool
	default ARM64_USE_LSE_ATOMICS
	depends on AS_HAS_LSE_ATOMICS

config ARM64_USE_LSE_ATOMICS
	bool "Atomic instructions"
	depends on JUMP_LABEL
	default y
	help
	  As part of the Large System Extensions, ARMv8.1 introduces new
	  atomic instructions that are designed specifically to scale in
	  very large systems.

	  Say Y here to make use of these instructions for the in-kernel
	  atomic routines. This incurs a small overhead on CPUs that do
	  not support these instructions and requires the kernel to be
	  built with binutils >= 2.25 in order for the new instructions
	  to be used.

endmenu

menu "ARMv8.2 architectural features"

config AS_HAS_ARMV8_2
       def_bool $(cc-option,-Wa$(comma)-march=armv8.2-a)

config AS_HAS_SHA3
       def_bool $(as-instr,.arch armv8.2-a+sha3)

config ARM64_PMEM
	bool "Enable support for persistent memory"
	select ARCH_HAS_PMEM_API
	select ARCH_HAS_UACCESS_FLUSHCACHE
	help
	  Say Y to enable support for the persistent memory API based on the
	  ARMv8.2 DCPoP feature.

	  The feature is detected at runtime, and the kernel will use DC CVAC
	  operations if DC CVAP is not supported (following the behaviour of
	  DC CVAP itself if the system does not define a point of persistence).

config ARM64_RAS_EXTN
	bool "Enable support for RAS CPU Extensions"
	default y
	help
	  CPUs that support the Reliability, Availability and Serviceability
	  (RAS) Extensions, part of ARMv8.2 are able to track faults and
	  errors, classify them and report them to software.

	  On CPUs with these extensions system software can use additional
	  barriers to determine if faults are pending and read the
	  classification from a new set of registers.

	  Selecting this feature will allow the kernel to use these barriers
	  and access the new registers if the system supports the extension.
	  Platform RAS features may additionally depend on firmware support.

config ARM64_CNP
	bool "Enable support for Common Not Private (CNP) translations"
	default y
	depends on ARM64_PAN || !ARM64_SW_TTBR0_PAN
	help
	  Common Not Private (CNP) allows translation table entries to
	  be shared between different PEs in the same inner shareable
	  domain, so the hardware can use this fact to optimise the
	  caching of such entries in the TLB.

	  Selecting this option allows the CNP feature to be detected
	  at runtime, and does not affect PEs that do not implement
	  this feature.

endmenu

menu "ARMv8.3 architectural features"

config ARM64_PTR_AUTH
	bool "Enable support for pointer authentication"
	default y
	help
	  Pointer authentication (part of the ARMv8.3 Extensions) provides
	  instructions for signing and authenticating pointers against secret
	  keys, which can be used to mitigate Return Oriented Programming (ROP)
	  and other attacks.

	  This option enables these instructions at EL0 (i.e. for userspace).
	  Choosing this option will cause the kernel to initialise secret keys
	  for each process at exec() time, with these keys being
	  context-switched along with the process.

	  The feature is detected at runtime. If the feature is not present in
	  hardware it will not be advertised to userspace/KVM guest nor will it
	  be enabled.

	  If the feature is present on the boot CPU but not on a late CPU, then
	  the late CPU will be parked. Also, if the boot CPU does not have
	  address auth and the late CPU has then the late CPU will still boot
	  but with the feature disabled. On such a system, this option should
	  not be selected.

config ARM64_PTR_AUTH_KERNEL
	bool "Use pointer authentication for kernel"
	default y
	depends on ARM64_PTR_AUTH
	depends on (CC_HAS_SIGN_RETURN_ADDRESS || CC_HAS_BRANCH_PROT_PAC_RET) && AS_HAS_PAC
	# Modern compilers insert a .note.gnu.property section note for PAC
	# which is only understood by binutils starting with version 2.33.1.
	depends on LD_IS_LLD || LD_VERSION >= 23301 || (CC_IS_GCC && GCC_VERSION < 90100)
	depends on !CC_IS_CLANG || AS_HAS_CFI_NEGATE_RA_STATE
	depends on (!FUNCTION_GRAPH_TRACER || DYNAMIC_FTRACE_WITH_REGS)
	help
	  If the compiler supports the -mbranch-protection or
	  -msign-return-address flag (e.g. GCC 7 or later), then this option
	  will cause the kernel itself to be compiled with return address
	  protection. In this case, and if the target hardware is known to
	  support pointer authentication, then CONFIG_STACKPROTECTOR can be
	  disabled with minimal loss of protection.

	  This feature works with FUNCTION_GRAPH_TRACER option only if
	  DYNAMIC_FTRACE_WITH_REGS is enabled.

config CC_HAS_BRANCH_PROT_PAC_RET
	# GCC 9 or later, clang 8 or later
	def_bool $(cc-option,-mbranch-protection=pac-ret+leaf)

config CC_HAS_SIGN_RETURN_ADDRESS
	# GCC 7, 8
	def_bool $(cc-option,-msign-return-address=all)

config AS_HAS_PAC
	def_bool $(cc-option,-Wa$(comma)-march=armv8.3-a)

config AS_HAS_CFI_NEGATE_RA_STATE
	def_bool $(as-instr,.cfi_startproc\n.cfi_negate_ra_state\n.cfi_endproc\n)

endmenu

menu "ARMv8.4 architectural features"

config ARM64_AMU_EXTN
	bool "Enable support for the Activity Monitors Unit CPU extension"
	default y
	help
	  The activity monitors extension is an optional extension introduced
	  by the ARMv8.4 CPU architecture. This enables support for version 1
	  of the activity monitors architecture, AMUv1.

	  To enable the use of this extension on CPUs that implement it, say Y.

	  Note that for architectural reasons, firmware _must_ implement AMU
	  support when running on CPUs that present the activity monitors
	  extension. The required support is present in:
	    * Version 1.5 and later of the ARM Trusted Firmware

	  For kernels that have this configuration enabled but boot with broken
	  firmware, you may need to say N here until the firmware is fixed.
	  Otherwise you may experience firmware panics or lockups when
	  accessing the counter registers. Even if you are not observing these
	  symptoms, the values returned by the register reads might not
	  correctly reflect reality. Most commonly, the value read will be 0,
	  indicating that the counter is not enabled.

config AS_HAS_ARMV8_4
	def_bool $(cc-option,-Wa$(comma)-march=armv8.4-a)

config ARM64_TLB_RANGE
	bool "Enable support for tlbi range feature"
	default y
	depends on AS_HAS_ARMV8_4
	help
	  ARMv8.4-TLBI provides TLBI invalidation instruction that apply to a
	  range of input addresses.

	  The feature introduces new assembly instructions, and they were
	  support when binutils >= 2.30.

endmenu

menu "ARMv8.5 architectural features"

config AS_HAS_ARMV8_5
	def_bool $(cc-option,-Wa$(comma)-march=armv8.5-a)

config ARM64_BTI
	bool "Branch Target Identification support"
	default y
	help
	  Branch Target Identification (part of the ARMv8.5 Extensions)
	  provides a mechanism to limit the set of locations to which computed
	  branch instructions such as BR or BLR can jump.

	  To make use of BTI on CPUs that support it, say Y.

	  BTI is intended to provide complementary protection to other control
	  flow integrity protection mechanisms, such as the Pointer
	  authentication mechanism provided as part of the ARMv8.3 Extensions.
	  For this reason, it does not make sense to enable this option without
	  also enabling support for pointer authentication.  Thus, when
	  enabling this option you should also select ARM64_PTR_AUTH=y.

	  Userspace binaries must also be specifically compiled to make use of
	  this mechanism.  If you say N here or the hardware does not support
	  BTI, such binaries can still run, but you get no additional
	  enforcement of branch destinations.

config ARM64_BTI_KERNEL
	bool "Use Branch Target Identification for kernel"
	default y
	depends on ARM64_BTI
	depends on ARM64_PTR_AUTH_KERNEL
	depends on CC_HAS_BRANCH_PROT_PAC_RET_BTI
	# https://gcc.gnu.org/bugzilla/show_bug.cgi?id=94697
	depends on !CC_IS_GCC || GCC_VERSION >= 100100
	# https://github.com/llvm/llvm-project/commit/a88c722e687e6780dcd6a58718350dc76fcc4cc9
	depends on !CC_IS_CLANG || CLANG_VERSION >= 120000
	depends on (!FUNCTION_GRAPH_TRACER || DYNAMIC_FTRACE_WITH_REGS)
	help
	  Build the kernel with Branch Target Identification annotations
	  and enable enforcement of this for kernel code. When this option
	  is enabled and the system supports BTI all kernel code including
	  modular code must have BTI enabled.

config CC_HAS_BRANCH_PROT_PAC_RET_BTI
	# GCC 9 or later, clang 8 or later
	def_bool $(cc-option,-mbranch-protection=pac-ret+leaf+bti)

config ARM64_E0PD
	bool "Enable support for E0PD"
	default y
	help
	  E0PD (part of the ARMv8.5 extensions) allows us to ensure
	  that EL0 accesses made via TTBR1 always fault in constant time,
	  providing similar benefits to KASLR as those provided by KPTI, but
	  with lower overhead and without disrupting legitimate access to
	  kernel memory such as SPE.

	  This option enables E0PD for TTBR1 where available.

config ARCH_RANDOM
	bool "Enable support for random number generation"
	default y
	help
	  Random number generation (part of the ARMv8.5 Extensions)
	  provides a high bandwidth, cryptographically secure
	  hardware random number generator.

config ARM64_AS_HAS_MTE
	# Initial support for MTE went in binutils 2.32.0, checked with
	# ".arch armv8.5-a+memtag" below. However, this was incomplete
	# as a late addition to the final architecture spec (LDGM/STGM)
	# is only supported in the newer 2.32.x and 2.33 binutils
	# versions, hence the extra "stgm" instruction check below.
	def_bool $(as-instr,.arch armv8.5-a+memtag\nstgm xzr$(comma)[x0])

config ARM64_MTE
	bool "Memory Tagging Extension support"
	default y
	depends on ARM64_AS_HAS_MTE && ARM64_TAGGED_ADDR_ABI
	depends on AS_HAS_ARMV8_5
	depends on AS_HAS_LSE_ATOMICS
	# Required for tag checking in the uaccess routines
	depends on ARM64_PAN
	select ARCH_USES_HIGH_VMA_FLAGS
	help
	  Memory Tagging (part of the ARMv8.5 Extensions) provides
	  architectural support for run-time, always-on detection of
	  various classes of memory error to aid with software debugging
	  to eliminate vulnerabilities arising from memory-unsafe
	  languages.

	  This option enables the support for the Memory Tagging
	  Extension at EL0 (i.e. for userspace).

	  Selecting this option allows the feature to be detected at
	  runtime. Any secondary CPU not implementing this feature will
	  not be allowed a late bring-up.

	  Userspace binaries that want to use this feature must
	  explicitly opt in. The mechanism for the userspace is
	  described in:

	  Documentation/arm64/memory-tagging-extension.rst.

endmenu

menu "ARMv8.7 architectural features"

config ARM64_EPAN
	bool "Enable support for Enhanced Privileged Access Never (EPAN)"
	default y
	depends on ARM64_PAN
	help
	 Enhanced Privileged Access Never (EPAN) allows Privileged
	 Access Never to be used with Execute-only mappings.

	 The feature is detected at runtime, and will remain disabled
	 if the cpu does not implement the feature.
endmenu

config ARM64_SVE
	bool "ARM Scalable Vector Extension support"
	default y
	help
	  The Scalable Vector Extension (SVE) is an extension to the AArch64
	  execution state which complements and extends the SIMD functionality
	  of the base architecture to support much larger vectors and to enable
	  additional vectorisation opportunities.

	  To enable use of this extension on CPUs that implement it, say Y.

	  On CPUs that support the SVE2 extensions, this option will enable
	  those too.

	  Note that for architectural reasons, firmware _must_ implement SVE
	  support when running on SVE capable hardware.  The required support
	  is present in:

	    * version 1.5 and later of the ARM Trusted Firmware
	    * the AArch64 boot wrapper since commit 5e1261e08abf
	      ("bootwrapper: SVE: Enable SVE for EL2 and below").

	  For other firmware implementations, consult the firmware documentation
	  or vendor.

	  If you need the kernel to boot on SVE-capable hardware with broken
	  firmware, you may need to say N here until you get your firmware
	  fixed.  Otherwise, you may experience firmware panics or lockups when
	  booting the kernel.  If unsure and you are not observing these
	  symptoms, you should assume that it is safe to say Y.

config ARM64_MODULE_PLTS
	bool "Use PLTs to allow module memory to spill over into vmalloc area"
	depends on MODULES
	select HAVE_MOD_ARCH_SPECIFIC
	help
	  Allocate PLTs when loading modules so that jumps and calls whose
	  targets are too far away for their relative offsets to be encoded
	  in the instructions themselves can be bounced via veneers in the
	  module's PLT. This allows modules to be allocated in the generic
	  vmalloc area after the dedicated module memory area has been
	  exhausted.

	  When running with address space randomization (KASLR), the module
	  region itself may be too far away for ordinary relative jumps and
	  calls, and so in that case, module PLTs are required and cannot be
	  disabled.

	  Specific errata workaround(s) might also force module PLTs to be
	  enabled (ARM64_ERRATUM_843419).

config ARM64_PSEUDO_NMI
	bool "Support for NMI-like interrupts"
	select ARM_GIC_V3
	help
	  Adds support for mimicking Non-Maskable Interrupts through the use of
	  GIC interrupt priority. This support requires version 3 or later of
	  ARM GIC.

	  This high priority configuration for interrupts needs to be
	  explicitly enabled by setting the kernel parameter
	  "irqchip.gicv3_pseudo_nmi" to 1.

	  If unsure, say N

if ARM64_PSEUDO_NMI
config ARM64_DEBUG_PRIORITY_MASKING
	bool "Debug interrupt priority masking"
	help
	  This adds runtime checks to functions enabling/disabling
	  interrupts when using priority masking. The additional checks verify
	  the validity of ICC_PMR_EL1 when calling concerned functions.

	  If unsure, say N
endif

config RELOCATABLE
	bool "Build a relocatable kernel image" if EXPERT
	select ARCH_HAS_RELR
	default y
	help
	  This builds the kernel as a Position Independent Executable (PIE),
	  which retains all relocation metadata required to relocate the
	  kernel binary at runtime to a different virtual address than the
	  address it was linked at.
	  Since AArch64 uses the RELA relocation format, this requires a
	  relocation pass at runtime even if the kernel is loaded at the
	  same address it was linked at.

config RANDOMIZE_BASE
	bool "Randomize the address of the kernel image"
	select ARM64_MODULE_PLTS if MODULES
	select RELOCATABLE
	help
	  Randomizes the virtual address at which the kernel image is
	  loaded, as a security feature that deters exploit attempts
	  relying on knowledge of the location of kernel internals.

	  It is the bootloader's job to provide entropy, by passing a
	  random u64 value in /chosen/kaslr-seed at kernel entry.

	  When booting via the UEFI stub, it will invoke the firmware's
	  EFI_RNG_PROTOCOL implementation (if available) to supply entropy
	  to the kernel proper. In addition, it will randomise the physical
	  location of the kernel Image as well.

	  If unsure, say N.

config RANDOMIZE_MODULE_REGION_FULL
	bool "Randomize the module region over a 2 GB range"
	depends on RANDOMIZE_BASE
	default y
	help
	  Randomizes the location of the module region inside a 2 GB window
	  covering the core kernel. This way, it is less likely for modules
	  to leak information about the location of core kernel data structures
	  but it does imply that function calls between modules and the core
	  kernel will need to be resolved via veneers in the module PLT.

	  When this option is not set, the module region will be randomized over
	  a limited range that contains the [_stext, _etext] interval of the
	  core kernel, so branch relocations are almost always in range unless
	  ARM64_MODULE_PLTS is enabled and the region is exhausted. In this
	  particular case of region exhaustion, modules might be able to fall
	  back to a larger 2GB area.

config CC_HAVE_STACKPROTECTOR_SYSREG
	def_bool $(cc-option,-mstack-protector-guard=sysreg -mstack-protector-guard-reg=sp_el0 -mstack-protector-guard-offset=0)

config STACKPROTECTOR_PER_TASK
	def_bool y
	depends on STACKPROTECTOR && CC_HAVE_STACKPROTECTOR_SYSREG

endmenu

menu "Boot options"

config ARM64_ACPI_PARKING_PROTOCOL
	bool "Enable support for the ARM64 ACPI parking protocol"
	depends on ACPI
	help
	  Enable support for the ARM64 ACPI parking protocol. If disabled
	  the kernel will not allow booting through the ARM64 ACPI parking
	  protocol even if the corresponding data is present in the ACPI
	  MADT table.

config CMDLINE
	string "Default kernel command string"
	default ""
	help
	  Provide a set of default command-line options at build time by
	  entering them here. As a minimum, you should specify the the
	  root device (e.g. root=/dev/nfs).

choice
	prompt "Kernel command line type" if CMDLINE != ""
	default CMDLINE_FROM_BOOTLOADER
	help
	  Choose how the kernel will handle the provided default kernel
	  command line string.

config CMDLINE_FROM_BOOTLOADER
	bool "Use bootloader kernel arguments if available"
	help
	  Uses the command-line options passed by the boot loader. If
	  the boot loader doesn't provide any, the default kernel command
	  string provided in CMDLINE will be used.

config CMDLINE_FORCE
	bool "Always use the default kernel command string"
	help
	  Always use the default kernel command string, even if the boot
	  loader passes other arguments to the kernel.
	  This is useful if you cannot or don't want to change the
	  command-line options your boot loader passes to the kernel.

endchoice

config EFI_STUB
	bool

config EFI
	bool "UEFI runtime support"
	depends on OF && !CPU_BIG_ENDIAN
	depends on KERNEL_MODE_NEON
	select ARCH_SUPPORTS_ACPI
	select LIBFDT
	select UCS2_STRING
	select EFI_PARAMS_FROM_FDT
	select EFI_RUNTIME_WRAPPERS
	select EFI_STUB
	select EFI_GENERIC_STUB
	imply IMA_SECURE_AND_OR_TRUSTED_BOOT
	default y
	help
	  This option provides support for runtime services provided
	  by UEFI firmware (such as non-volatile variables, realtime
          clock, and platform reset). A UEFI stub is also provided to
	  allow the kernel to be booted as an EFI application. This
	  is only useful on systems that have UEFI firmware.

config DMI
	bool "Enable support for SMBIOS (DMI) tables"
	depends on EFI
	default y
	help
	  This enables SMBIOS/DMI feature for systems.

	  This option is only useful on systems that have UEFI firmware.
	  However, even with this option, the resultant kernel should
	  continue to boot on existing non-UEFI platforms.

endmenu

config SYSVIPC_COMPAT
	def_bool y
	depends on COMPAT && SYSVIPC

menu "Power management options"

source "kernel/power/Kconfig"

config ARCH_HIBERNATION_POSSIBLE
	def_bool y
	depends on CPU_PM

config ARCH_HIBERNATION_HEADER
	def_bool y
	depends on HIBERNATION

config ARCH_SUSPEND_POSSIBLE
	def_bool y

endmenu

menu "CPU Power Management"

source "drivers/cpuidle/Kconfig"

source "drivers/cpufreq/Kconfig"

endmenu

source "drivers/acpi/Kconfig"

source "arch/arm64/kvm/Kconfig"

if CRYPTO
source "arch/arm64/crypto/Kconfig"
endif<|MERGE_RESOLUTION|>--- conflicted
+++ resolved
@@ -196,15 +196,12 @@
 	select HAVE_PERF_USER_STACK_DUMP
 	select HAVE_PREEMPT_DYNAMIC_KEY
 	select HAVE_REGS_AND_STACK_ACCESS_API
+	select HAVE_RUST
 	select HAVE_POSIX_CPU_TIMERS_TASK_WORK
 	select HAVE_FUNCTION_ARG_ACCESS_API
 	select MMU_GATHER_RCU_TABLE_FREE
 	select HAVE_RSEQ
-<<<<<<< HEAD
-	select HAVE_RUST
-=======
 	select HAVE_SHADOW_STACKTRACE
->>>>>>> 1042bbdd
 	select HAVE_STACKPROTECTOR
 	select HAVE_SYSCALL_TRACEPOINTS
 	select HAVE_KPROBES
