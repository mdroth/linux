--- conflicted
+++ resolved
@@ -40,10 +40,7 @@
 	select HAVE_KVM_VCPU_RUN_PID_CHANGE
 	select SCHED_INFO
 	select GUEST_PERF_EVENTS if PERF_EVENTS
-<<<<<<< HEAD
-=======
 	select INTERVAL_TREE
->>>>>>> 94985da0
 	help
 	  Support hosting virtualized guest machines.
 
