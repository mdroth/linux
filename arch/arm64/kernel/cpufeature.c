// SPDX-License-Identifier: GPL-2.0-only
/*
 * Contains CPU feature definitions
 *
 * Copyright (C) 2015 ARM Ltd.
 *
 * A note for the weary kernel hacker: the code here is confusing and hard to
 * follow! That's partly because it's solving a nasty problem, but also because
 * there's a little bit of over-abstraction that tends to obscure what's going
 * on behind a maze of helper functions and macros.
 *
 * The basic problem is that hardware folks have started gluing together CPUs
 * with distinct architectural features; in some cases even creating SoCs where
 * user-visible instructions are available only on a subset of the available
 * cores. We try to address this by snapshotting the feature registers of the
 * boot CPU and comparing these with the feature registers of each secondary
 * CPU when bringing them up. If there is a mismatch, then we update the
 * snapshot state to indicate the lowest-common denominator of the feature,
 * known as the "safe" value. This snapshot state can be queried to view the
 * "sanitised" value of a feature register.
 *
 * The sanitised register values are used to decide which capabilities we
 * have in the system. These may be in the form of traditional "hwcaps"
 * advertised to userspace or internal "cpucaps" which are used to configure
 * things like alternative patching and static keys. While a feature mismatch
 * may result in a TAINT_CPU_OUT_OF_SPEC kernel taint, a capability mismatch
 * may prevent a CPU from being onlined at all.
 *
 * Some implementation details worth remembering:
 *
 * - Mismatched features are *always* sanitised to a "safe" value, which
 *   usually indicates that the feature is not supported.
 *
 * - A mismatched feature marked with FTR_STRICT will cause a "SANITY CHECK"
 *   warning when onlining an offending CPU and the kernel will be tainted
 *   with TAINT_CPU_OUT_OF_SPEC.
 *
 * - Features marked as FTR_VISIBLE have their sanitised value visible to
 *   userspace. FTR_VISIBLE features in registers that are only visible
 *   to EL0 by trapping *must* have a corresponding HWCAP so that late
 *   onlining of CPUs cannot lead to features disappearing at runtime.
 *
 * - A "feature" is typically a 4-bit register field. A "capability" is the
 *   high-level description derived from the sanitised field value.
 *
 * - Read the Arm ARM (DDI 0487F.a) section D13.1.3 ("Principles of the ID
 *   scheme for fields in ID registers") to understand when feature fields
 *   may be signed or unsigned (FTR_SIGNED and FTR_UNSIGNED accordingly).
 *
 * - KVM exposes its own view of the feature registers to guest operating
 *   systems regardless of FTR_VISIBLE. This is typically driven from the
 *   sanitised register values to allow virtual CPUs to be migrated between
 *   arbitrary physical CPUs, but some features not present on the host are
 *   also advertised and emulated. Look at sys_reg_descs[] for the gory
 *   details.
 *
 * - If the arm64_ftr_bits[] for a register has a missing field, then this
 *   field is treated as STRICT RES0, including for read_sanitised_ftr_reg().
 *   This is stronger than FTR_HIDDEN and can be used to hide features from
 *   KVM guests.
 */

#define pr_fmt(fmt) "CPU features: " fmt

#include <linux/bsearch.h>
#include <linux/cpumask.h>
#include <linux/crash_dump.h>
#include <linux/kstrtox.h>
#include <linux/sort.h>
#include <linux/stop_machine.h>
#include <linux/sysfs.h>
#include <linux/types.h>
#include <linux/minmax.h>
#include <linux/mm.h>
#include <linux/cpu.h>
#include <linux/kasan.h>
#include <linux/percpu.h>

#include <asm/cpu.h>
#include <asm/cpufeature.h>
#include <asm/cpu_ops.h>
#include <asm/fpsimd.h>
#include <asm/hwcap.h>
#include <asm/insn.h>
#include <asm/kvm_host.h>
#include <asm/mmu_context.h>
#include <asm/mte.h>
#include <asm/processor.h>
#include <asm/smp.h>
#include <asm/sysreg.h>
#include <asm/traps.h>
#include <asm/vectors.h>
#include <asm/virt.h>

/* Kernel representation of AT_HWCAP and AT_HWCAP2 */
static DECLARE_BITMAP(elf_hwcap, MAX_CPU_FEATURES) __read_mostly;

#ifdef CONFIG_COMPAT
#define COMPAT_ELF_HWCAP_DEFAULT	\
				(COMPAT_HWCAP_HALF|COMPAT_HWCAP_THUMB|\
				 COMPAT_HWCAP_FAST_MULT|COMPAT_HWCAP_EDSP|\
				 COMPAT_HWCAP_TLS|COMPAT_HWCAP_IDIV|\
				 COMPAT_HWCAP_LPAE)
unsigned int compat_elf_hwcap __read_mostly = COMPAT_ELF_HWCAP_DEFAULT;
unsigned int compat_elf_hwcap2 __read_mostly;
#endif

DECLARE_BITMAP(system_cpucaps, ARM64_NCAPS);
EXPORT_SYMBOL(system_cpucaps);
static struct arm64_cpu_capabilities const __ro_after_init *cpucap_ptrs[ARM64_NCAPS];

DECLARE_BITMAP(boot_cpucaps, ARM64_NCAPS);

bool arm64_use_ng_mappings = false;
EXPORT_SYMBOL(arm64_use_ng_mappings);

DEFINE_PER_CPU_READ_MOSTLY(const char *, this_cpu_vector) = vectors;

/*
 * Permit PER_LINUX32 and execve() of 32-bit binaries even if not all CPUs
 * support it?
 */
static bool __read_mostly allow_mismatched_32bit_el0;

/*
 * Static branch enabled only if allow_mismatched_32bit_el0 is set and we have
 * seen at least one CPU capable of 32-bit EL0.
 */
DEFINE_STATIC_KEY_FALSE(arm64_mismatched_32bit_el0);

/*
 * Mask of CPUs supporting 32-bit EL0.
 * Only valid if arm64_mismatched_32bit_el0 is enabled.
 */
static cpumask_var_t cpu_32bit_el0_mask __cpumask_var_read_mostly;

void dump_cpu_features(void)
{
	/* file-wide pr_fmt adds "CPU features: " prefix */
	pr_emerg("0x%*pb\n", ARM64_NCAPS, &system_cpucaps);
}

#define __ARM64_MAX_POSITIVE(reg, field)				\
		((reg##_##field##_SIGNED ?				\
		  BIT(reg##_##field##_WIDTH - 1) :			\
		  BIT(reg##_##field##_WIDTH)) - 1)

#define __ARM64_MIN_NEGATIVE(reg, field)  BIT(reg##_##field##_WIDTH - 1)

#define __ARM64_CPUID_FIELDS(reg, field, min_value, max_value)		\
		.sys_reg = SYS_##reg,					\
		.field_pos = reg##_##field##_SHIFT,			\
		.field_width = reg##_##field##_WIDTH,			\
		.sign = reg##_##field##_SIGNED,				\
		.min_field_value = min_value,				\
		.max_field_value = max_value,

/*
 * ARM64_CPUID_FIELDS() encodes a field with a range from min_value to
 * an implicit maximum that depends on the sign-ess of the field.
 *
 * An unsigned field will be capped at all ones, while a signed field
 * will be limited to the positive half only.
 */
#define ARM64_CPUID_FIELDS(reg, field, min_value)			\
	__ARM64_CPUID_FIELDS(reg, field,				\
			     SYS_FIELD_VALUE(reg, field, min_value),	\
			     __ARM64_MAX_POSITIVE(reg, field))

/*
 * ARM64_CPUID_FIELDS_NEG() encodes a field with a range from an
 * implicit minimal value to max_value. This should be used when
 * matching a non-implemented property.
 */
#define ARM64_CPUID_FIELDS_NEG(reg, field, max_value)			\
	__ARM64_CPUID_FIELDS(reg, field,				\
			     __ARM64_MIN_NEGATIVE(reg, field),		\
			     SYS_FIELD_VALUE(reg, field, max_value))

#define __ARM64_FTR_BITS(SIGNED, VISIBLE, STRICT, TYPE, SHIFT, WIDTH, SAFE_VAL) \
	{						\
		.sign = SIGNED,				\
		.visible = VISIBLE,			\
		.strict = STRICT,			\
		.type = TYPE,				\
		.shift = SHIFT,				\
		.width = WIDTH,				\
		.safe_val = SAFE_VAL,			\
	}

/* Define a feature with unsigned values */
#define ARM64_FTR_BITS(VISIBLE, STRICT, TYPE, SHIFT, WIDTH, SAFE_VAL) \
	__ARM64_FTR_BITS(FTR_UNSIGNED, VISIBLE, STRICT, TYPE, SHIFT, WIDTH, SAFE_VAL)

/* Define a feature with a signed value */
#define S_ARM64_FTR_BITS(VISIBLE, STRICT, TYPE, SHIFT, WIDTH, SAFE_VAL) \
	__ARM64_FTR_BITS(FTR_SIGNED, VISIBLE, STRICT, TYPE, SHIFT, WIDTH, SAFE_VAL)

#define ARM64_FTR_END					\
	{						\
		.width = 0,				\
	}

static void cpu_enable_cnp(struct arm64_cpu_capabilities const *cap);

static bool __system_matches_cap(unsigned int n);

/*
 * NOTE: Any changes to the visibility of features should be kept in
 * sync with the documentation of the CPU feature register ABI.
 */
static const struct arm64_ftr_bits ftr_id_aa64isar0[] = {
	ARM64_FTR_BITS(FTR_VISIBLE, FTR_STRICT, FTR_LOWER_SAFE, ID_AA64ISAR0_EL1_RNDR_SHIFT, 4, 0),
	ARM64_FTR_BITS(FTR_HIDDEN, FTR_STRICT, FTR_LOWER_SAFE, ID_AA64ISAR0_EL1_TLB_SHIFT, 4, 0),
	ARM64_FTR_BITS(FTR_VISIBLE, FTR_STRICT, FTR_LOWER_SAFE, ID_AA64ISAR0_EL1_TS_SHIFT, 4, 0),
	ARM64_FTR_BITS(FTR_VISIBLE, FTR_STRICT, FTR_LOWER_SAFE, ID_AA64ISAR0_EL1_FHM_SHIFT, 4, 0),
	ARM64_FTR_BITS(FTR_VISIBLE, FTR_STRICT, FTR_LOWER_SAFE, ID_AA64ISAR0_EL1_DP_SHIFT, 4, 0),
	ARM64_FTR_BITS(FTR_VISIBLE, FTR_STRICT, FTR_LOWER_SAFE, ID_AA64ISAR0_EL1_SM4_SHIFT, 4, 0),
	ARM64_FTR_BITS(FTR_VISIBLE, FTR_STRICT, FTR_LOWER_SAFE, ID_AA64ISAR0_EL1_SM3_SHIFT, 4, 0),
	ARM64_FTR_BITS(FTR_VISIBLE, FTR_STRICT, FTR_LOWER_SAFE, ID_AA64ISAR0_EL1_SHA3_SHIFT, 4, 0),
	ARM64_FTR_BITS(FTR_VISIBLE, FTR_STRICT, FTR_LOWER_SAFE, ID_AA64ISAR0_EL1_RDM_SHIFT, 4, 0),
	ARM64_FTR_BITS(FTR_VISIBLE, FTR_STRICT, FTR_LOWER_SAFE, ID_AA64ISAR0_EL1_ATOMIC_SHIFT, 4, 0),
	ARM64_FTR_BITS(FTR_VISIBLE, FTR_STRICT, FTR_LOWER_SAFE, ID_AA64ISAR0_EL1_CRC32_SHIFT, 4, 0),
	ARM64_FTR_BITS(FTR_VISIBLE, FTR_STRICT, FTR_LOWER_SAFE, ID_AA64ISAR0_EL1_SHA2_SHIFT, 4, 0),
	ARM64_FTR_BITS(FTR_VISIBLE, FTR_STRICT, FTR_LOWER_SAFE, ID_AA64ISAR0_EL1_SHA1_SHIFT, 4, 0),
	ARM64_FTR_BITS(FTR_VISIBLE, FTR_STRICT, FTR_LOWER_SAFE, ID_AA64ISAR0_EL1_AES_SHIFT, 4, 0),
	ARM64_FTR_END,
};

static const struct arm64_ftr_bits ftr_id_aa64isar1[] = {
	ARM64_FTR_BITS(FTR_VISIBLE, FTR_STRICT, FTR_LOWER_SAFE, ID_AA64ISAR1_EL1_I8MM_SHIFT, 4, 0),
	ARM64_FTR_BITS(FTR_VISIBLE, FTR_STRICT, FTR_LOWER_SAFE, ID_AA64ISAR1_EL1_DGH_SHIFT, 4, 0),
	ARM64_FTR_BITS(FTR_VISIBLE, FTR_STRICT, FTR_LOWER_SAFE, ID_AA64ISAR1_EL1_BF16_SHIFT, 4, 0),
	ARM64_FTR_BITS(FTR_HIDDEN, FTR_STRICT, FTR_LOWER_SAFE, ID_AA64ISAR1_EL1_SPECRES_SHIFT, 4, 0),
	ARM64_FTR_BITS(FTR_VISIBLE, FTR_STRICT, FTR_LOWER_SAFE, ID_AA64ISAR1_EL1_SB_SHIFT, 4, 0),
	ARM64_FTR_BITS(FTR_VISIBLE, FTR_STRICT, FTR_LOWER_SAFE, ID_AA64ISAR1_EL1_FRINTTS_SHIFT, 4, 0),
	ARM64_FTR_BITS(FTR_VISIBLE_IF_IS_ENABLED(CONFIG_ARM64_PTR_AUTH),
		       FTR_STRICT, FTR_LOWER_SAFE, ID_AA64ISAR1_EL1_GPI_SHIFT, 4, 0),
	ARM64_FTR_BITS(FTR_VISIBLE_IF_IS_ENABLED(CONFIG_ARM64_PTR_AUTH),
		       FTR_STRICT, FTR_LOWER_SAFE, ID_AA64ISAR1_EL1_GPA_SHIFT, 4, 0),
	ARM64_FTR_BITS(FTR_VISIBLE, FTR_STRICT, FTR_LOWER_SAFE, ID_AA64ISAR1_EL1_LRCPC_SHIFT, 4, 0),
	ARM64_FTR_BITS(FTR_VISIBLE, FTR_STRICT, FTR_LOWER_SAFE, ID_AA64ISAR1_EL1_FCMA_SHIFT, 4, 0),
	ARM64_FTR_BITS(FTR_VISIBLE, FTR_STRICT, FTR_LOWER_SAFE, ID_AA64ISAR1_EL1_JSCVT_SHIFT, 4, 0),
	ARM64_FTR_BITS(FTR_VISIBLE_IF_IS_ENABLED(CONFIG_ARM64_PTR_AUTH),
		       FTR_STRICT, FTR_EXACT, ID_AA64ISAR1_EL1_API_SHIFT, 4, 0),
	ARM64_FTR_BITS(FTR_VISIBLE_IF_IS_ENABLED(CONFIG_ARM64_PTR_AUTH),
		       FTR_STRICT, FTR_EXACT, ID_AA64ISAR1_EL1_APA_SHIFT, 4, 0),
	ARM64_FTR_BITS(FTR_VISIBLE, FTR_STRICT, FTR_LOWER_SAFE, ID_AA64ISAR1_EL1_DPB_SHIFT, 4, 0),
	ARM64_FTR_END,
};

static const struct arm64_ftr_bits ftr_id_aa64isar2[] = {
	ARM64_FTR_BITS(FTR_VISIBLE, FTR_NONSTRICT, FTR_LOWER_SAFE, ID_AA64ISAR2_EL1_CSSC_SHIFT, 4, 0),
	ARM64_FTR_BITS(FTR_VISIBLE, FTR_NONSTRICT, FTR_LOWER_SAFE, ID_AA64ISAR2_EL1_RPRFM_SHIFT, 4, 0),
	ARM64_FTR_BITS(FTR_HIDDEN, FTR_STRICT, FTR_LOWER_SAFE, ID_AA64ISAR2_EL1_CLRBHB_SHIFT, 4, 0),
	ARM64_FTR_BITS(FTR_VISIBLE, FTR_STRICT, FTR_LOWER_SAFE, ID_AA64ISAR2_EL1_BC_SHIFT, 4, 0),
	ARM64_FTR_BITS(FTR_VISIBLE, FTR_STRICT, FTR_LOWER_SAFE, ID_AA64ISAR2_EL1_MOPS_SHIFT, 4, 0),
	ARM64_FTR_BITS(FTR_VISIBLE_IF_IS_ENABLED(CONFIG_ARM64_PTR_AUTH),
		       FTR_STRICT, FTR_EXACT, ID_AA64ISAR2_EL1_APA3_SHIFT, 4, 0),
	ARM64_FTR_BITS(FTR_VISIBLE_IF_IS_ENABLED(CONFIG_ARM64_PTR_AUTH),
		       FTR_STRICT, FTR_LOWER_SAFE, ID_AA64ISAR2_EL1_GPA3_SHIFT, 4, 0),
	ARM64_FTR_BITS(FTR_VISIBLE, FTR_NONSTRICT, FTR_LOWER_SAFE, ID_AA64ISAR2_EL1_RPRES_SHIFT, 4, 0),
	ARM64_FTR_BITS(FTR_VISIBLE, FTR_NONSTRICT, FTR_LOWER_SAFE, ID_AA64ISAR2_EL1_WFxT_SHIFT, 4, 0),
	ARM64_FTR_END,
};

static const struct arm64_ftr_bits ftr_id_aa64pfr0[] = {
	ARM64_FTR_BITS(FTR_HIDDEN, FTR_NONSTRICT, FTR_LOWER_SAFE, ID_AA64PFR0_EL1_CSV3_SHIFT, 4, 0),
	ARM64_FTR_BITS(FTR_HIDDEN, FTR_NONSTRICT, FTR_LOWER_SAFE, ID_AA64PFR0_EL1_CSV2_SHIFT, 4, 0),
	ARM64_FTR_BITS(FTR_VISIBLE, FTR_STRICT, FTR_LOWER_SAFE, ID_AA64PFR0_EL1_DIT_SHIFT, 4, 0),
	ARM64_FTR_BITS(FTR_HIDDEN, FTR_NONSTRICT, FTR_LOWER_SAFE, ID_AA64PFR0_EL1_AMU_SHIFT, 4, 0),
	ARM64_FTR_BITS(FTR_HIDDEN, FTR_STRICT, FTR_LOWER_SAFE, ID_AA64PFR0_EL1_MPAM_SHIFT, 4, 0),
	ARM64_FTR_BITS(FTR_HIDDEN, FTR_NONSTRICT, FTR_LOWER_SAFE, ID_AA64PFR0_EL1_SEL2_SHIFT, 4, 0),
	ARM64_FTR_BITS(FTR_VISIBLE_IF_IS_ENABLED(CONFIG_ARM64_SVE),
				   FTR_STRICT, FTR_LOWER_SAFE, ID_AA64PFR0_EL1_SVE_SHIFT, 4, 0),
	ARM64_FTR_BITS(FTR_HIDDEN, FTR_STRICT, FTR_LOWER_SAFE, ID_AA64PFR0_EL1_RAS_SHIFT, 4, 0),
	ARM64_FTR_BITS(FTR_HIDDEN, FTR_STRICT, FTR_LOWER_SAFE, ID_AA64PFR0_EL1_GIC_SHIFT, 4, 0),
	S_ARM64_FTR_BITS(FTR_VISIBLE, FTR_STRICT, FTR_LOWER_SAFE, ID_AA64PFR0_EL1_AdvSIMD_SHIFT, 4, ID_AA64PFR0_EL1_AdvSIMD_NI),
	S_ARM64_FTR_BITS(FTR_VISIBLE, FTR_STRICT, FTR_LOWER_SAFE, ID_AA64PFR0_EL1_FP_SHIFT, 4, ID_AA64PFR0_EL1_FP_NI),
	ARM64_FTR_BITS(FTR_HIDDEN, FTR_NONSTRICT, FTR_LOWER_SAFE, ID_AA64PFR0_EL1_EL3_SHIFT, 4, 0),
	ARM64_FTR_BITS(FTR_HIDDEN, FTR_NONSTRICT, FTR_LOWER_SAFE, ID_AA64PFR0_EL1_EL2_SHIFT, 4, 0),
	ARM64_FTR_BITS(FTR_HIDDEN, FTR_NONSTRICT, FTR_LOWER_SAFE, ID_AA64PFR0_EL1_EL1_SHIFT, 4, ID_AA64PFR0_EL1_ELx_64BIT_ONLY),
	ARM64_FTR_BITS(FTR_HIDDEN, FTR_NONSTRICT, FTR_LOWER_SAFE, ID_AA64PFR0_EL1_EL0_SHIFT, 4, ID_AA64PFR0_EL1_ELx_64BIT_ONLY),
	ARM64_FTR_END,
};

static const struct arm64_ftr_bits ftr_id_aa64pfr1[] = {
	ARM64_FTR_BITS(FTR_VISIBLE_IF_IS_ENABLED(CONFIG_ARM64_SME),
		       FTR_STRICT, FTR_LOWER_SAFE, ID_AA64PFR1_EL1_SME_SHIFT, 4, 0),
	ARM64_FTR_BITS(FTR_HIDDEN, FTR_STRICT, FTR_LOWER_SAFE, ID_AA64PFR1_EL1_MPAM_frac_SHIFT, 4, 0),
	ARM64_FTR_BITS(FTR_HIDDEN, FTR_STRICT, FTR_LOWER_SAFE, ID_AA64PFR1_EL1_RAS_frac_SHIFT, 4, 0),
	ARM64_FTR_BITS(FTR_VISIBLE_IF_IS_ENABLED(CONFIG_ARM64_MTE),
		       FTR_STRICT, FTR_LOWER_SAFE, ID_AA64PFR1_EL1_MTE_SHIFT, 4, ID_AA64PFR1_EL1_MTE_NI),
	ARM64_FTR_BITS(FTR_VISIBLE, FTR_NONSTRICT, FTR_LOWER_SAFE, ID_AA64PFR1_EL1_SSBS_SHIFT, 4, ID_AA64PFR1_EL1_SSBS_NI),
	ARM64_FTR_BITS(FTR_VISIBLE_IF_IS_ENABLED(CONFIG_ARM64_BTI),
				    FTR_STRICT, FTR_LOWER_SAFE, ID_AA64PFR1_EL1_BT_SHIFT, 4, 0),
	ARM64_FTR_END,
};

static const struct arm64_ftr_bits ftr_id_aa64zfr0[] = {
	ARM64_FTR_BITS(FTR_VISIBLE_IF_IS_ENABLED(CONFIG_ARM64_SVE),
		       FTR_STRICT, FTR_LOWER_SAFE, ID_AA64ZFR0_EL1_F64MM_SHIFT, 4, 0),
	ARM64_FTR_BITS(FTR_VISIBLE_IF_IS_ENABLED(CONFIG_ARM64_SVE),
		       FTR_STRICT, FTR_LOWER_SAFE, ID_AA64ZFR0_EL1_F32MM_SHIFT, 4, 0),
	ARM64_FTR_BITS(FTR_VISIBLE_IF_IS_ENABLED(CONFIG_ARM64_SVE),
		       FTR_STRICT, FTR_LOWER_SAFE, ID_AA64ZFR0_EL1_I8MM_SHIFT, 4, 0),
	ARM64_FTR_BITS(FTR_VISIBLE_IF_IS_ENABLED(CONFIG_ARM64_SVE),
		       FTR_STRICT, FTR_LOWER_SAFE, ID_AA64ZFR0_EL1_SM4_SHIFT, 4, 0),
	ARM64_FTR_BITS(FTR_VISIBLE_IF_IS_ENABLED(CONFIG_ARM64_SVE),
		       FTR_STRICT, FTR_LOWER_SAFE, ID_AA64ZFR0_EL1_SHA3_SHIFT, 4, 0),
	ARM64_FTR_BITS(FTR_VISIBLE_IF_IS_ENABLED(CONFIG_ARM64_SVE),
		       FTR_STRICT, FTR_LOWER_SAFE, ID_AA64ZFR0_EL1_B16B16_SHIFT, 4, 0),
	ARM64_FTR_BITS(FTR_VISIBLE_IF_IS_ENABLED(CONFIG_ARM64_SVE),
		       FTR_STRICT, FTR_LOWER_SAFE, ID_AA64ZFR0_EL1_BF16_SHIFT, 4, 0),
	ARM64_FTR_BITS(FTR_VISIBLE_IF_IS_ENABLED(CONFIG_ARM64_SVE),
		       FTR_STRICT, FTR_LOWER_SAFE, ID_AA64ZFR0_EL1_BitPerm_SHIFT, 4, 0),
	ARM64_FTR_BITS(FTR_VISIBLE_IF_IS_ENABLED(CONFIG_ARM64_SVE),
		       FTR_STRICT, FTR_LOWER_SAFE, ID_AA64ZFR0_EL1_AES_SHIFT, 4, 0),
	ARM64_FTR_BITS(FTR_VISIBLE_IF_IS_ENABLED(CONFIG_ARM64_SVE),
		       FTR_STRICT, FTR_LOWER_SAFE, ID_AA64ZFR0_EL1_SVEver_SHIFT, 4, 0),
	ARM64_FTR_END,
};

static const struct arm64_ftr_bits ftr_id_aa64smfr0[] = {
	ARM64_FTR_BITS(FTR_VISIBLE_IF_IS_ENABLED(CONFIG_ARM64_SME),
		       FTR_STRICT, FTR_EXACT, ID_AA64SMFR0_EL1_FA64_SHIFT, 1, 0),
	ARM64_FTR_BITS(FTR_VISIBLE_IF_IS_ENABLED(CONFIG_ARM64_SME),
		       FTR_STRICT, FTR_EXACT, ID_AA64SMFR0_EL1_SMEver_SHIFT, 4, 0),
	ARM64_FTR_BITS(FTR_VISIBLE_IF_IS_ENABLED(CONFIG_ARM64_SME),
		       FTR_STRICT, FTR_EXACT, ID_AA64SMFR0_EL1_I16I64_SHIFT, 4, 0),
	ARM64_FTR_BITS(FTR_VISIBLE_IF_IS_ENABLED(CONFIG_ARM64_SME),
		       FTR_STRICT, FTR_EXACT, ID_AA64SMFR0_EL1_F64F64_SHIFT, 1, 0),
	ARM64_FTR_BITS(FTR_VISIBLE_IF_IS_ENABLED(CONFIG_ARM64_SME),
		       FTR_STRICT, FTR_EXACT, ID_AA64SMFR0_EL1_I16I32_SHIFT, 4, 0),
	ARM64_FTR_BITS(FTR_VISIBLE_IF_IS_ENABLED(CONFIG_ARM64_SME),
		       FTR_STRICT, FTR_EXACT, ID_AA64SMFR0_EL1_B16B16_SHIFT, 1, 0),
	ARM64_FTR_BITS(FTR_VISIBLE_IF_IS_ENABLED(CONFIG_ARM64_SME),
		       FTR_STRICT, FTR_EXACT, ID_AA64SMFR0_EL1_F16F16_SHIFT, 1, 0),
	ARM64_FTR_BITS(FTR_VISIBLE_IF_IS_ENABLED(CONFIG_ARM64_SME),
		       FTR_STRICT, FTR_EXACT, ID_AA64SMFR0_EL1_I8I32_SHIFT, 4, 0),
	ARM64_FTR_BITS(FTR_VISIBLE_IF_IS_ENABLED(CONFIG_ARM64_SME),
		       FTR_STRICT, FTR_EXACT, ID_AA64SMFR0_EL1_F16F32_SHIFT, 1, 0),
	ARM64_FTR_BITS(FTR_VISIBLE_IF_IS_ENABLED(CONFIG_ARM64_SME),
		       FTR_STRICT, FTR_EXACT, ID_AA64SMFR0_EL1_B16F32_SHIFT, 1, 0),
	ARM64_FTR_BITS(FTR_VISIBLE_IF_IS_ENABLED(CONFIG_ARM64_SME),
		       FTR_STRICT, FTR_EXACT, ID_AA64SMFR0_EL1_BI32I32_SHIFT, 1, 0),
	ARM64_FTR_BITS(FTR_VISIBLE_IF_IS_ENABLED(CONFIG_ARM64_SME),
		       FTR_STRICT, FTR_EXACT, ID_AA64SMFR0_EL1_F32F32_SHIFT, 1, 0),
	ARM64_FTR_END,
};

static const struct arm64_ftr_bits ftr_id_aa64mmfr0[] = {
	ARM64_FTR_BITS(FTR_VISIBLE, FTR_STRICT, FTR_LOWER_SAFE, ID_AA64MMFR0_EL1_ECV_SHIFT, 4, 0),
	ARM64_FTR_BITS(FTR_HIDDEN, FTR_STRICT, FTR_LOWER_SAFE, ID_AA64MMFR0_EL1_FGT_SHIFT, 4, 0),
	ARM64_FTR_BITS(FTR_HIDDEN, FTR_STRICT, FTR_LOWER_SAFE, ID_AA64MMFR0_EL1_EXS_SHIFT, 4, 0),
	/*
	 * Page size not being supported at Stage-2 is not fatal. You
	 * just give up KVM if PAGE_SIZE isn't supported there. Go fix
	 * your favourite nesting hypervisor.
	 *
	 * There is a small corner case where the hypervisor explicitly
	 * advertises a given granule size at Stage-2 (value 2) on some
	 * vCPUs, and uses the fallback to Stage-1 (value 0) for other
	 * vCPUs. Although this is not forbidden by the architecture, it
	 * indicates that the hypervisor is being silly (or buggy).
	 *
	 * We make no effort to cope with this and pretend that if these
	 * fields are inconsistent across vCPUs, then it isn't worth
	 * trying to bring KVM up.
	 */
	ARM64_FTR_BITS(FTR_HIDDEN, FTR_NONSTRICT, FTR_EXACT, ID_AA64MMFR0_EL1_TGRAN4_2_SHIFT, 4, 1),
	ARM64_FTR_BITS(FTR_HIDDEN, FTR_NONSTRICT, FTR_EXACT, ID_AA64MMFR0_EL1_TGRAN64_2_SHIFT, 4, 1),
	ARM64_FTR_BITS(FTR_HIDDEN, FTR_NONSTRICT, FTR_EXACT, ID_AA64MMFR0_EL1_TGRAN16_2_SHIFT, 4, 1),
	/*
	 * We already refuse to boot CPUs that don't support our configured
	 * page size, so we can only detect mismatches for a page size other
	 * than the one we're currently using. Unfortunately, SoCs like this
	 * exist in the wild so, even though we don't like it, we'll have to go
	 * along with it and treat them as non-strict.
	 */
	S_ARM64_FTR_BITS(FTR_HIDDEN, FTR_NONSTRICT, FTR_LOWER_SAFE, ID_AA64MMFR0_EL1_TGRAN4_SHIFT, 4, ID_AA64MMFR0_EL1_TGRAN4_NI),
	S_ARM64_FTR_BITS(FTR_HIDDEN, FTR_NONSTRICT, FTR_LOWER_SAFE, ID_AA64MMFR0_EL1_TGRAN64_SHIFT, 4, ID_AA64MMFR0_EL1_TGRAN64_NI),
	ARM64_FTR_BITS(FTR_HIDDEN, FTR_NONSTRICT, FTR_LOWER_SAFE, ID_AA64MMFR0_EL1_TGRAN16_SHIFT, 4, ID_AA64MMFR0_EL1_TGRAN16_NI),

	ARM64_FTR_BITS(FTR_HIDDEN, FTR_STRICT, FTR_LOWER_SAFE, ID_AA64MMFR0_EL1_BIGENDEL0_SHIFT, 4, 0),
	/* Linux shouldn't care about secure memory */
	ARM64_FTR_BITS(FTR_HIDDEN, FTR_NONSTRICT, FTR_LOWER_SAFE, ID_AA64MMFR0_EL1_SNSMEM_SHIFT, 4, 0),
	ARM64_FTR_BITS(FTR_HIDDEN, FTR_STRICT, FTR_LOWER_SAFE, ID_AA64MMFR0_EL1_BIGEND_SHIFT, 4, 0),
	ARM64_FTR_BITS(FTR_HIDDEN, FTR_STRICT, FTR_LOWER_SAFE, ID_AA64MMFR0_EL1_ASIDBITS_SHIFT, 4, 0),
	/*
	 * Differing PARange is fine as long as all peripherals and memory are mapped
	 * within the minimum PARange of all CPUs
	 */
	ARM64_FTR_BITS(FTR_HIDDEN, FTR_NONSTRICT, FTR_LOWER_SAFE, ID_AA64MMFR0_EL1_PARANGE_SHIFT, 4, 0),
	ARM64_FTR_END,
};

static const struct arm64_ftr_bits ftr_id_aa64mmfr1[] = {
	ARM64_FTR_BITS(FTR_HIDDEN, FTR_NONSTRICT, FTR_LOWER_SAFE, ID_AA64MMFR1_EL1_TIDCP1_SHIFT, 4, 0),
	ARM64_FTR_BITS(FTR_VISIBLE, FTR_STRICT, FTR_LOWER_SAFE, ID_AA64MMFR1_EL1_AFP_SHIFT, 4, 0),
	ARM64_FTR_BITS(FTR_HIDDEN, FTR_STRICT, FTR_LOWER_SAFE, ID_AA64MMFR1_EL1_HCX_SHIFT, 4, 0),
	ARM64_FTR_BITS(FTR_HIDDEN, FTR_STRICT, FTR_LOWER_SAFE, ID_AA64MMFR1_EL1_ETS_SHIFT, 4, 0),
	ARM64_FTR_BITS(FTR_HIDDEN, FTR_STRICT, FTR_LOWER_SAFE, ID_AA64MMFR1_EL1_TWED_SHIFT, 4, 0),
	ARM64_FTR_BITS(FTR_HIDDEN, FTR_STRICT, FTR_LOWER_SAFE, ID_AA64MMFR1_EL1_XNX_SHIFT, 4, 0),
	ARM64_FTR_BITS(FTR_HIDDEN, FTR_STRICT, FTR_HIGHER_SAFE, ID_AA64MMFR1_EL1_SpecSEI_SHIFT, 4, 0),
	ARM64_FTR_BITS(FTR_HIDDEN, FTR_STRICT, FTR_LOWER_SAFE, ID_AA64MMFR1_EL1_PAN_SHIFT, 4, 0),
	ARM64_FTR_BITS(FTR_HIDDEN, FTR_STRICT, FTR_LOWER_SAFE, ID_AA64MMFR1_EL1_LO_SHIFT, 4, 0),
	ARM64_FTR_BITS(FTR_HIDDEN, FTR_STRICT, FTR_LOWER_SAFE, ID_AA64MMFR1_EL1_HPDS_SHIFT, 4, 0),
	ARM64_FTR_BITS(FTR_HIDDEN, FTR_STRICT, FTR_LOWER_SAFE, ID_AA64MMFR1_EL1_VH_SHIFT, 4, 0),
	ARM64_FTR_BITS(FTR_HIDDEN, FTR_STRICT, FTR_LOWER_SAFE, ID_AA64MMFR1_EL1_VMIDBits_SHIFT, 4, 0),
	ARM64_FTR_BITS(FTR_HIDDEN, FTR_STRICT, FTR_LOWER_SAFE, ID_AA64MMFR1_EL1_HAFDBS_SHIFT, 4, 0),
	ARM64_FTR_END,
};

static const struct arm64_ftr_bits ftr_id_aa64mmfr2[] = {
	ARM64_FTR_BITS(FTR_HIDDEN, FTR_NONSTRICT, FTR_LOWER_SAFE, ID_AA64MMFR2_EL1_E0PD_SHIFT, 4, 0),
	ARM64_FTR_BITS(FTR_HIDDEN, FTR_STRICT, FTR_LOWER_SAFE, ID_AA64MMFR2_EL1_EVT_SHIFT, 4, 0),
	ARM64_FTR_BITS(FTR_HIDDEN, FTR_STRICT, FTR_LOWER_SAFE, ID_AA64MMFR2_EL1_BBM_SHIFT, 4, 0),
	ARM64_FTR_BITS(FTR_HIDDEN, FTR_STRICT, FTR_LOWER_SAFE, ID_AA64MMFR2_EL1_TTL_SHIFT, 4, 0),
	ARM64_FTR_BITS(FTR_HIDDEN, FTR_STRICT, FTR_LOWER_SAFE, ID_AA64MMFR2_EL1_FWB_SHIFT, 4, 0),
	ARM64_FTR_BITS(FTR_HIDDEN, FTR_STRICT, FTR_LOWER_SAFE, ID_AA64MMFR2_EL1_IDS_SHIFT, 4, 0),
	ARM64_FTR_BITS(FTR_VISIBLE, FTR_STRICT, FTR_LOWER_SAFE, ID_AA64MMFR2_EL1_AT_SHIFT, 4, 0),
	ARM64_FTR_BITS(FTR_HIDDEN, FTR_STRICT, FTR_LOWER_SAFE, ID_AA64MMFR2_EL1_ST_SHIFT, 4, 0),
	ARM64_FTR_BITS(FTR_HIDDEN, FTR_STRICT, FTR_LOWER_SAFE, ID_AA64MMFR2_EL1_NV_SHIFT, 4, 0),
	ARM64_FTR_BITS(FTR_HIDDEN, FTR_STRICT, FTR_LOWER_SAFE, ID_AA64MMFR2_EL1_CCIDX_SHIFT, 4, 0),
	ARM64_FTR_BITS(FTR_HIDDEN, FTR_STRICT, FTR_LOWER_SAFE, ID_AA64MMFR2_EL1_VARange_SHIFT, 4, 0),
	ARM64_FTR_BITS(FTR_HIDDEN, FTR_NONSTRICT, FTR_LOWER_SAFE, ID_AA64MMFR2_EL1_IESB_SHIFT, 4, 0),
	ARM64_FTR_BITS(FTR_HIDDEN, FTR_STRICT, FTR_LOWER_SAFE, ID_AA64MMFR2_EL1_LSM_SHIFT, 4, 0),
	ARM64_FTR_BITS(FTR_HIDDEN, FTR_STRICT, FTR_LOWER_SAFE, ID_AA64MMFR2_EL1_UAO_SHIFT, 4, 0),
	ARM64_FTR_BITS(FTR_HIDDEN, FTR_STRICT, FTR_LOWER_SAFE, ID_AA64MMFR2_EL1_CnP_SHIFT, 4, 0),
	ARM64_FTR_END,
};

static const struct arm64_ftr_bits ftr_id_aa64mmfr3[] = {
	ARM64_FTR_BITS(FTR_HIDDEN, FTR_NONSTRICT, FTR_LOWER_SAFE, ID_AA64MMFR3_EL1_S1PIE_SHIFT, 4, 0),
	ARM64_FTR_BITS(FTR_HIDDEN, FTR_NONSTRICT, FTR_LOWER_SAFE, ID_AA64MMFR3_EL1_TCRX_SHIFT, 4, 0),
	ARM64_FTR_END,
};

static const struct arm64_ftr_bits ftr_id_aa64mmfr4[] = {
	S_ARM64_FTR_BITS(FTR_HIDDEN, FTR_STRICT, FTR_LOWER_SAFE, ID_AA64MMFR4_EL1_E2H0_SHIFT, 4, 0),
	ARM64_FTR_END,
};

static const struct arm64_ftr_bits ftr_ctr[] = {
	ARM64_FTR_BITS(FTR_VISIBLE, FTR_STRICT, FTR_EXACT, 31, 1, 1), /* RES1 */
	ARM64_FTR_BITS(FTR_VISIBLE, FTR_STRICT, FTR_LOWER_SAFE, CTR_EL0_DIC_SHIFT, 1, 1),
	ARM64_FTR_BITS(FTR_VISIBLE, FTR_STRICT, FTR_LOWER_SAFE, CTR_EL0_IDC_SHIFT, 1, 1),
	ARM64_FTR_BITS(FTR_VISIBLE, FTR_STRICT, FTR_HIGHER_OR_ZERO_SAFE, CTR_EL0_CWG_SHIFT, 4, 0),
	ARM64_FTR_BITS(FTR_VISIBLE, FTR_STRICT, FTR_HIGHER_OR_ZERO_SAFE, CTR_EL0_ERG_SHIFT, 4, 0),
	ARM64_FTR_BITS(FTR_VISIBLE, FTR_STRICT, FTR_LOWER_SAFE, CTR_EL0_DminLine_SHIFT, 4, 1),
	/*
	 * Linux can handle differing I-cache policies. Userspace JITs will
	 * make use of *minLine.
	 * If we have differing I-cache policies, report it as the weakest - VIPT.
	 */
	ARM64_FTR_BITS(FTR_VISIBLE, FTR_NONSTRICT, FTR_EXACT, CTR_EL0_L1Ip_SHIFT, 2, CTR_EL0_L1Ip_VIPT),	/* L1Ip */
	ARM64_FTR_BITS(FTR_VISIBLE, FTR_STRICT, FTR_LOWER_SAFE, CTR_EL0_IminLine_SHIFT, 4, 0),
	ARM64_FTR_END,
};

static struct arm64_ftr_override __ro_after_init no_override = { };

struct arm64_ftr_reg arm64_ftr_reg_ctrel0 = {
	.name		= "SYS_CTR_EL0",
	.ftr_bits	= ftr_ctr,
	.override	= &no_override,
};

static const struct arm64_ftr_bits ftr_id_mmfr0[] = {
	S_ARM64_FTR_BITS(FTR_HIDDEN, FTR_STRICT, FTR_LOWER_SAFE, ID_MMFR0_EL1_InnerShr_SHIFT, 4, 0xf),
	ARM64_FTR_BITS(FTR_HIDDEN, FTR_STRICT, FTR_LOWER_SAFE, ID_MMFR0_EL1_FCSE_SHIFT, 4, 0),
	ARM64_FTR_BITS(FTR_HIDDEN, FTR_NONSTRICT, FTR_LOWER_SAFE, ID_MMFR0_EL1_AuxReg_SHIFT, 4, 0),
	ARM64_FTR_BITS(FTR_HIDDEN, FTR_STRICT, FTR_LOWER_SAFE, ID_MMFR0_EL1_TCM_SHIFT, 4, 0),
	ARM64_FTR_BITS(FTR_HIDDEN, FTR_STRICT, FTR_LOWER_SAFE, ID_MMFR0_EL1_ShareLvl_SHIFT, 4, 0),
	S_ARM64_FTR_BITS(FTR_HIDDEN, FTR_STRICT, FTR_LOWER_SAFE, ID_MMFR0_EL1_OuterShr_SHIFT, 4, 0xf),
	ARM64_FTR_BITS(FTR_HIDDEN, FTR_STRICT, FTR_LOWER_SAFE, ID_MMFR0_EL1_PMSA_SHIFT, 4, 0),
	ARM64_FTR_BITS(FTR_HIDDEN, FTR_STRICT, FTR_LOWER_SAFE, ID_MMFR0_EL1_VMSA_SHIFT, 4, 0),
	ARM64_FTR_END,
};

static const struct arm64_ftr_bits ftr_id_aa64dfr0[] = {
	S_ARM64_FTR_BITS(FTR_HIDDEN, FTR_STRICT, FTR_LOWER_SAFE, ID_AA64DFR0_EL1_DoubleLock_SHIFT, 4, 0),
	ARM64_FTR_BITS(FTR_HIDDEN, FTR_NONSTRICT, FTR_LOWER_SAFE, ID_AA64DFR0_EL1_PMSVer_SHIFT, 4, 0),
	ARM64_FTR_BITS(FTR_HIDDEN, FTR_STRICT, FTR_LOWER_SAFE, ID_AA64DFR0_EL1_CTX_CMPs_SHIFT, 4, 0),
	ARM64_FTR_BITS(FTR_HIDDEN, FTR_STRICT, FTR_LOWER_SAFE, ID_AA64DFR0_EL1_WRPs_SHIFT, 4, 0),
	ARM64_FTR_BITS(FTR_HIDDEN, FTR_STRICT, FTR_LOWER_SAFE, ID_AA64DFR0_EL1_BRPs_SHIFT, 4, 0),
	/*
	 * We can instantiate multiple PMU instances with different levels
	 * of support.
	 */
	S_ARM64_FTR_BITS(FTR_HIDDEN, FTR_NONSTRICT, FTR_EXACT, ID_AA64DFR0_EL1_PMUVer_SHIFT, 4, 0),
	ARM64_FTR_BITS(FTR_HIDDEN, FTR_STRICT, FTR_EXACT, ID_AA64DFR0_EL1_DebugVer_SHIFT, 4, 0x6),
	ARM64_FTR_END,
};

static const struct arm64_ftr_bits ftr_mvfr0[] = {
	ARM64_FTR_BITS(FTR_HIDDEN, FTR_STRICT, FTR_LOWER_SAFE, MVFR0_EL1_FPRound_SHIFT, 4, 0),
	ARM64_FTR_BITS(FTR_HIDDEN, FTR_STRICT, FTR_LOWER_SAFE, MVFR0_EL1_FPShVec_SHIFT, 4, 0),
	ARM64_FTR_BITS(FTR_HIDDEN, FTR_STRICT, FTR_LOWER_SAFE, MVFR0_EL1_FPSqrt_SHIFT, 4, 0),
	ARM64_FTR_BITS(FTR_HIDDEN, FTR_STRICT, FTR_LOWER_SAFE, MVFR0_EL1_FPDivide_SHIFT, 4, 0),
	ARM64_FTR_BITS(FTR_HIDDEN, FTR_STRICT, FTR_LOWER_SAFE, MVFR0_EL1_FPTrap_SHIFT, 4, 0),
	ARM64_FTR_BITS(FTR_VISIBLE, FTR_STRICT, FTR_LOWER_SAFE, MVFR0_EL1_FPDP_SHIFT, 4, 0),
	ARM64_FTR_BITS(FTR_HIDDEN, FTR_STRICT, FTR_LOWER_SAFE, MVFR0_EL1_FPSP_SHIFT, 4, 0),
	ARM64_FTR_BITS(FTR_HIDDEN, FTR_STRICT, FTR_LOWER_SAFE, MVFR0_EL1_SIMDReg_SHIFT, 4, 0),
	ARM64_FTR_END,
};

static const struct arm64_ftr_bits ftr_mvfr1[] = {
	ARM64_FTR_BITS(FTR_VISIBLE, FTR_STRICT, FTR_LOWER_SAFE, MVFR1_EL1_SIMDFMAC_SHIFT, 4, 0),
	ARM64_FTR_BITS(FTR_VISIBLE, FTR_STRICT, FTR_LOWER_SAFE, MVFR1_EL1_FPHP_SHIFT, 4, 0),
	ARM64_FTR_BITS(FTR_VISIBLE, FTR_STRICT, FTR_LOWER_SAFE, MVFR1_EL1_SIMDHP_SHIFT, 4, 0),
	ARM64_FTR_BITS(FTR_VISIBLE, FTR_STRICT, FTR_LOWER_SAFE, MVFR1_EL1_SIMDSP_SHIFT, 4, 0),
	ARM64_FTR_BITS(FTR_VISIBLE, FTR_STRICT, FTR_LOWER_SAFE, MVFR1_EL1_SIMDInt_SHIFT, 4, 0),
	ARM64_FTR_BITS(FTR_VISIBLE, FTR_STRICT, FTR_LOWER_SAFE, MVFR1_EL1_SIMDLS_SHIFT, 4, 0),
	ARM64_FTR_BITS(FTR_HIDDEN, FTR_STRICT, FTR_LOWER_SAFE, MVFR1_EL1_FPDNaN_SHIFT, 4, 0),
	ARM64_FTR_BITS(FTR_HIDDEN, FTR_STRICT, FTR_LOWER_SAFE, MVFR1_EL1_FPFtZ_SHIFT, 4, 0),
	ARM64_FTR_END,
};

static const struct arm64_ftr_bits ftr_mvfr2[] = {
	ARM64_FTR_BITS(FTR_HIDDEN, FTR_STRICT, FTR_LOWER_SAFE, MVFR2_EL1_FPMisc_SHIFT, 4, 0),
	ARM64_FTR_BITS(FTR_HIDDEN, FTR_STRICT, FTR_LOWER_SAFE, MVFR2_EL1_SIMDMisc_SHIFT, 4, 0),
	ARM64_FTR_END,
};

static const struct arm64_ftr_bits ftr_dczid[] = {
	ARM64_FTR_BITS(FTR_VISIBLE, FTR_STRICT, FTR_EXACT, DCZID_EL0_DZP_SHIFT, 1, 1),
	ARM64_FTR_BITS(FTR_VISIBLE, FTR_STRICT, FTR_LOWER_SAFE, DCZID_EL0_BS_SHIFT, 4, 0),
	ARM64_FTR_END,
};

static const struct arm64_ftr_bits ftr_gmid[] = {
	ARM64_FTR_BITS(FTR_HIDDEN, FTR_STRICT, FTR_LOWER_SAFE, GMID_EL1_BS_SHIFT, 4, 0),
	ARM64_FTR_END,
};

static const struct arm64_ftr_bits ftr_id_isar0[] = {
	ARM64_FTR_BITS(FTR_HIDDEN, FTR_STRICT, FTR_LOWER_SAFE, ID_ISAR0_EL1_Divide_SHIFT, 4, 0),
	ARM64_FTR_BITS(FTR_HIDDEN, FTR_STRICT, FTR_LOWER_SAFE, ID_ISAR0_EL1_Debug_SHIFT, 4, 0),
	ARM64_FTR_BITS(FTR_HIDDEN, FTR_STRICT, FTR_LOWER_SAFE, ID_ISAR0_EL1_Coproc_SHIFT, 4, 0),
	ARM64_FTR_BITS(FTR_HIDDEN, FTR_STRICT, FTR_LOWER_SAFE, ID_ISAR0_EL1_CmpBranch_SHIFT, 4, 0),
	ARM64_FTR_BITS(FTR_HIDDEN, FTR_STRICT, FTR_LOWER_SAFE, ID_ISAR0_EL1_BitField_SHIFT, 4, 0),
	ARM64_FTR_BITS(FTR_HIDDEN, FTR_STRICT, FTR_LOWER_SAFE, ID_ISAR0_EL1_BitCount_SHIFT, 4, 0),
	ARM64_FTR_BITS(FTR_HIDDEN, FTR_STRICT, FTR_LOWER_SAFE, ID_ISAR0_EL1_Swap_SHIFT, 4, 0),
	ARM64_FTR_END,
};

static const struct arm64_ftr_bits ftr_id_isar5[] = {
	ARM64_FTR_BITS(FTR_HIDDEN, FTR_STRICT, FTR_LOWER_SAFE, ID_ISAR5_EL1_RDM_SHIFT, 4, 0),
	ARM64_FTR_BITS(FTR_VISIBLE, FTR_STRICT, FTR_LOWER_SAFE, ID_ISAR5_EL1_CRC32_SHIFT, 4, 0),
	ARM64_FTR_BITS(FTR_VISIBLE, FTR_STRICT, FTR_LOWER_SAFE, ID_ISAR5_EL1_SHA2_SHIFT, 4, 0),
	ARM64_FTR_BITS(FTR_VISIBLE, FTR_STRICT, FTR_LOWER_SAFE, ID_ISAR5_EL1_SHA1_SHIFT, 4, 0),
	ARM64_FTR_BITS(FTR_VISIBLE, FTR_STRICT, FTR_LOWER_SAFE, ID_ISAR5_EL1_AES_SHIFT, 4, 0),
	ARM64_FTR_BITS(FTR_HIDDEN, FTR_STRICT, FTR_LOWER_SAFE, ID_ISAR5_EL1_SEVL_SHIFT, 4, 0),
	ARM64_FTR_END,
};

static const struct arm64_ftr_bits ftr_id_mmfr4[] = {
	ARM64_FTR_BITS(FTR_HIDDEN, FTR_STRICT, FTR_LOWER_SAFE, ID_MMFR4_EL1_EVT_SHIFT, 4, 0),
	ARM64_FTR_BITS(FTR_HIDDEN, FTR_STRICT, FTR_LOWER_SAFE, ID_MMFR4_EL1_CCIDX_SHIFT, 4, 0),
	ARM64_FTR_BITS(FTR_HIDDEN, FTR_STRICT, FTR_LOWER_SAFE, ID_MMFR4_EL1_LSM_SHIFT, 4, 0),
	ARM64_FTR_BITS(FTR_HIDDEN, FTR_STRICT, FTR_LOWER_SAFE, ID_MMFR4_EL1_HPDS_SHIFT, 4, 0),
	ARM64_FTR_BITS(FTR_HIDDEN, FTR_STRICT, FTR_LOWER_SAFE, ID_MMFR4_EL1_CnP_SHIFT, 4, 0),
	ARM64_FTR_BITS(FTR_HIDDEN, FTR_STRICT, FTR_LOWER_SAFE, ID_MMFR4_EL1_XNX_SHIFT, 4, 0),
	ARM64_FTR_BITS(FTR_HIDDEN, FTR_STRICT, FTR_LOWER_SAFE, ID_MMFR4_EL1_AC2_SHIFT, 4, 0),

	/*
	 * SpecSEI = 1 indicates that the PE might generate an SError on an
	 * external abort on speculative read. It is safe to assume that an
	 * SError might be generated than it will not be. Hence it has been
	 * classified as FTR_HIGHER_SAFE.
	 */
	ARM64_FTR_BITS(FTR_HIDDEN, FTR_STRICT, FTR_HIGHER_SAFE, ID_MMFR4_EL1_SpecSEI_SHIFT, 4, 0),
	ARM64_FTR_END,
};

static const struct arm64_ftr_bits ftr_id_isar4[] = {
	ARM64_FTR_BITS(FTR_HIDDEN, FTR_STRICT, FTR_LOWER_SAFE, ID_ISAR4_EL1_SWP_frac_SHIFT, 4, 0),
	ARM64_FTR_BITS(FTR_HIDDEN, FTR_STRICT, FTR_LOWER_SAFE, ID_ISAR4_EL1_PSR_M_SHIFT, 4, 0),
	ARM64_FTR_BITS(FTR_HIDDEN, FTR_STRICT, FTR_LOWER_SAFE, ID_ISAR4_EL1_SynchPrim_frac_SHIFT, 4, 0),
	ARM64_FTR_BITS(FTR_HIDDEN, FTR_STRICT, FTR_LOWER_SAFE, ID_ISAR4_EL1_Barrier_SHIFT, 4, 0),
	ARM64_FTR_BITS(FTR_HIDDEN, FTR_STRICT, FTR_LOWER_SAFE, ID_ISAR4_EL1_SMC_SHIFT, 4, 0),
	ARM64_FTR_BITS(FTR_HIDDEN, FTR_STRICT, FTR_LOWER_SAFE, ID_ISAR4_EL1_Writeback_SHIFT, 4, 0),
	ARM64_FTR_BITS(FTR_HIDDEN, FTR_STRICT, FTR_LOWER_SAFE, ID_ISAR4_EL1_WithShifts_SHIFT, 4, 0),
	ARM64_FTR_BITS(FTR_HIDDEN, FTR_STRICT, FTR_LOWER_SAFE, ID_ISAR4_EL1_Unpriv_SHIFT, 4, 0),
	ARM64_FTR_END,
};

static const struct arm64_ftr_bits ftr_id_mmfr5[] = {
	ARM64_FTR_BITS(FTR_HIDDEN, FTR_STRICT, FTR_LOWER_SAFE, ID_MMFR5_EL1_ETS_SHIFT, 4, 0),
	ARM64_FTR_END,
};

static const struct arm64_ftr_bits ftr_id_isar6[] = {
	ARM64_FTR_BITS(FTR_VISIBLE, FTR_STRICT, FTR_LOWER_SAFE, ID_ISAR6_EL1_I8MM_SHIFT, 4, 0),
	ARM64_FTR_BITS(FTR_VISIBLE, FTR_STRICT, FTR_LOWER_SAFE, ID_ISAR6_EL1_BF16_SHIFT, 4, 0),
	ARM64_FTR_BITS(FTR_HIDDEN, FTR_STRICT, FTR_LOWER_SAFE, ID_ISAR6_EL1_SPECRES_SHIFT, 4, 0),
	ARM64_FTR_BITS(FTR_VISIBLE, FTR_STRICT, FTR_LOWER_SAFE, ID_ISAR6_EL1_SB_SHIFT, 4, 0),
	ARM64_FTR_BITS(FTR_VISIBLE, FTR_STRICT, FTR_LOWER_SAFE, ID_ISAR6_EL1_FHM_SHIFT, 4, 0),
	ARM64_FTR_BITS(FTR_VISIBLE, FTR_STRICT, FTR_LOWER_SAFE, ID_ISAR6_EL1_DP_SHIFT, 4, 0),
	ARM64_FTR_BITS(FTR_HIDDEN, FTR_STRICT, FTR_LOWER_SAFE, ID_ISAR6_EL1_JSCVT_SHIFT, 4, 0),
	ARM64_FTR_END,
};

static const struct arm64_ftr_bits ftr_id_pfr0[] = {
	ARM64_FTR_BITS(FTR_HIDDEN, FTR_STRICT, FTR_LOWER_SAFE, ID_PFR0_EL1_DIT_SHIFT, 4, 0),
	ARM64_FTR_BITS(FTR_HIDDEN, FTR_NONSTRICT, FTR_LOWER_SAFE, ID_PFR0_EL1_CSV2_SHIFT, 4, 0),
	ARM64_FTR_BITS(FTR_HIDDEN, FTR_STRICT, FTR_LOWER_SAFE, ID_PFR0_EL1_State3_SHIFT, 4, 0),
	ARM64_FTR_BITS(FTR_HIDDEN, FTR_STRICT, FTR_LOWER_SAFE, ID_PFR0_EL1_State2_SHIFT, 4, 0),
	ARM64_FTR_BITS(FTR_HIDDEN, FTR_STRICT, FTR_LOWER_SAFE, ID_PFR0_EL1_State1_SHIFT, 4, 0),
	ARM64_FTR_BITS(FTR_HIDDEN, FTR_STRICT, FTR_LOWER_SAFE, ID_PFR0_EL1_State0_SHIFT, 4, 0),
	ARM64_FTR_END,
};

static const struct arm64_ftr_bits ftr_id_pfr1[] = {
	ARM64_FTR_BITS(FTR_HIDDEN, FTR_STRICT, FTR_LOWER_SAFE, ID_PFR1_EL1_GIC_SHIFT, 4, 0),
	ARM64_FTR_BITS(FTR_HIDDEN, FTR_STRICT, FTR_LOWER_SAFE, ID_PFR1_EL1_Virt_frac_SHIFT, 4, 0),
	ARM64_FTR_BITS(FTR_HIDDEN, FTR_STRICT, FTR_LOWER_SAFE, ID_PFR1_EL1_Sec_frac_SHIFT, 4, 0),
	ARM64_FTR_BITS(FTR_HIDDEN, FTR_STRICT, FTR_LOWER_SAFE, ID_PFR1_EL1_GenTimer_SHIFT, 4, 0),
	ARM64_FTR_BITS(FTR_HIDDEN, FTR_STRICT, FTR_LOWER_SAFE, ID_PFR1_EL1_Virtualization_SHIFT, 4, 0),
	ARM64_FTR_BITS(FTR_HIDDEN, FTR_STRICT, FTR_LOWER_SAFE, ID_PFR1_EL1_MProgMod_SHIFT, 4, 0),
	ARM64_FTR_BITS(FTR_HIDDEN, FTR_STRICT, FTR_LOWER_SAFE, ID_PFR1_EL1_Security_SHIFT, 4, 0),
	ARM64_FTR_BITS(FTR_HIDDEN, FTR_STRICT, FTR_LOWER_SAFE, ID_PFR1_EL1_ProgMod_SHIFT, 4, 0),
	ARM64_FTR_END,
};

static const struct arm64_ftr_bits ftr_id_pfr2[] = {
	ARM64_FTR_BITS(FTR_VISIBLE, FTR_NONSTRICT, FTR_LOWER_SAFE, ID_PFR2_EL1_SSBS_SHIFT, 4, 0),
	ARM64_FTR_BITS(FTR_HIDDEN, FTR_NONSTRICT, FTR_LOWER_SAFE, ID_PFR2_EL1_CSV3_SHIFT, 4, 0),
	ARM64_FTR_END,
};

static const struct arm64_ftr_bits ftr_id_dfr0[] = {
	/* [31:28] TraceFilt */
	S_ARM64_FTR_BITS(FTR_HIDDEN, FTR_NONSTRICT, FTR_EXACT, ID_DFR0_EL1_PerfMon_SHIFT, 4, 0),
	ARM64_FTR_BITS(FTR_HIDDEN, FTR_STRICT, FTR_LOWER_SAFE, ID_DFR0_EL1_MProfDbg_SHIFT, 4, 0),
	ARM64_FTR_BITS(FTR_HIDDEN, FTR_STRICT, FTR_LOWER_SAFE, ID_DFR0_EL1_MMapTrc_SHIFT, 4, 0),
	ARM64_FTR_BITS(FTR_HIDDEN, FTR_STRICT, FTR_LOWER_SAFE, ID_DFR0_EL1_CopTrc_SHIFT, 4, 0),
	ARM64_FTR_BITS(FTR_HIDDEN, FTR_STRICT, FTR_LOWER_SAFE, ID_DFR0_EL1_MMapDbg_SHIFT, 4, 0),
	ARM64_FTR_BITS(FTR_HIDDEN, FTR_STRICT, FTR_LOWER_SAFE, ID_DFR0_EL1_CopSDbg_SHIFT, 4, 0),
	ARM64_FTR_BITS(FTR_HIDDEN, FTR_STRICT, FTR_LOWER_SAFE, ID_DFR0_EL1_CopDbg_SHIFT, 4, 0),
	ARM64_FTR_END,
};

static const struct arm64_ftr_bits ftr_id_dfr1[] = {
	S_ARM64_FTR_BITS(FTR_HIDDEN, FTR_STRICT, FTR_LOWER_SAFE, ID_DFR1_EL1_MTPMU_SHIFT, 4, 0),
	ARM64_FTR_END,
};

/*
 * Common ftr bits for a 32bit register with all hidden, strict
 * attributes, with 4bit feature fields and a default safe value of
 * 0. Covers the following 32bit registers:
 * id_isar[1-3], id_mmfr[1-3]
 */
static const struct arm64_ftr_bits ftr_generic_32bits[] = {
	ARM64_FTR_BITS(FTR_HIDDEN, FTR_STRICT, FTR_LOWER_SAFE, 28, 4, 0),
	ARM64_FTR_BITS(FTR_HIDDEN, FTR_STRICT, FTR_LOWER_SAFE, 24, 4, 0),
	ARM64_FTR_BITS(FTR_HIDDEN, FTR_STRICT, FTR_LOWER_SAFE, 20, 4, 0),
	ARM64_FTR_BITS(FTR_HIDDEN, FTR_STRICT, FTR_LOWER_SAFE, 16, 4, 0),
	ARM64_FTR_BITS(FTR_HIDDEN, FTR_STRICT, FTR_LOWER_SAFE, 12, 4, 0),
	ARM64_FTR_BITS(FTR_HIDDEN, FTR_STRICT, FTR_LOWER_SAFE, 8, 4, 0),
	ARM64_FTR_BITS(FTR_HIDDEN, FTR_STRICT, FTR_LOWER_SAFE, 4, 4, 0),
	ARM64_FTR_BITS(FTR_HIDDEN, FTR_STRICT, FTR_LOWER_SAFE, 0, 4, 0),
	ARM64_FTR_END,
};

/* Table for a single 32bit feature value */
static const struct arm64_ftr_bits ftr_single32[] = {
	ARM64_FTR_BITS(FTR_HIDDEN, FTR_STRICT, FTR_EXACT, 0, 32, 0),
	ARM64_FTR_END,
};

static const struct arm64_ftr_bits ftr_raz[] = {
	ARM64_FTR_END,
};

#define __ARM64_FTR_REG_OVERRIDE(id_str, id, table, ovr) {	\
		.sys_id = id,					\
		.reg = 	&(struct arm64_ftr_reg){		\
			.name = id_str,				\
			.override = (ovr),			\
			.ftr_bits = &((table)[0]),		\
	}}

#define ARM64_FTR_REG_OVERRIDE(id, table, ovr)	\
	__ARM64_FTR_REG_OVERRIDE(#id, id, table, ovr)

#define ARM64_FTR_REG(id, table)		\
	__ARM64_FTR_REG_OVERRIDE(#id, id, table, &no_override)

struct arm64_ftr_override id_aa64mmfr0_override;
struct arm64_ftr_override id_aa64mmfr1_override;
struct arm64_ftr_override id_aa64mmfr2_override;
struct arm64_ftr_override id_aa64pfr0_override;
struct arm64_ftr_override id_aa64pfr1_override;
struct arm64_ftr_override id_aa64zfr0_override;
struct arm64_ftr_override id_aa64smfr0_override;
struct arm64_ftr_override id_aa64isar1_override;
struct arm64_ftr_override id_aa64isar2_override;

struct arm64_ftr_override arm64_sw_feature_override;

static const struct __ftr_reg_entry {
	u32			sys_id;
	struct arm64_ftr_reg 	*reg;
} arm64_ftr_regs[] = {

	/* Op1 = 0, CRn = 0, CRm = 1 */
	ARM64_FTR_REG(SYS_ID_PFR0_EL1, ftr_id_pfr0),
	ARM64_FTR_REG(SYS_ID_PFR1_EL1, ftr_id_pfr1),
	ARM64_FTR_REG(SYS_ID_DFR0_EL1, ftr_id_dfr0),
	ARM64_FTR_REG(SYS_ID_MMFR0_EL1, ftr_id_mmfr0),
	ARM64_FTR_REG(SYS_ID_MMFR1_EL1, ftr_generic_32bits),
	ARM64_FTR_REG(SYS_ID_MMFR2_EL1, ftr_generic_32bits),
	ARM64_FTR_REG(SYS_ID_MMFR3_EL1, ftr_generic_32bits),

	/* Op1 = 0, CRn = 0, CRm = 2 */
	ARM64_FTR_REG(SYS_ID_ISAR0_EL1, ftr_id_isar0),
	ARM64_FTR_REG(SYS_ID_ISAR1_EL1, ftr_generic_32bits),
	ARM64_FTR_REG(SYS_ID_ISAR2_EL1, ftr_generic_32bits),
	ARM64_FTR_REG(SYS_ID_ISAR3_EL1, ftr_generic_32bits),
	ARM64_FTR_REG(SYS_ID_ISAR4_EL1, ftr_id_isar4),
	ARM64_FTR_REG(SYS_ID_ISAR5_EL1, ftr_id_isar5),
	ARM64_FTR_REG(SYS_ID_MMFR4_EL1, ftr_id_mmfr4),
	ARM64_FTR_REG(SYS_ID_ISAR6_EL1, ftr_id_isar6),

	/* Op1 = 0, CRn = 0, CRm = 3 */
	ARM64_FTR_REG(SYS_MVFR0_EL1, ftr_mvfr0),
	ARM64_FTR_REG(SYS_MVFR1_EL1, ftr_mvfr1),
	ARM64_FTR_REG(SYS_MVFR2_EL1, ftr_mvfr2),
	ARM64_FTR_REG(SYS_ID_PFR2_EL1, ftr_id_pfr2),
	ARM64_FTR_REG(SYS_ID_DFR1_EL1, ftr_id_dfr1),
	ARM64_FTR_REG(SYS_ID_MMFR5_EL1, ftr_id_mmfr5),

	/* Op1 = 0, CRn = 0, CRm = 4 */
	ARM64_FTR_REG_OVERRIDE(SYS_ID_AA64PFR0_EL1, ftr_id_aa64pfr0,
			       &id_aa64pfr0_override),
	ARM64_FTR_REG_OVERRIDE(SYS_ID_AA64PFR1_EL1, ftr_id_aa64pfr1,
			       &id_aa64pfr1_override),
	ARM64_FTR_REG_OVERRIDE(SYS_ID_AA64ZFR0_EL1, ftr_id_aa64zfr0,
			       &id_aa64zfr0_override),
	ARM64_FTR_REG_OVERRIDE(SYS_ID_AA64SMFR0_EL1, ftr_id_aa64smfr0,
			       &id_aa64smfr0_override),

	/* Op1 = 0, CRn = 0, CRm = 5 */
	ARM64_FTR_REG(SYS_ID_AA64DFR0_EL1, ftr_id_aa64dfr0),
	ARM64_FTR_REG(SYS_ID_AA64DFR1_EL1, ftr_raz),

	/* Op1 = 0, CRn = 0, CRm = 6 */
	ARM64_FTR_REG(SYS_ID_AA64ISAR0_EL1, ftr_id_aa64isar0),
	ARM64_FTR_REG_OVERRIDE(SYS_ID_AA64ISAR1_EL1, ftr_id_aa64isar1,
			       &id_aa64isar1_override),
	ARM64_FTR_REG_OVERRIDE(SYS_ID_AA64ISAR2_EL1, ftr_id_aa64isar2,
			       &id_aa64isar2_override),

	/* Op1 = 0, CRn = 0, CRm = 7 */
	ARM64_FTR_REG_OVERRIDE(SYS_ID_AA64MMFR0_EL1, ftr_id_aa64mmfr0,
			       &id_aa64mmfr0_override),
	ARM64_FTR_REG_OVERRIDE(SYS_ID_AA64MMFR1_EL1, ftr_id_aa64mmfr1,
			       &id_aa64mmfr1_override),
	ARM64_FTR_REG_OVERRIDE(SYS_ID_AA64MMFR2_EL1, ftr_id_aa64mmfr2,
			       &id_aa64mmfr2_override),
	ARM64_FTR_REG(SYS_ID_AA64MMFR3_EL1, ftr_id_aa64mmfr3),
	ARM64_FTR_REG(SYS_ID_AA64MMFR4_EL1, ftr_id_aa64mmfr4),

	/* Op1 = 1, CRn = 0, CRm = 0 */
	ARM64_FTR_REG(SYS_GMID_EL1, ftr_gmid),

	/* Op1 = 3, CRn = 0, CRm = 0 */
	{ SYS_CTR_EL0, &arm64_ftr_reg_ctrel0 },
	ARM64_FTR_REG(SYS_DCZID_EL0, ftr_dczid),

	/* Op1 = 3, CRn = 14, CRm = 0 */
	ARM64_FTR_REG(SYS_CNTFRQ_EL0, ftr_single32),
};

static int search_cmp_ftr_reg(const void *id, const void *regp)
{
	return (int)(unsigned long)id - (int)((const struct __ftr_reg_entry *)regp)->sys_id;
}

/*
 * get_arm64_ftr_reg_nowarn - Looks up a feature register entry using
 * its sys_reg() encoding. With the array arm64_ftr_regs sorted in the
 * ascending order of sys_id, we use binary search to find a matching
 * entry.
 *
 * returns - Upon success,  matching ftr_reg entry for id.
 *         - NULL on failure. It is upto the caller to decide
 *	     the impact of a failure.
 */
static struct arm64_ftr_reg *get_arm64_ftr_reg_nowarn(u32 sys_id)
{
	const struct __ftr_reg_entry *ret;

	ret = bsearch((const void *)(unsigned long)sys_id,
			arm64_ftr_regs,
			ARRAY_SIZE(arm64_ftr_regs),
			sizeof(arm64_ftr_regs[0]),
			search_cmp_ftr_reg);
	if (ret)
		return ret->reg;
	return NULL;
}

/*
 * get_arm64_ftr_reg - Looks up a feature register entry using
 * its sys_reg() encoding. This calls get_arm64_ftr_reg_nowarn().
 *
 * returns - Upon success,  matching ftr_reg entry for id.
 *         - NULL on failure but with an WARN_ON().
 */
struct arm64_ftr_reg *get_arm64_ftr_reg(u32 sys_id)
{
	struct arm64_ftr_reg *reg;

	reg = get_arm64_ftr_reg_nowarn(sys_id);

	/*
	 * Requesting a non-existent register search is an error. Warn
	 * and let the caller handle it.
	 */
	WARN_ON(!reg);
	return reg;
}

static u64 arm64_ftr_set_value(const struct arm64_ftr_bits *ftrp, s64 reg,
			       s64 ftr_val)
{
	u64 mask = arm64_ftr_mask(ftrp);

	reg &= ~mask;
	reg |= (ftr_val << ftrp->shift) & mask;
	return reg;
}

s64 arm64_ftr_safe_value(const struct arm64_ftr_bits *ftrp, s64 new,
				s64 cur)
{
	s64 ret = 0;

	switch (ftrp->type) {
	case FTR_EXACT:
		ret = ftrp->safe_val;
		break;
	case FTR_LOWER_SAFE:
		ret = min(new, cur);
		break;
	case FTR_HIGHER_OR_ZERO_SAFE:
		if (!cur || !new)
			break;
		fallthrough;
	case FTR_HIGHER_SAFE:
		ret = max(new, cur);
		break;
	default:
		BUG();
	}

	return ret;
}

static void __init sort_ftr_regs(void)
{
	unsigned int i;

	for (i = 0; i < ARRAY_SIZE(arm64_ftr_regs); i++) {
		const struct arm64_ftr_reg *ftr_reg = arm64_ftr_regs[i].reg;
		const struct arm64_ftr_bits *ftr_bits = ftr_reg->ftr_bits;
		unsigned int j = 0;

		/*
		 * Features here must be sorted in descending order with respect
		 * to their shift values and should not overlap with each other.
		 */
		for (; ftr_bits->width != 0; ftr_bits++, j++) {
			unsigned int width = ftr_reg->ftr_bits[j].width;
			unsigned int shift = ftr_reg->ftr_bits[j].shift;
			unsigned int prev_shift;

			WARN((shift  + width) > 64,
				"%s has invalid feature at shift %d\n",
				ftr_reg->name, shift);

			/*
			 * Skip the first feature. There is nothing to
			 * compare against for now.
			 */
			if (j == 0)
				continue;

			prev_shift = ftr_reg->ftr_bits[j - 1].shift;
			WARN((shift + width) > prev_shift,
				"%s has feature overlap at shift %d\n",
				ftr_reg->name, shift);
		}

		/*
		 * Skip the first register. There is nothing to
		 * compare against for now.
		 */
		if (i == 0)
			continue;
		/*
		 * Registers here must be sorted in ascending order with respect
		 * to sys_id for subsequent binary search in get_arm64_ftr_reg()
		 * to work correctly.
		 */
		BUG_ON(arm64_ftr_regs[i].sys_id <= arm64_ftr_regs[i - 1].sys_id);
	}
}

/*
 * Initialise the CPU feature register from Boot CPU values.
 * Also initiliases the strict_mask for the register.
 * Any bits that are not covered by an arm64_ftr_bits entry are considered
 * RES0 for the system-wide value, and must strictly match.
 */
static void init_cpu_ftr_reg(u32 sys_reg, u64 new)
{
	u64 val = 0;
	u64 strict_mask = ~0x0ULL;
	u64 user_mask = 0;
	u64 valid_mask = 0;

	const struct arm64_ftr_bits *ftrp;
	struct arm64_ftr_reg *reg = get_arm64_ftr_reg(sys_reg);

	if (!reg)
		return;

	for (ftrp = reg->ftr_bits; ftrp->width; ftrp++) {
		u64 ftr_mask = arm64_ftr_mask(ftrp);
		s64 ftr_new = arm64_ftr_value(ftrp, new);
		s64 ftr_ovr = arm64_ftr_value(ftrp, reg->override->val);

		if ((ftr_mask & reg->override->mask) == ftr_mask) {
			s64 tmp = arm64_ftr_safe_value(ftrp, ftr_ovr, ftr_new);
			char *str = NULL;

			if (ftr_ovr != tmp) {
				/* Unsafe, remove the override */
				reg->override->mask &= ~ftr_mask;
				reg->override->val &= ~ftr_mask;
				tmp = ftr_ovr;
				str = "ignoring override";
			} else if (ftr_new != tmp) {
				/* Override was valid */
				ftr_new = tmp;
				str = "forced";
			} else if (ftr_ovr == tmp) {
				/* Override was the safe value */
				str = "already set";
			}

			if (str)
				pr_warn("%s[%d:%d]: %s to %llx\n",
					reg->name,
					ftrp->shift + ftrp->width - 1,
					ftrp->shift, str,
					tmp & (BIT(ftrp->width) - 1));
		} else if ((ftr_mask & reg->override->val) == ftr_mask) {
			reg->override->val &= ~ftr_mask;
			pr_warn("%s[%d:%d]: impossible override, ignored\n",
				reg->name,
				ftrp->shift + ftrp->width - 1,
				ftrp->shift);
		}

		val = arm64_ftr_set_value(ftrp, val, ftr_new);

		valid_mask |= ftr_mask;
		if (!ftrp->strict)
			strict_mask &= ~ftr_mask;
		if (ftrp->visible)
			user_mask |= ftr_mask;
		else
			reg->user_val = arm64_ftr_set_value(ftrp,
							    reg->user_val,
							    ftrp->safe_val);
	}

	val &= valid_mask;

	reg->sys_val = val;
	reg->strict_mask = strict_mask;
	reg->user_mask = user_mask;
}

extern const struct arm64_cpu_capabilities arm64_errata[];
static const struct arm64_cpu_capabilities arm64_features[];

static void __init
init_cpucap_indirect_list_from_array(const struct arm64_cpu_capabilities *caps)
{
	for (; caps->matches; caps++) {
		if (WARN(caps->capability >= ARM64_NCAPS,
			"Invalid capability %d\n", caps->capability))
			continue;
		if (WARN(cpucap_ptrs[caps->capability],
			"Duplicate entry for capability %d\n",
			caps->capability))
			continue;
		cpucap_ptrs[caps->capability] = caps;
	}
}

static void __init init_cpucap_indirect_list(void)
{
	init_cpucap_indirect_list_from_array(arm64_features);
	init_cpucap_indirect_list_from_array(arm64_errata);
}

static void __init setup_boot_cpu_capabilities(void);

static void init_32bit_cpu_features(struct cpuinfo_32bit *info)
{
	init_cpu_ftr_reg(SYS_ID_DFR0_EL1, info->reg_id_dfr0);
	init_cpu_ftr_reg(SYS_ID_DFR1_EL1, info->reg_id_dfr1);
	init_cpu_ftr_reg(SYS_ID_ISAR0_EL1, info->reg_id_isar0);
	init_cpu_ftr_reg(SYS_ID_ISAR1_EL1, info->reg_id_isar1);
	init_cpu_ftr_reg(SYS_ID_ISAR2_EL1, info->reg_id_isar2);
	init_cpu_ftr_reg(SYS_ID_ISAR3_EL1, info->reg_id_isar3);
	init_cpu_ftr_reg(SYS_ID_ISAR4_EL1, info->reg_id_isar4);
	init_cpu_ftr_reg(SYS_ID_ISAR5_EL1, info->reg_id_isar5);
	init_cpu_ftr_reg(SYS_ID_ISAR6_EL1, info->reg_id_isar6);
	init_cpu_ftr_reg(SYS_ID_MMFR0_EL1, info->reg_id_mmfr0);
	init_cpu_ftr_reg(SYS_ID_MMFR1_EL1, info->reg_id_mmfr1);
	init_cpu_ftr_reg(SYS_ID_MMFR2_EL1, info->reg_id_mmfr2);
	init_cpu_ftr_reg(SYS_ID_MMFR3_EL1, info->reg_id_mmfr3);
	init_cpu_ftr_reg(SYS_ID_MMFR4_EL1, info->reg_id_mmfr4);
	init_cpu_ftr_reg(SYS_ID_MMFR5_EL1, info->reg_id_mmfr5);
	init_cpu_ftr_reg(SYS_ID_PFR0_EL1, info->reg_id_pfr0);
	init_cpu_ftr_reg(SYS_ID_PFR1_EL1, info->reg_id_pfr1);
	init_cpu_ftr_reg(SYS_ID_PFR2_EL1, info->reg_id_pfr2);
	init_cpu_ftr_reg(SYS_MVFR0_EL1, info->reg_mvfr0);
	init_cpu_ftr_reg(SYS_MVFR1_EL1, info->reg_mvfr1);
	init_cpu_ftr_reg(SYS_MVFR2_EL1, info->reg_mvfr2);
}

#ifdef CONFIG_ARM64_PSEUDO_NMI
static bool enable_pseudo_nmi;

static int __init early_enable_pseudo_nmi(char *p)
{
	return kstrtobool(p, &enable_pseudo_nmi);
}
early_param("irqchip.gicv3_pseudo_nmi", early_enable_pseudo_nmi);

static __init void detect_system_supports_pseudo_nmi(void)
{
	struct device_node *np;

	if (!enable_pseudo_nmi)
		return;

	/*
	 * Detect broken MediaTek firmware that doesn't properly save and
	 * restore GIC priorities.
	 */
	np = of_find_compatible_node(NULL, NULL, "arm,gic-v3");
	if (np && of_property_read_bool(np, "mediatek,broken-save-restore-fw")) {
		pr_info("Pseudo-NMI disabled due to MediaTek Chromebook GICR save problem\n");
		enable_pseudo_nmi = false;
	}
	of_node_put(np);
}
#else /* CONFIG_ARM64_PSEUDO_NMI */
static inline void detect_system_supports_pseudo_nmi(void) { }
#endif

void __init init_cpu_features(struct cpuinfo_arm64 *info)
{
	/* Before we start using the tables, make sure it is sorted */
	sort_ftr_regs();

	init_cpu_ftr_reg(SYS_CTR_EL0, info->reg_ctr);
	init_cpu_ftr_reg(SYS_DCZID_EL0, info->reg_dczid);
	init_cpu_ftr_reg(SYS_CNTFRQ_EL0, info->reg_cntfrq);
	init_cpu_ftr_reg(SYS_ID_AA64DFR0_EL1, info->reg_id_aa64dfr0);
	init_cpu_ftr_reg(SYS_ID_AA64DFR1_EL1, info->reg_id_aa64dfr1);
	init_cpu_ftr_reg(SYS_ID_AA64ISAR0_EL1, info->reg_id_aa64isar0);
	init_cpu_ftr_reg(SYS_ID_AA64ISAR1_EL1, info->reg_id_aa64isar1);
	init_cpu_ftr_reg(SYS_ID_AA64ISAR2_EL1, info->reg_id_aa64isar2);
	init_cpu_ftr_reg(SYS_ID_AA64MMFR0_EL1, info->reg_id_aa64mmfr0);
	init_cpu_ftr_reg(SYS_ID_AA64MMFR1_EL1, info->reg_id_aa64mmfr1);
	init_cpu_ftr_reg(SYS_ID_AA64MMFR2_EL1, info->reg_id_aa64mmfr2);
	init_cpu_ftr_reg(SYS_ID_AA64MMFR3_EL1, info->reg_id_aa64mmfr3);
	init_cpu_ftr_reg(SYS_ID_AA64MMFR4_EL1, info->reg_id_aa64mmfr4);
	init_cpu_ftr_reg(SYS_ID_AA64PFR0_EL1, info->reg_id_aa64pfr0);
	init_cpu_ftr_reg(SYS_ID_AA64PFR1_EL1, info->reg_id_aa64pfr1);
	init_cpu_ftr_reg(SYS_ID_AA64ZFR0_EL1, info->reg_id_aa64zfr0);
	init_cpu_ftr_reg(SYS_ID_AA64SMFR0_EL1, info->reg_id_aa64smfr0);

	if (id_aa64pfr0_32bit_el0(info->reg_id_aa64pfr0))
		init_32bit_cpu_features(&info->aarch32);

	if (IS_ENABLED(CONFIG_ARM64_SVE) &&
	    id_aa64pfr0_sve(read_sanitised_ftr_reg(SYS_ID_AA64PFR0_EL1))) {
		unsigned long cpacr = cpacr_save_enable_kernel_sve();

		vec_init_vq_map(ARM64_VEC_SVE);

		cpacr_restore(cpacr);
	}

	if (IS_ENABLED(CONFIG_ARM64_SME) &&
	    id_aa64pfr1_sme(read_sanitised_ftr_reg(SYS_ID_AA64PFR1_EL1))) {
		unsigned long cpacr = cpacr_save_enable_kernel_sme();

		/*
		 * We mask out SMPS since even if the hardware
		 * supports priorities the kernel does not at present
		 * and we block access to them.
		 */
		info->reg_smidr = read_cpuid(SMIDR_EL1) & ~SMIDR_EL1_SMPS;
		vec_init_vq_map(ARM64_VEC_SME);

		cpacr_restore(cpacr);
	}

	if (id_aa64pfr1_mte(info->reg_id_aa64pfr1))
		init_cpu_ftr_reg(SYS_GMID_EL1, info->reg_gmid);
}

static void update_cpu_ftr_reg(struct arm64_ftr_reg *reg, u64 new)
{
	const struct arm64_ftr_bits *ftrp;

	for (ftrp = reg->ftr_bits; ftrp->width; ftrp++) {
		s64 ftr_cur = arm64_ftr_value(ftrp, reg->sys_val);
		s64 ftr_new = arm64_ftr_value(ftrp, new);

		if (ftr_cur == ftr_new)
			continue;
		/* Find a safe value */
		ftr_new = arm64_ftr_safe_value(ftrp, ftr_new, ftr_cur);
		reg->sys_val = arm64_ftr_set_value(ftrp, reg->sys_val, ftr_new);
	}

}

static int check_update_ftr_reg(u32 sys_id, int cpu, u64 val, u64 boot)
{
	struct arm64_ftr_reg *regp = get_arm64_ftr_reg(sys_id);

	if (!regp)
		return 0;

	update_cpu_ftr_reg(regp, val);
	if ((boot & regp->strict_mask) == (val & regp->strict_mask))
		return 0;
	pr_warn("SANITY CHECK: Unexpected variation in %s. Boot CPU: %#016llx, CPU%d: %#016llx\n",
			regp->name, boot, cpu, val);
	return 1;
}

static void relax_cpu_ftr_reg(u32 sys_id, int field)
{
	const struct arm64_ftr_bits *ftrp;
	struct arm64_ftr_reg *regp = get_arm64_ftr_reg(sys_id);

	if (!regp)
		return;

	for (ftrp = regp->ftr_bits; ftrp->width; ftrp++) {
		if (ftrp->shift == field) {
			regp->strict_mask &= ~arm64_ftr_mask(ftrp);
			break;
		}
	}

	/* Bogus field? */
	WARN_ON(!ftrp->width);
}

static void lazy_init_32bit_cpu_features(struct cpuinfo_arm64 *info,
					 struct cpuinfo_arm64 *boot)
{
	static bool boot_cpu_32bit_regs_overridden = false;

	if (!allow_mismatched_32bit_el0 || boot_cpu_32bit_regs_overridden)
		return;

	if (id_aa64pfr0_32bit_el0(boot->reg_id_aa64pfr0))
		return;

	boot->aarch32 = info->aarch32;
	init_32bit_cpu_features(&boot->aarch32);
	boot_cpu_32bit_regs_overridden = true;
}

static int update_32bit_cpu_features(int cpu, struct cpuinfo_32bit *info,
				     struct cpuinfo_32bit *boot)
{
	int taint = 0;
	u64 pfr0 = read_sanitised_ftr_reg(SYS_ID_AA64PFR0_EL1);

	/*
	 * If we don't have AArch32 at EL1, then relax the strictness of
	 * EL1-dependent register fields to avoid spurious sanity check fails.
	 */
	if (!id_aa64pfr0_32bit_el1(pfr0)) {
		relax_cpu_ftr_reg(SYS_ID_ISAR4_EL1, ID_ISAR4_EL1_SMC_SHIFT);
		relax_cpu_ftr_reg(SYS_ID_PFR1_EL1, ID_PFR1_EL1_Virt_frac_SHIFT);
		relax_cpu_ftr_reg(SYS_ID_PFR1_EL1, ID_PFR1_EL1_Sec_frac_SHIFT);
		relax_cpu_ftr_reg(SYS_ID_PFR1_EL1, ID_PFR1_EL1_Virtualization_SHIFT);
		relax_cpu_ftr_reg(SYS_ID_PFR1_EL1, ID_PFR1_EL1_Security_SHIFT);
		relax_cpu_ftr_reg(SYS_ID_PFR1_EL1, ID_PFR1_EL1_ProgMod_SHIFT);
	}

	taint |= check_update_ftr_reg(SYS_ID_DFR0_EL1, cpu,
				      info->reg_id_dfr0, boot->reg_id_dfr0);
	taint |= check_update_ftr_reg(SYS_ID_DFR1_EL1, cpu,
				      info->reg_id_dfr1, boot->reg_id_dfr1);
	taint |= check_update_ftr_reg(SYS_ID_ISAR0_EL1, cpu,
				      info->reg_id_isar0, boot->reg_id_isar0);
	taint |= check_update_ftr_reg(SYS_ID_ISAR1_EL1, cpu,
				      info->reg_id_isar1, boot->reg_id_isar1);
	taint |= check_update_ftr_reg(SYS_ID_ISAR2_EL1, cpu,
				      info->reg_id_isar2, boot->reg_id_isar2);
	taint |= check_update_ftr_reg(SYS_ID_ISAR3_EL1, cpu,
				      info->reg_id_isar3, boot->reg_id_isar3);
	taint |= check_update_ftr_reg(SYS_ID_ISAR4_EL1, cpu,
				      info->reg_id_isar4, boot->reg_id_isar4);
	taint |= check_update_ftr_reg(SYS_ID_ISAR5_EL1, cpu,
				      info->reg_id_isar5, boot->reg_id_isar5);
	taint |= check_update_ftr_reg(SYS_ID_ISAR6_EL1, cpu,
				      info->reg_id_isar6, boot->reg_id_isar6);

	/*
	 * Regardless of the value of the AuxReg field, the AIFSR, ADFSR, and
	 * ACTLR formats could differ across CPUs and therefore would have to
	 * be trapped for virtualization anyway.
	 */
	taint |= check_update_ftr_reg(SYS_ID_MMFR0_EL1, cpu,
				      info->reg_id_mmfr0, boot->reg_id_mmfr0);
	taint |= check_update_ftr_reg(SYS_ID_MMFR1_EL1, cpu,
				      info->reg_id_mmfr1, boot->reg_id_mmfr1);
	taint |= check_update_ftr_reg(SYS_ID_MMFR2_EL1, cpu,
				      info->reg_id_mmfr2, boot->reg_id_mmfr2);
	taint |= check_update_ftr_reg(SYS_ID_MMFR3_EL1, cpu,
				      info->reg_id_mmfr3, boot->reg_id_mmfr3);
	taint |= check_update_ftr_reg(SYS_ID_MMFR4_EL1, cpu,
				      info->reg_id_mmfr4, boot->reg_id_mmfr4);
	taint |= check_update_ftr_reg(SYS_ID_MMFR5_EL1, cpu,
				      info->reg_id_mmfr5, boot->reg_id_mmfr5);
	taint |= check_update_ftr_reg(SYS_ID_PFR0_EL1, cpu,
				      info->reg_id_pfr0, boot->reg_id_pfr0);
	taint |= check_update_ftr_reg(SYS_ID_PFR1_EL1, cpu,
				      info->reg_id_pfr1, boot->reg_id_pfr1);
	taint |= check_update_ftr_reg(SYS_ID_PFR2_EL1, cpu,
				      info->reg_id_pfr2, boot->reg_id_pfr2);
	taint |= check_update_ftr_reg(SYS_MVFR0_EL1, cpu,
				      info->reg_mvfr0, boot->reg_mvfr0);
	taint |= check_update_ftr_reg(SYS_MVFR1_EL1, cpu,
				      info->reg_mvfr1, boot->reg_mvfr1);
	taint |= check_update_ftr_reg(SYS_MVFR2_EL1, cpu,
				      info->reg_mvfr2, boot->reg_mvfr2);

	return taint;
}

/*
 * Update system wide CPU feature registers with the values from a
 * non-boot CPU. Also performs SANITY checks to make sure that there
 * aren't any insane variations from that of the boot CPU.
 */
void update_cpu_features(int cpu,
			 struct cpuinfo_arm64 *info,
			 struct cpuinfo_arm64 *boot)
{
	int taint = 0;

	/*
	 * The kernel can handle differing I-cache policies, but otherwise
	 * caches should look identical. Userspace JITs will make use of
	 * *minLine.
	 */
	taint |= check_update_ftr_reg(SYS_CTR_EL0, cpu,
				      info->reg_ctr, boot->reg_ctr);

	/*
	 * Userspace may perform DC ZVA instructions. Mismatched block sizes
	 * could result in too much or too little memory being zeroed if a
	 * process is preempted and migrated between CPUs.
	 */
	taint |= check_update_ftr_reg(SYS_DCZID_EL0, cpu,
				      info->reg_dczid, boot->reg_dczid);

	/* If different, timekeeping will be broken (especially with KVM) */
	taint |= check_update_ftr_reg(SYS_CNTFRQ_EL0, cpu,
				      info->reg_cntfrq, boot->reg_cntfrq);

	/*
	 * The kernel uses self-hosted debug features and expects CPUs to
	 * support identical debug features. We presently need CTX_CMPs, WRPs,
	 * and BRPs to be identical.
	 * ID_AA64DFR1 is currently RES0.
	 */
	taint |= check_update_ftr_reg(SYS_ID_AA64DFR0_EL1, cpu,
				      info->reg_id_aa64dfr0, boot->reg_id_aa64dfr0);
	taint |= check_update_ftr_reg(SYS_ID_AA64DFR1_EL1, cpu,
				      info->reg_id_aa64dfr1, boot->reg_id_aa64dfr1);
	/*
	 * Even in big.LITTLE, processors should be identical instruction-set
	 * wise.
	 */
	taint |= check_update_ftr_reg(SYS_ID_AA64ISAR0_EL1, cpu,
				      info->reg_id_aa64isar0, boot->reg_id_aa64isar0);
	taint |= check_update_ftr_reg(SYS_ID_AA64ISAR1_EL1, cpu,
				      info->reg_id_aa64isar1, boot->reg_id_aa64isar1);
	taint |= check_update_ftr_reg(SYS_ID_AA64ISAR2_EL1, cpu,
				      info->reg_id_aa64isar2, boot->reg_id_aa64isar2);

	/*
	 * Differing PARange support is fine as long as all peripherals and
	 * memory are mapped within the minimum PARange of all CPUs.
	 * Linux should not care about secure memory.
	 */
	taint |= check_update_ftr_reg(SYS_ID_AA64MMFR0_EL1, cpu,
				      info->reg_id_aa64mmfr0, boot->reg_id_aa64mmfr0);
	taint |= check_update_ftr_reg(SYS_ID_AA64MMFR1_EL1, cpu,
				      info->reg_id_aa64mmfr1, boot->reg_id_aa64mmfr1);
	taint |= check_update_ftr_reg(SYS_ID_AA64MMFR2_EL1, cpu,
				      info->reg_id_aa64mmfr2, boot->reg_id_aa64mmfr2);
	taint |= check_update_ftr_reg(SYS_ID_AA64MMFR3_EL1, cpu,
				      info->reg_id_aa64mmfr3, boot->reg_id_aa64mmfr3);

	taint |= check_update_ftr_reg(SYS_ID_AA64PFR0_EL1, cpu,
				      info->reg_id_aa64pfr0, boot->reg_id_aa64pfr0);
	taint |= check_update_ftr_reg(SYS_ID_AA64PFR1_EL1, cpu,
				      info->reg_id_aa64pfr1, boot->reg_id_aa64pfr1);

	taint |= check_update_ftr_reg(SYS_ID_AA64ZFR0_EL1, cpu,
				      info->reg_id_aa64zfr0, boot->reg_id_aa64zfr0);

	taint |= check_update_ftr_reg(SYS_ID_AA64SMFR0_EL1, cpu,
				      info->reg_id_aa64smfr0, boot->reg_id_aa64smfr0);

	/* Probe vector lengths */
	if (IS_ENABLED(CONFIG_ARM64_SVE) &&
	    id_aa64pfr0_sve(read_sanitised_ftr_reg(SYS_ID_AA64PFR0_EL1))) {
		if (!system_capabilities_finalized()) {
			unsigned long cpacr = cpacr_save_enable_kernel_sve();

			vec_update_vq_map(ARM64_VEC_SVE);

			cpacr_restore(cpacr);
		}
	}

	if (IS_ENABLED(CONFIG_ARM64_SME) &&
	    id_aa64pfr1_sme(read_sanitised_ftr_reg(SYS_ID_AA64PFR1_EL1))) {
		unsigned long cpacr = cpacr_save_enable_kernel_sme();

		/*
		 * We mask out SMPS since even if the hardware
		 * supports priorities the kernel does not at present
		 * and we block access to them.
		 */
		info->reg_smidr = read_cpuid(SMIDR_EL1) & ~SMIDR_EL1_SMPS;

		/* Probe vector lengths */
		if (!system_capabilities_finalized())
			vec_update_vq_map(ARM64_VEC_SME);

		cpacr_restore(cpacr);
	}

	/*
	 * The kernel uses the LDGM/STGM instructions and the number of tags
	 * they read/write depends on the GMID_EL1.BS field. Check that the
	 * value is the same on all CPUs.
	 */
	if (IS_ENABLED(CONFIG_ARM64_MTE) &&
	    id_aa64pfr1_mte(info->reg_id_aa64pfr1)) {
		taint |= check_update_ftr_reg(SYS_GMID_EL1, cpu,
					      info->reg_gmid, boot->reg_gmid);
	}

	/*
	 * If we don't have AArch32 at all then skip the checks entirely
	 * as the register values may be UNKNOWN and we're not going to be
	 * using them for anything.
	 *
	 * This relies on a sanitised view of the AArch64 ID registers
	 * (e.g. SYS_ID_AA64PFR0_EL1), so we call it last.
	 */
	if (id_aa64pfr0_32bit_el0(info->reg_id_aa64pfr0)) {
		lazy_init_32bit_cpu_features(info, boot);
		taint |= update_32bit_cpu_features(cpu, &info->aarch32,
						   &boot->aarch32);
	}

	/*
	 * Mismatched CPU features are a recipe for disaster. Don't even
	 * pretend to support them.
	 */
	if (taint) {
		pr_warn_once("Unsupported CPU feature variation detected.\n");
		add_taint(TAINT_CPU_OUT_OF_SPEC, LOCKDEP_STILL_OK);
	}
}

u64 read_sanitised_ftr_reg(u32 id)
{
	struct arm64_ftr_reg *regp = get_arm64_ftr_reg(id);

	if (!regp)
		return 0;
	return regp->sys_val;
}
EXPORT_SYMBOL_GPL(read_sanitised_ftr_reg);

#define read_sysreg_case(r)	\
	case r:		val = read_sysreg_s(r); break;

/*
 * __read_sysreg_by_encoding() - Used by a STARTING cpu before cpuinfo is populated.
 * Read the system register on the current CPU
 */
u64 __read_sysreg_by_encoding(u32 sys_id)
{
	struct arm64_ftr_reg *regp;
	u64 val;

	switch (sys_id) {
	read_sysreg_case(SYS_ID_PFR0_EL1);
	read_sysreg_case(SYS_ID_PFR1_EL1);
	read_sysreg_case(SYS_ID_PFR2_EL1);
	read_sysreg_case(SYS_ID_DFR0_EL1);
	read_sysreg_case(SYS_ID_DFR1_EL1);
	read_sysreg_case(SYS_ID_MMFR0_EL1);
	read_sysreg_case(SYS_ID_MMFR1_EL1);
	read_sysreg_case(SYS_ID_MMFR2_EL1);
	read_sysreg_case(SYS_ID_MMFR3_EL1);
	read_sysreg_case(SYS_ID_MMFR4_EL1);
	read_sysreg_case(SYS_ID_MMFR5_EL1);
	read_sysreg_case(SYS_ID_ISAR0_EL1);
	read_sysreg_case(SYS_ID_ISAR1_EL1);
	read_sysreg_case(SYS_ID_ISAR2_EL1);
	read_sysreg_case(SYS_ID_ISAR3_EL1);
	read_sysreg_case(SYS_ID_ISAR4_EL1);
	read_sysreg_case(SYS_ID_ISAR5_EL1);
	read_sysreg_case(SYS_ID_ISAR6_EL1);
	read_sysreg_case(SYS_MVFR0_EL1);
	read_sysreg_case(SYS_MVFR1_EL1);
	read_sysreg_case(SYS_MVFR2_EL1);

	read_sysreg_case(SYS_ID_AA64PFR0_EL1);
	read_sysreg_case(SYS_ID_AA64PFR1_EL1);
	read_sysreg_case(SYS_ID_AA64ZFR0_EL1);
	read_sysreg_case(SYS_ID_AA64SMFR0_EL1);
	read_sysreg_case(SYS_ID_AA64DFR0_EL1);
	read_sysreg_case(SYS_ID_AA64DFR1_EL1);
	read_sysreg_case(SYS_ID_AA64MMFR0_EL1);
	read_sysreg_case(SYS_ID_AA64MMFR1_EL1);
	read_sysreg_case(SYS_ID_AA64MMFR2_EL1);
	read_sysreg_case(SYS_ID_AA64MMFR3_EL1);
	read_sysreg_case(SYS_ID_AA64MMFR4_EL1);
	read_sysreg_case(SYS_ID_AA64ISAR0_EL1);
	read_sysreg_case(SYS_ID_AA64ISAR1_EL1);
	read_sysreg_case(SYS_ID_AA64ISAR2_EL1);

	read_sysreg_case(SYS_CNTFRQ_EL0);
	read_sysreg_case(SYS_CTR_EL0);
	read_sysreg_case(SYS_DCZID_EL0);

	default:
		BUG();
		return 0;
	}

	regp  = get_arm64_ftr_reg(sys_id);
	if (regp) {
		val &= ~regp->override->mask;
		val |= (regp->override->val & regp->override->mask);
	}

	return val;
}

#include <linux/irqchip/arm-gic-v3.h>

static bool
has_always(const struct arm64_cpu_capabilities *entry, int scope)
{
	return true;
}

static bool
feature_matches(u64 reg, const struct arm64_cpu_capabilities *entry)
{
	int val, min, max;
	u64 tmp;

	val = cpuid_feature_extract_field_width(reg, entry->field_pos,
						entry->field_width,
						entry->sign);

	tmp = entry->min_field_value;
	tmp <<= entry->field_pos;

	min = cpuid_feature_extract_field_width(tmp, entry->field_pos,
						entry->field_width,
						entry->sign);

	tmp = entry->max_field_value;
	tmp <<= entry->field_pos;

	max = cpuid_feature_extract_field_width(tmp, entry->field_pos,
						entry->field_width,
						entry->sign);

	return val >= min && val <= max;
}

static u64
read_scoped_sysreg(const struct arm64_cpu_capabilities *entry, int scope)
{
	WARN_ON(scope == SCOPE_LOCAL_CPU && preemptible());
	if (scope == SCOPE_SYSTEM)
		return read_sanitised_ftr_reg(entry->sys_reg);
	else
		return __read_sysreg_by_encoding(entry->sys_reg);
}

static bool
has_user_cpuid_feature(const struct arm64_cpu_capabilities *entry, int scope)
{
	int mask;
	struct arm64_ftr_reg *regp;
	u64 val = read_scoped_sysreg(entry, scope);

	regp = get_arm64_ftr_reg(entry->sys_reg);
	if (!regp)
		return false;

	mask = cpuid_feature_extract_unsigned_field_width(regp->user_mask,
							  entry->field_pos,
							  entry->field_width);
	if (!mask)
		return false;

	return feature_matches(val, entry);
}

static bool
has_cpuid_feature(const struct arm64_cpu_capabilities *entry, int scope)
{
	u64 val = read_scoped_sysreg(entry, scope);
	return feature_matches(val, entry);
}

const struct cpumask *system_32bit_el0_cpumask(void)
{
	if (!system_supports_32bit_el0())
		return cpu_none_mask;

	if (static_branch_unlikely(&arm64_mismatched_32bit_el0))
		return cpu_32bit_el0_mask;

	return cpu_possible_mask;
}

static int __init parse_32bit_el0_param(char *str)
{
	allow_mismatched_32bit_el0 = true;
	return 0;
}
early_param("allow_mismatched_32bit_el0", parse_32bit_el0_param);

static ssize_t aarch32_el0_show(struct device *dev,
				struct device_attribute *attr, char *buf)
{
	const struct cpumask *mask = system_32bit_el0_cpumask();

	return sysfs_emit(buf, "%*pbl\n", cpumask_pr_args(mask));
}
static const DEVICE_ATTR_RO(aarch32_el0);

static int __init aarch32_el0_sysfs_init(void)
{
	struct device *dev_root;
	int ret = 0;

	if (!allow_mismatched_32bit_el0)
		return 0;

	dev_root = bus_get_dev_root(&cpu_subsys);
	if (dev_root) {
		ret = device_create_file(dev_root, &dev_attr_aarch32_el0);
		put_device(dev_root);
	}
	return ret;
}
device_initcall(aarch32_el0_sysfs_init);

static bool has_32bit_el0(const struct arm64_cpu_capabilities *entry, int scope)
{
	if (!has_cpuid_feature(entry, scope))
		return allow_mismatched_32bit_el0;

	if (scope == SCOPE_SYSTEM)
		pr_info("detected: 32-bit EL0 Support\n");

	return true;
}

static bool has_useable_gicv3_cpuif(const struct arm64_cpu_capabilities *entry, int scope)
{
	bool has_sre;

	if (!has_cpuid_feature(entry, scope))
		return false;

	has_sre = gic_enable_sre();
	if (!has_sre)
		pr_warn_once("%s present but disabled by higher exception level\n",
			     entry->desc);

	return has_sre;
}

static bool has_cache_idc(const struct arm64_cpu_capabilities *entry,
			  int scope)
{
	u64 ctr;

	if (scope == SCOPE_SYSTEM)
		ctr = arm64_ftr_reg_ctrel0.sys_val;
	else
		ctr = read_cpuid_effective_cachetype();

	return ctr & BIT(CTR_EL0_IDC_SHIFT);
}

static void cpu_emulate_effective_ctr(const struct arm64_cpu_capabilities *__unused)
{
	/*
	 * If the CPU exposes raw CTR_EL0.IDC = 0, while effectively
	 * CTR_EL0.IDC = 1 (from CLIDR values), we need to trap accesses
	 * to the CTR_EL0 on this CPU and emulate it with the real/safe
	 * value.
	 */
	if (!(read_cpuid_cachetype() & BIT(CTR_EL0_IDC_SHIFT)))
		sysreg_clear_set(sctlr_el1, SCTLR_EL1_UCT, 0);
}

static bool has_cache_dic(const struct arm64_cpu_capabilities *entry,
			  int scope)
{
	u64 ctr;

	if (scope == SCOPE_SYSTEM)
		ctr = arm64_ftr_reg_ctrel0.sys_val;
	else
		ctr = read_cpuid_cachetype();

	return ctr & BIT(CTR_EL0_DIC_SHIFT);
}

static bool __maybe_unused
has_useable_cnp(const struct arm64_cpu_capabilities *entry, int scope)
{
	/*
	 * Kdump isn't guaranteed to power-off all secondary CPUs, CNP
	 * may share TLB entries with a CPU stuck in the crashed
	 * kernel.
	 */
	if (is_kdump_kernel())
		return false;

	if (cpus_have_cap(ARM64_WORKAROUND_NVIDIA_CARMEL_CNP))
		return false;

	return has_cpuid_feature(entry, scope);
}

static bool __meltdown_safe = true;
static int __kpti_forced; /* 0: not forced, >0: forced on, <0: forced off */

static bool unmap_kernel_at_el0(const struct arm64_cpu_capabilities *entry,
				int scope)
{
	/* List of CPUs that are not vulnerable and don't need KPTI */
	static const struct midr_range kpti_safe_list[] = {
		MIDR_ALL_VERSIONS(MIDR_CAVIUM_THUNDERX2),
		MIDR_ALL_VERSIONS(MIDR_BRCM_VULCAN),
		MIDR_ALL_VERSIONS(MIDR_BRAHMA_B53),
		MIDR_ALL_VERSIONS(MIDR_CORTEX_A35),
		MIDR_ALL_VERSIONS(MIDR_CORTEX_A53),
		MIDR_ALL_VERSIONS(MIDR_CORTEX_A55),
		MIDR_ALL_VERSIONS(MIDR_CORTEX_A57),
		MIDR_ALL_VERSIONS(MIDR_CORTEX_A72),
		MIDR_ALL_VERSIONS(MIDR_CORTEX_A73),
		MIDR_ALL_VERSIONS(MIDR_HISI_TSV110),
		MIDR_ALL_VERSIONS(MIDR_NVIDIA_CARMEL),
		MIDR_ALL_VERSIONS(MIDR_QCOM_KRYO_2XX_GOLD),
		MIDR_ALL_VERSIONS(MIDR_QCOM_KRYO_2XX_SILVER),
		MIDR_ALL_VERSIONS(MIDR_QCOM_KRYO_3XX_SILVER),
		MIDR_ALL_VERSIONS(MIDR_QCOM_KRYO_4XX_SILVER),
		{ /* sentinel */ }
	};
	char const *str = "kpti command line option";
	bool meltdown_safe;

	meltdown_safe = is_midr_in_range_list(read_cpuid_id(), kpti_safe_list);

	/* Defer to CPU feature registers */
	if (has_cpuid_feature(entry, scope))
		meltdown_safe = true;

	if (!meltdown_safe)
		__meltdown_safe = false;

	/*
	 * For reasons that aren't entirely clear, enabling KPTI on Cavium
	 * ThunderX leads to apparent I-cache corruption of kernel text, which
	 * ends as well as you might imagine. Don't even try. We cannot rely
	 * on the cpus_have_*cap() helpers here to detect the CPU erratum
	 * because cpucap detection order may change. However, since we know
	 * affected CPUs are always in a homogeneous configuration, it is
	 * safe to rely on this_cpu_has_cap() here.
	 */
	if (this_cpu_has_cap(ARM64_WORKAROUND_CAVIUM_27456)) {
		str = "ARM64_WORKAROUND_CAVIUM_27456";
		__kpti_forced = -1;
	}

	/* Useful for KASLR robustness */
	if (kaslr_enabled() && kaslr_requires_kpti()) {
		if (!__kpti_forced) {
			str = "KASLR";
			__kpti_forced = 1;
		}
	}

	if (cpu_mitigations_off() && !__kpti_forced) {
		str = "mitigations=off";
		__kpti_forced = -1;
	}

	if (!IS_ENABLED(CONFIG_UNMAP_KERNEL_AT_EL0)) {
		pr_info_once("kernel page table isolation disabled by kernel configuration\n");
		return false;
	}

	/* Forced? */
	if (__kpti_forced) {
		pr_info_once("kernel page table isolation forced %s by %s\n",
			     __kpti_forced > 0 ? "ON" : "OFF", str);
		return __kpti_forced > 0;
	}

	return !meltdown_safe;
}

static bool has_nv1(const struct arm64_cpu_capabilities *entry, int scope)
{
	/*
	 * Although the Apple M2 family appears to support NV1, the
	 * PTW barfs on the nVHE EL2 S1 page table format. Pretend
	 * that it doesn't support NV1 at all.
	 */
	static const struct midr_range nv1_ni_list[] = {
		MIDR_ALL_VERSIONS(MIDR_APPLE_M2_BLIZZARD),
		MIDR_ALL_VERSIONS(MIDR_APPLE_M2_AVALANCHE),
		MIDR_ALL_VERSIONS(MIDR_APPLE_M2_BLIZZARD_PRO),
		MIDR_ALL_VERSIONS(MIDR_APPLE_M2_AVALANCHE_PRO),
		MIDR_ALL_VERSIONS(MIDR_APPLE_M2_BLIZZARD_MAX),
		MIDR_ALL_VERSIONS(MIDR_APPLE_M2_AVALANCHE_MAX),
		{}
	};

	return (__system_matches_cap(ARM64_HAS_NESTED_VIRT) &&
		!(has_cpuid_feature(entry, scope) ||
		  is_midr_in_range_list(read_cpuid_id(), nv1_ni_list)));
}

#if defined(ID_AA64MMFR0_EL1_TGRAN_LPA2) && defined(ID_AA64MMFR0_EL1_TGRAN_2_SUPPORTED_LPA2)
static bool has_lpa2_at_stage1(u64 mmfr0)
{
	unsigned int tgran;

	tgran = cpuid_feature_extract_unsigned_field(mmfr0,
					ID_AA64MMFR0_EL1_TGRAN_SHIFT);
	return tgran == ID_AA64MMFR0_EL1_TGRAN_LPA2;
}

static bool has_lpa2_at_stage2(u64 mmfr0)
{
	unsigned int tgran;

	tgran = cpuid_feature_extract_unsigned_field(mmfr0,
					ID_AA64MMFR0_EL1_TGRAN_2_SHIFT);
	return tgran == ID_AA64MMFR0_EL1_TGRAN_2_SUPPORTED_LPA2;
}

static bool has_lpa2(const struct arm64_cpu_capabilities *entry, int scope)
{
	u64 mmfr0;

	mmfr0 = read_sanitised_ftr_reg(SYS_ID_AA64MMFR0_EL1);
	return has_lpa2_at_stage1(mmfr0) && has_lpa2_at_stage2(mmfr0);
}
#else
static bool has_lpa2(const struct arm64_cpu_capabilities *entry, int scope)
{
	return false;
}
#endif

#ifdef CONFIG_UNMAP_KERNEL_AT_EL0
#define KPTI_NG_TEMP_VA		(-(1UL << PMD_SHIFT))

extern
void create_kpti_ng_temp_pgd(pgd_t *pgdir, phys_addr_t phys, unsigned long virt,
			     phys_addr_t size, pgprot_t prot,
			     phys_addr_t (*pgtable_alloc)(int), int flags);

static phys_addr_t __initdata kpti_ng_temp_alloc;

static phys_addr_t __init kpti_ng_pgd_alloc(int shift)
{
	kpti_ng_temp_alloc -= PAGE_SIZE;
	return kpti_ng_temp_alloc;
}

static int __init __kpti_install_ng_mappings(void *__unused)
{
	typedef void (kpti_remap_fn)(int, int, phys_addr_t, unsigned long);
	extern kpti_remap_fn idmap_kpti_install_ng_mappings;
	kpti_remap_fn *remap_fn;

	int cpu = smp_processor_id();
	int levels = CONFIG_PGTABLE_LEVELS;
	int order = order_base_2(levels);
	u64 kpti_ng_temp_pgd_pa = 0;
	pgd_t *kpti_ng_temp_pgd;
	u64 alloc = 0;

	if (levels == 5 && !pgtable_l5_enabled())
		levels = 4;
	else if (levels == 4 && !pgtable_l4_enabled())
		levels = 3;

	remap_fn = (void *)__pa_symbol(idmap_kpti_install_ng_mappings);

	if (!cpu) {
		alloc = __get_free_pages(GFP_ATOMIC | __GFP_ZERO, order);
		kpti_ng_temp_pgd = (pgd_t *)(alloc + (levels - 1) * PAGE_SIZE);
		kpti_ng_temp_alloc = kpti_ng_temp_pgd_pa = __pa(kpti_ng_temp_pgd);

		//
		// Create a minimal page table hierarchy that permits us to map
		// the swapper page tables temporarily as we traverse them.
		//
		// The physical pages are laid out as follows:
		//
		// +--------+-/-------+-/------ +-/------ +-\\\--------+
		// :  PTE[] : | PMD[] : | PUD[] : | P4D[] : ||| PGD[]  :
		// +--------+-\-------+-\------ +-\------ +-///--------+
		//      ^
		// The first page is mapped into this hierarchy at a PMD_SHIFT
		// aligned virtual address, so that we can manipulate the PTE
		// level entries while the mapping is active. The first entry
		// covers the PTE[] page itself, the remaining entries are free
		// to be used as a ad-hoc fixmap.
		//
		create_kpti_ng_temp_pgd(kpti_ng_temp_pgd, __pa(alloc),
					KPTI_NG_TEMP_VA, PAGE_SIZE, PAGE_KERNEL,
					kpti_ng_pgd_alloc, 0);
	}

	cpu_install_idmap();
	remap_fn(cpu, num_online_cpus(), kpti_ng_temp_pgd_pa, KPTI_NG_TEMP_VA);
	cpu_uninstall_idmap();

	if (!cpu) {
		free_pages(alloc, order);
		arm64_use_ng_mappings = true;
	}

	return 0;
}

static void __init kpti_install_ng_mappings(void)
{
	/* Check whether KPTI is going to be used */
	if (!arm64_kernel_unmapped_at_el0())
		return;

	/*
	 * We don't need to rewrite the page-tables if either we've done
	 * it already or we have KASLR enabled and therefore have not
	 * created any global mappings at all.
	 */
	if (arm64_use_ng_mappings)
		return;

	stop_machine(__kpti_install_ng_mappings, NULL, cpu_online_mask);
}

#else
static inline void kpti_install_ng_mappings(void)
{
}
#endif	/* CONFIG_UNMAP_KERNEL_AT_EL0 */

static void cpu_enable_kpti(struct arm64_cpu_capabilities const *cap)
{
	if (__this_cpu_read(this_cpu_vector) == vectors) {
		const char *v = arm64_get_bp_hardening_vector(EL1_VECTOR_KPTI);

		__this_cpu_write(this_cpu_vector, v);
	}

}

static int __init parse_kpti(char *str)
{
	bool enabled;
	int ret = kstrtobool(str, &enabled);

	if (ret)
		return ret;

	__kpti_forced = enabled ? 1 : -1;
	return 0;
}
early_param("kpti", parse_kpti);

#ifdef CONFIG_ARM64_HW_AFDBM
static struct cpumask dbm_cpus __read_mostly;

static inline void __cpu_enable_hw_dbm(void)
{
	u64 tcr = read_sysreg(tcr_el1) | TCR_HD;

	write_sysreg(tcr, tcr_el1);
	isb();
	local_flush_tlb_all();
}

static bool cpu_has_broken_dbm(void)
{
	/* List of CPUs which have broken DBM support. */
	static const struct midr_range cpus[] = {
#ifdef CONFIG_ARM64_ERRATUM_1024718
		MIDR_ALL_VERSIONS(MIDR_CORTEX_A55),
		/* Kryo4xx Silver (rdpe => r1p0) */
		MIDR_REV(MIDR_QCOM_KRYO_4XX_SILVER, 0xd, 0xe),
#endif
#ifdef CONFIG_ARM64_ERRATUM_2051678
		MIDR_REV_RANGE(MIDR_CORTEX_A510, 0, 0, 2),
#endif
		{},
	};

	return is_midr_in_range_list(read_cpuid_id(), cpus);
}

static bool cpu_can_use_dbm(const struct arm64_cpu_capabilities *cap)
{
	return has_cpuid_feature(cap, SCOPE_LOCAL_CPU) &&
	       !cpu_has_broken_dbm();
}

static void cpu_enable_hw_dbm(struct arm64_cpu_capabilities const *cap)
{
	if (cpu_can_use_dbm(cap)) {
		__cpu_enable_hw_dbm();
		cpumask_set_cpu(smp_processor_id(), &dbm_cpus);
	}
}

static bool has_hw_dbm(const struct arm64_cpu_capabilities *cap,
		       int __unused)
{
	/*
	 * DBM is a non-conflicting feature. i.e, the kernel can safely
	 * run a mix of CPUs with and without the feature. So, we
	 * unconditionally enable the capability to allow any late CPU
	 * to use the feature. We only enable the control bits on the
	 * CPU, if it is supported.
	 */

	return true;
}

#endif

#ifdef CONFIG_ARM64_AMU_EXTN

/*
 * The "amu_cpus" cpumask only signals that the CPU implementation for the
 * flagged CPUs supports the Activity Monitors Unit (AMU) but does not provide
 * information regarding all the events that it supports. When a CPU bit is
 * set in the cpumask, the user of this feature can only rely on the presence
 * of the 4 fixed counters for that CPU. But this does not guarantee that the
 * counters are enabled or access to these counters is enabled by code
 * executed at higher exception levels (firmware).
 */
static struct cpumask amu_cpus __read_mostly;

bool cpu_has_amu_feat(int cpu)
{
	return cpumask_test_cpu(cpu, &amu_cpus);
}

int get_cpu_with_amu_feat(void)
{
	return cpumask_any(&amu_cpus);
}

static void cpu_amu_enable(struct arm64_cpu_capabilities const *cap)
{
	if (has_cpuid_feature(cap, SCOPE_LOCAL_CPU)) {
		cpumask_set_cpu(smp_processor_id(), &amu_cpus);

		/* 0 reference values signal broken/disabled counters */
		if (!this_cpu_has_cap(ARM64_WORKAROUND_2457168))
			update_freq_counters_refs();
	}
}

static bool has_amu(const struct arm64_cpu_capabilities *cap,
		    int __unused)
{
	/*
	 * The AMU extension is a non-conflicting feature: the kernel can
	 * safely run a mix of CPUs with and without support for the
	 * activity monitors extension. Therefore, unconditionally enable
	 * the capability to allow any late CPU to use the feature.
	 *
	 * With this feature unconditionally enabled, the cpu_enable
	 * function will be called for all CPUs that match the criteria,
	 * including secondary and hotplugged, marking this feature as
	 * present on that respective CPU. The enable function will also
	 * print a detection message.
	 */

	return true;
}
#else
int get_cpu_with_amu_feat(void)
{
	return nr_cpu_ids;
}
#endif

static bool runs_at_el2(const struct arm64_cpu_capabilities *entry, int __unused)
{
	return is_kernel_in_hyp_mode();
}

static void cpu_copy_el2regs(const struct arm64_cpu_capabilities *__unused)
{
	/*
	 * Copy register values that aren't redirected by hardware.
	 *
	 * Before code patching, we only set tpidr_el1, all CPUs need to copy
	 * this value to tpidr_el2 before we patch the code. Once we've done
	 * that, freshly-onlined CPUs will set tpidr_el2, so we don't need to
	 * do anything here.
	 */
	if (!alternative_is_applied(ARM64_HAS_VIRT_HOST_EXTN))
		write_sysreg(read_sysreg(tpidr_el1), tpidr_el2);
}

static bool has_nested_virt_support(const struct arm64_cpu_capabilities *cap,
				    int scope)
{
	if (kvm_get_mode() != KVM_MODE_NV)
		return false;

	if (!has_cpuid_feature(cap, scope)) {
		pr_warn("unavailable: %s\n", cap->desc);
		return false;
	}

	return true;
}

static bool hvhe_possible(const struct arm64_cpu_capabilities *entry,
			  int __unused)
{
	return arm64_test_sw_feature_override(ARM64_SW_FEATURE_OVERRIDE_HVHE);
}

#ifdef CONFIG_ARM64_PAN
static void cpu_enable_pan(const struct arm64_cpu_capabilities *__unused)
{
	/*
	 * We modify PSTATE. This won't work from irq context as the PSTATE
	 * is discarded once we return from the exception.
	 */
	WARN_ON_ONCE(in_interrupt());

	sysreg_clear_set(sctlr_el1, SCTLR_EL1_SPAN, 0);
	set_pstate_pan(1);
}
#endif /* CONFIG_ARM64_PAN */

#ifdef CONFIG_ARM64_RAS_EXTN
static void cpu_clear_disr(const struct arm64_cpu_capabilities *__unused)
{
	/* Firmware may have left a deferred SError in this register. */
	write_sysreg_s(0, SYS_DISR_EL1);
}
#endif /* CONFIG_ARM64_RAS_EXTN */

#ifdef CONFIG_ARM64_PTR_AUTH
static bool has_address_auth_cpucap(const struct arm64_cpu_capabilities *entry, int scope)
{
	int boot_val, sec_val;

	/* We don't expect to be called with SCOPE_SYSTEM */
	WARN_ON(scope == SCOPE_SYSTEM);
	/*
	 * The ptr-auth feature levels are not intercompatible with lower
	 * levels. Hence we must match ptr-auth feature level of the secondary
	 * CPUs with that of the boot CPU. The level of boot cpu is fetched
	 * from the sanitised register whereas direct register read is done for
	 * the secondary CPUs.
	 * The sanitised feature state is guaranteed to match that of the
	 * boot CPU as a mismatched secondary CPU is parked before it gets
	 * a chance to update the state, with the capability.
	 */
	boot_val = cpuid_feature_extract_field(read_sanitised_ftr_reg(entry->sys_reg),
					       entry->field_pos, entry->sign);
	if (scope & SCOPE_BOOT_CPU)
		return boot_val >= entry->min_field_value;
	/* Now check for the secondary CPUs with SCOPE_LOCAL_CPU scope */
	sec_val = cpuid_feature_extract_field(__read_sysreg_by_encoding(entry->sys_reg),
					      entry->field_pos, entry->sign);
	return (sec_val >= entry->min_field_value) && (sec_val == boot_val);
}

static bool has_address_auth_metacap(const struct arm64_cpu_capabilities *entry,
				     int scope)
{
	bool api = has_address_auth_cpucap(cpucap_ptrs[ARM64_HAS_ADDRESS_AUTH_IMP_DEF], scope);
	bool apa = has_address_auth_cpucap(cpucap_ptrs[ARM64_HAS_ADDRESS_AUTH_ARCH_QARMA5], scope);
	bool apa3 = has_address_auth_cpucap(cpucap_ptrs[ARM64_HAS_ADDRESS_AUTH_ARCH_QARMA3], scope);

	return apa || apa3 || api;
}

static bool has_generic_auth(const struct arm64_cpu_capabilities *entry,
			     int __unused)
{
	bool gpi = __system_matches_cap(ARM64_HAS_GENERIC_AUTH_IMP_DEF);
	bool gpa = __system_matches_cap(ARM64_HAS_GENERIC_AUTH_ARCH_QARMA5);
	bool gpa3 = __system_matches_cap(ARM64_HAS_GENERIC_AUTH_ARCH_QARMA3);

	return gpa || gpa3 || gpi;
}
#endif /* CONFIG_ARM64_PTR_AUTH */

#ifdef CONFIG_ARM64_E0PD
static void cpu_enable_e0pd(struct arm64_cpu_capabilities const *cap)
{
	if (this_cpu_has_cap(ARM64_HAS_E0PD))
		sysreg_clear_set(tcr_el1, 0, TCR_E0PD1);
}
#endif /* CONFIG_ARM64_E0PD */

#ifdef CONFIG_ARM64_PSEUDO_NMI
static bool can_use_gic_priorities(const struct arm64_cpu_capabilities *entry,
				   int scope)
{
	/*
	 * ARM64_HAS_GIC_CPUIF_SYSREGS has a lower index, and is a boot CPU
	 * feature, so will be detected earlier.
	 */
	BUILD_BUG_ON(ARM64_HAS_GIC_PRIO_MASKING <= ARM64_HAS_GIC_CPUIF_SYSREGS);
	if (!cpus_have_cap(ARM64_HAS_GIC_CPUIF_SYSREGS))
		return false;

	return enable_pseudo_nmi;
}

static bool has_gic_prio_relaxed_sync(const struct arm64_cpu_capabilities *entry,
				      int scope)
{
	/*
	 * If we're not using priority masking then we won't be poking PMR_EL1,
	 * and there's no need to relax synchronization of writes to it, and
	 * ICC_CTLR_EL1 might not be accessible and we must avoid reads from
	 * that.
	 *
	 * ARM64_HAS_GIC_PRIO_MASKING has a lower index, and is a boot CPU
	 * feature, so will be detected earlier.
	 */
	BUILD_BUG_ON(ARM64_HAS_GIC_PRIO_RELAXED_SYNC <= ARM64_HAS_GIC_PRIO_MASKING);
	if (!cpus_have_cap(ARM64_HAS_GIC_PRIO_MASKING))
		return false;

	/*
	 * When Priority Mask Hint Enable (PMHE) == 0b0, PMR is not used as a
	 * hint for interrupt distribution, a DSB is not necessary when
	 * unmasking IRQs via PMR, and we can relax the barrier to a NOP.
	 *
	 * Linux itself doesn't use 1:N distribution, so has no need to
	 * set PMHE. The only reason to have it set is if EL3 requires it
	 * (and we can't change it).
	 */
	return (gic_read_ctlr() & ICC_CTLR_EL1_PMHE_MASK) == 0;
}
#endif

#ifdef CONFIG_ARM64_BTI
static void bti_enable(const struct arm64_cpu_capabilities *__unused)
{
	/*
	 * Use of X16/X17 for tail-calls and trampolines that jump to
	 * function entry points using BR is a requirement for
	 * marking binaries with GNU_PROPERTY_AARCH64_FEATURE_1_BTI.
	 * So, be strict and forbid other BRs using other registers to
	 * jump onto a PACIxSP instruction:
	 */
	sysreg_clear_set(sctlr_el1, 0, SCTLR_EL1_BT0 | SCTLR_EL1_BT1);
	isb();
}
#endif /* CONFIG_ARM64_BTI */

#ifdef CONFIG_ARM64_MTE
static void cpu_enable_mte(struct arm64_cpu_capabilities const *cap)
{
	sysreg_clear_set(sctlr_el1, 0, SCTLR_ELx_ATA | SCTLR_EL1_ATA0);

	mte_cpu_setup();

	/*
	 * Clear the tags in the zero page. This needs to be done via the
	 * linear map which has the Tagged attribute.
	 */
	if (try_page_mte_tagging(ZERO_PAGE(0))) {
		mte_clear_page_tags(lm_alias(empty_zero_page));
		set_page_mte_tagged(ZERO_PAGE(0));
	}

	kasan_init_hw_tags_cpu();
}
#endif /* CONFIG_ARM64_MTE */

static void user_feature_fixup(void)
{
	if (cpus_have_cap(ARM64_WORKAROUND_2658417)) {
		struct arm64_ftr_reg *regp;

		regp = get_arm64_ftr_reg(SYS_ID_AA64ISAR1_EL1);
		if (regp)
			regp->user_mask &= ~ID_AA64ISAR1_EL1_BF16_MASK;
	}
}

static void elf_hwcap_fixup(void)
{
#ifdef CONFIG_COMPAT
	if (cpus_have_cap(ARM64_WORKAROUND_1742098))
		compat_elf_hwcap2 &= ~COMPAT_HWCAP2_AES;
#endif /* CONFIG_COMPAT */
}

#ifdef CONFIG_KVM
static bool is_kvm_protected_mode(const struct arm64_cpu_capabilities *entry, int __unused)
{
	return kvm_get_mode() == KVM_MODE_PROTECTED;
}
#endif /* CONFIG_KVM */

static void cpu_trap_el0_impdef(const struct arm64_cpu_capabilities *__unused)
{
	sysreg_clear_set(sctlr_el1, 0, SCTLR_EL1_TIDCP);
}

static void cpu_enable_dit(const struct arm64_cpu_capabilities *__unused)
{
	set_pstate_dit(1);
}

static void cpu_enable_mops(const struct arm64_cpu_capabilities *__unused)
{
	sysreg_clear_set(sctlr_el1, 0, SCTLR_EL1_MSCEn);
}

/* Internal helper functions to match cpu capability type */
static bool
cpucap_late_cpu_optional(const struct arm64_cpu_capabilities *cap)
{
	return !!(cap->type & ARM64_CPUCAP_OPTIONAL_FOR_LATE_CPU);
}

static bool
cpucap_late_cpu_permitted(const struct arm64_cpu_capabilities *cap)
{
	return !!(cap->type & ARM64_CPUCAP_PERMITTED_FOR_LATE_CPU);
}

static bool
cpucap_panic_on_conflict(const struct arm64_cpu_capabilities *cap)
{
	return !!(cap->type & ARM64_CPUCAP_PANIC_ON_CONFLICT);
}

static const struct arm64_cpu_capabilities arm64_features[] = {
	{
		.capability = ARM64_ALWAYS_BOOT,
		.type = ARM64_CPUCAP_BOOT_CPU_FEATURE,
		.matches = has_always,
	},
	{
		.capability = ARM64_ALWAYS_SYSTEM,
		.type = ARM64_CPUCAP_SYSTEM_FEATURE,
		.matches = has_always,
	},
	{
		.desc = "GIC system register CPU interface",
		.capability = ARM64_HAS_GIC_CPUIF_SYSREGS,
		.type = ARM64_CPUCAP_STRICT_BOOT_CPU_FEATURE,
		.matches = has_useable_gicv3_cpuif,
		ARM64_CPUID_FIELDS(ID_AA64PFR0_EL1, GIC, IMP)
	},
	{
		.desc = "Enhanced Counter Virtualization",
		.capability = ARM64_HAS_ECV,
		.type = ARM64_CPUCAP_SYSTEM_FEATURE,
		.matches = has_cpuid_feature,
		ARM64_CPUID_FIELDS(ID_AA64MMFR0_EL1, ECV, IMP)
	},
	{
		.desc = "Enhanced Counter Virtualization (CNTPOFF)",
		.capability = ARM64_HAS_ECV_CNTPOFF,
		.type = ARM64_CPUCAP_SYSTEM_FEATURE,
		.matches = has_cpuid_feature,
		ARM64_CPUID_FIELDS(ID_AA64MMFR0_EL1, ECV, CNTPOFF)
	},
#ifdef CONFIG_ARM64_PAN
	{
		.desc = "Privileged Access Never",
		.capability = ARM64_HAS_PAN,
		.type = ARM64_CPUCAP_SYSTEM_FEATURE,
		.matches = has_cpuid_feature,
		.cpu_enable = cpu_enable_pan,
		ARM64_CPUID_FIELDS(ID_AA64MMFR1_EL1, PAN, IMP)
	},
#endif /* CONFIG_ARM64_PAN */
#ifdef CONFIG_ARM64_EPAN
	{
		.desc = "Enhanced Privileged Access Never",
		.capability = ARM64_HAS_EPAN,
		.type = ARM64_CPUCAP_SYSTEM_FEATURE,
		.matches = has_cpuid_feature,
		ARM64_CPUID_FIELDS(ID_AA64MMFR1_EL1, PAN, PAN3)
	},
#endif /* CONFIG_ARM64_EPAN */
#ifdef CONFIG_ARM64_LSE_ATOMICS
	{
		.desc = "LSE atomic instructions",
		.capability = ARM64_HAS_LSE_ATOMICS,
		.type = ARM64_CPUCAP_SYSTEM_FEATURE,
		.matches = has_cpuid_feature,
		ARM64_CPUID_FIELDS(ID_AA64ISAR0_EL1, ATOMIC, IMP)
	},
#endif /* CONFIG_ARM64_LSE_ATOMICS */
	{
		.desc = "Virtualization Host Extensions",
		.capability = ARM64_HAS_VIRT_HOST_EXTN,
		.type = ARM64_CPUCAP_STRICT_BOOT_CPU_FEATURE,
		.matches = runs_at_el2,
		.cpu_enable = cpu_copy_el2regs,
	},
	{
		.desc = "Nested Virtualization Support",
		.capability = ARM64_HAS_NESTED_VIRT,
		.type = ARM64_CPUCAP_SYSTEM_FEATURE,
		.matches = has_nested_virt_support,
		ARM64_CPUID_FIELDS(ID_AA64MMFR2_EL1, NV, NV2)
	},
	{
		.capability = ARM64_HAS_32BIT_EL0_DO_NOT_USE,
		.type = ARM64_CPUCAP_SYSTEM_FEATURE,
		.matches = has_32bit_el0,
		ARM64_CPUID_FIELDS(ID_AA64PFR0_EL1, EL0, AARCH32)
	},
#ifdef CONFIG_KVM
	{
		.desc = "32-bit EL1 Support",
		.capability = ARM64_HAS_32BIT_EL1,
		.type = ARM64_CPUCAP_SYSTEM_FEATURE,
		.matches = has_cpuid_feature,
		ARM64_CPUID_FIELDS(ID_AA64PFR0_EL1, EL1, AARCH32)
	},
	{
		.desc = "Protected KVM",
		.capability = ARM64_KVM_PROTECTED_MODE,
		.type = ARM64_CPUCAP_SYSTEM_FEATURE,
		.matches = is_kvm_protected_mode,
	},
	{
		.desc = "HCRX_EL2 register",
		.capability = ARM64_HAS_HCX,
		.type = ARM64_CPUCAP_STRICT_BOOT_CPU_FEATURE,
		.matches = has_cpuid_feature,
		ARM64_CPUID_FIELDS(ID_AA64MMFR1_EL1, HCX, IMP)
	},
#endif
	{
		.desc = "Kernel page table isolation (KPTI)",
		.capability = ARM64_UNMAP_KERNEL_AT_EL0,
		.type = ARM64_CPUCAP_BOOT_RESTRICTED_CPU_LOCAL_FEATURE,
		.cpu_enable = cpu_enable_kpti,
		.matches = unmap_kernel_at_el0,
		/*
		 * The ID feature fields below are used to indicate that
		 * the CPU doesn't need KPTI. See unmap_kernel_at_el0 for
		 * more details.
		 */
		ARM64_CPUID_FIELDS(ID_AA64PFR0_EL1, CSV3, IMP)
	},
	{
		.capability = ARM64_HAS_FPSIMD,
		.type = ARM64_CPUCAP_SYSTEM_FEATURE,
		.matches = has_cpuid_feature,
		.cpu_enable = cpu_enable_fpsimd,
		ARM64_CPUID_FIELDS(ID_AA64PFR0_EL1, FP, IMP)
	},
#ifdef CONFIG_ARM64_PMEM
	{
		.desc = "Data cache clean to Point of Persistence",
		.capability = ARM64_HAS_DCPOP,
		.type = ARM64_CPUCAP_SYSTEM_FEATURE,
		.matches = has_cpuid_feature,
		ARM64_CPUID_FIELDS(ID_AA64ISAR1_EL1, DPB, IMP)
	},
	{
		.desc = "Data cache clean to Point of Deep Persistence",
		.capability = ARM64_HAS_DCPODP,
		.type = ARM64_CPUCAP_SYSTEM_FEATURE,
		.matches = has_cpuid_feature,
		ARM64_CPUID_FIELDS(ID_AA64ISAR1_EL1, DPB, DPB2)
	},
#endif
#ifdef CONFIG_ARM64_SVE
	{
		.desc = "Scalable Vector Extension",
		.type = ARM64_CPUCAP_SYSTEM_FEATURE,
		.capability = ARM64_SVE,
		.cpu_enable = cpu_enable_sve,
		.matches = has_cpuid_feature,
		ARM64_CPUID_FIELDS(ID_AA64PFR0_EL1, SVE, IMP)
	},
#endif /* CONFIG_ARM64_SVE */
#ifdef CONFIG_ARM64_RAS_EXTN
	{
		.desc = "RAS Extension Support",
		.capability = ARM64_HAS_RAS_EXTN,
		.type = ARM64_CPUCAP_SYSTEM_FEATURE,
		.matches = has_cpuid_feature,
		.cpu_enable = cpu_clear_disr,
		ARM64_CPUID_FIELDS(ID_AA64PFR0_EL1, RAS, IMP)
	},
#endif /* CONFIG_ARM64_RAS_EXTN */
#ifdef CONFIG_ARM64_AMU_EXTN
	{
		.desc = "Activity Monitors Unit (AMU)",
		.capability = ARM64_HAS_AMU_EXTN,
		.type = ARM64_CPUCAP_WEAK_LOCAL_CPU_FEATURE,
		.matches = has_amu,
		.cpu_enable = cpu_amu_enable,
		.cpus = &amu_cpus,
		ARM64_CPUID_FIELDS(ID_AA64PFR0_EL1, AMU, IMP)
	},
#endif /* CONFIG_ARM64_AMU_EXTN */
	{
		.desc = "Data cache clean to the PoU not required for I/D coherence",
		.capability = ARM64_HAS_CACHE_IDC,
		.type = ARM64_CPUCAP_SYSTEM_FEATURE,
		.matches = has_cache_idc,
		.cpu_enable = cpu_emulate_effective_ctr,
	},
	{
		.desc = "Instruction cache invalidation not required for I/D coherence",
		.capability = ARM64_HAS_CACHE_DIC,
		.type = ARM64_CPUCAP_SYSTEM_FEATURE,
		.matches = has_cache_dic,
	},
	{
		.desc = "Stage-2 Force Write-Back",
		.type = ARM64_CPUCAP_SYSTEM_FEATURE,
		.capability = ARM64_HAS_STAGE2_FWB,
		.matches = has_cpuid_feature,
		ARM64_CPUID_FIELDS(ID_AA64MMFR2_EL1, FWB, IMP)
	},
	{
		.desc = "ARMv8.4 Translation Table Level",
		.type = ARM64_CPUCAP_SYSTEM_FEATURE,
		.capability = ARM64_HAS_ARMv8_4_TTL,
		.matches = has_cpuid_feature,
		ARM64_CPUID_FIELDS(ID_AA64MMFR2_EL1, TTL, IMP)
	},
	{
		.desc = "TLB range maintenance instructions",
		.capability = ARM64_HAS_TLB_RANGE,
		.type = ARM64_CPUCAP_SYSTEM_FEATURE,
		.matches = has_cpuid_feature,
		ARM64_CPUID_FIELDS(ID_AA64ISAR0_EL1, TLB, RANGE)
	},
#ifdef CONFIG_ARM64_HW_AFDBM
	{
		.desc = "Hardware dirty bit management",
		.type = ARM64_CPUCAP_WEAK_LOCAL_CPU_FEATURE,
		.capability = ARM64_HW_DBM,
		.matches = has_hw_dbm,
		.cpu_enable = cpu_enable_hw_dbm,
		.cpus = &dbm_cpus,
		ARM64_CPUID_FIELDS(ID_AA64MMFR1_EL1, HAFDBS, DBM)
	},
#endif
	{
		.desc = "CRC32 instructions",
		.capability = ARM64_HAS_CRC32,
		.type = ARM64_CPUCAP_SYSTEM_FEATURE,
		.matches = has_cpuid_feature,
		ARM64_CPUID_FIELDS(ID_AA64ISAR0_EL1, CRC32, IMP)
	},
	{
		.desc = "Speculative Store Bypassing Safe (SSBS)",
		.capability = ARM64_SSBS,
		.type = ARM64_CPUCAP_SYSTEM_FEATURE,
		.matches = has_cpuid_feature,
		ARM64_CPUID_FIELDS(ID_AA64PFR1_EL1, SSBS, IMP)
	},
#ifdef CONFIG_ARM64_CNP
	{
		.desc = "Common not Private translations",
		.capability = ARM64_HAS_CNP,
		.type = ARM64_CPUCAP_SYSTEM_FEATURE,
		.matches = has_useable_cnp,
		.cpu_enable = cpu_enable_cnp,
		ARM64_CPUID_FIELDS(ID_AA64MMFR2_EL1, CnP, IMP)
	},
#endif
	{
		.desc = "Speculation barrier (SB)",
		.capability = ARM64_HAS_SB,
		.type = ARM64_CPUCAP_SYSTEM_FEATURE,
		.matches = has_cpuid_feature,
		ARM64_CPUID_FIELDS(ID_AA64ISAR1_EL1, SB, IMP)
	},
#ifdef CONFIG_ARM64_PTR_AUTH
	{
		.desc = "Address authentication (architected QARMA5 algorithm)",
		.capability = ARM64_HAS_ADDRESS_AUTH_ARCH_QARMA5,
		.type = ARM64_CPUCAP_BOOT_CPU_FEATURE,
		.matches = has_address_auth_cpucap,
		ARM64_CPUID_FIELDS(ID_AA64ISAR1_EL1, APA, PAuth)
	},
	{
		.desc = "Address authentication (architected QARMA3 algorithm)",
		.capability = ARM64_HAS_ADDRESS_AUTH_ARCH_QARMA3,
		.type = ARM64_CPUCAP_BOOT_CPU_FEATURE,
		.matches = has_address_auth_cpucap,
		ARM64_CPUID_FIELDS(ID_AA64ISAR2_EL1, APA3, PAuth)
	},
	{
		.desc = "Address authentication (IMP DEF algorithm)",
		.capability = ARM64_HAS_ADDRESS_AUTH_IMP_DEF,
		.type = ARM64_CPUCAP_BOOT_CPU_FEATURE,
		.matches = has_address_auth_cpucap,
		ARM64_CPUID_FIELDS(ID_AA64ISAR1_EL1, API, PAuth)
	},
	{
		.capability = ARM64_HAS_ADDRESS_AUTH,
		.type = ARM64_CPUCAP_BOOT_CPU_FEATURE,
		.matches = has_address_auth_metacap,
	},
	{
		.desc = "Generic authentication (architected QARMA5 algorithm)",
		.capability = ARM64_HAS_GENERIC_AUTH_ARCH_QARMA5,
		.type = ARM64_CPUCAP_SYSTEM_FEATURE,
		.matches = has_cpuid_feature,
		ARM64_CPUID_FIELDS(ID_AA64ISAR1_EL1, GPA, IMP)
	},
	{
		.desc = "Generic authentication (architected QARMA3 algorithm)",
		.capability = ARM64_HAS_GENERIC_AUTH_ARCH_QARMA3,
		.type = ARM64_CPUCAP_SYSTEM_FEATURE,
		.matches = has_cpuid_feature,
		ARM64_CPUID_FIELDS(ID_AA64ISAR2_EL1, GPA3, IMP)
	},
	{
		.desc = "Generic authentication (IMP DEF algorithm)",
		.capability = ARM64_HAS_GENERIC_AUTH_IMP_DEF,
		.type = ARM64_CPUCAP_SYSTEM_FEATURE,
		.matches = has_cpuid_feature,
		ARM64_CPUID_FIELDS(ID_AA64ISAR1_EL1, GPI, IMP)
	},
	{
		.capability = ARM64_HAS_GENERIC_AUTH,
		.type = ARM64_CPUCAP_SYSTEM_FEATURE,
		.matches = has_generic_auth,
	},
#endif /* CONFIG_ARM64_PTR_AUTH */
#ifdef CONFIG_ARM64_PSEUDO_NMI
	{
		/*
		 * Depends on having GICv3
		 */
		.desc = "IRQ priority masking",
		.capability = ARM64_HAS_GIC_PRIO_MASKING,
		.type = ARM64_CPUCAP_STRICT_BOOT_CPU_FEATURE,
		.matches = can_use_gic_priorities,
	},
	{
		/*
		 * Depends on ARM64_HAS_GIC_PRIO_MASKING
		 */
		.capability = ARM64_HAS_GIC_PRIO_RELAXED_SYNC,
		.type = ARM64_CPUCAP_STRICT_BOOT_CPU_FEATURE,
		.matches = has_gic_prio_relaxed_sync,
	},
#endif
#ifdef CONFIG_ARM64_E0PD
	{
		.desc = "E0PD",
		.capability = ARM64_HAS_E0PD,
		.type = ARM64_CPUCAP_SYSTEM_FEATURE,
		.cpu_enable = cpu_enable_e0pd,
		.matches = has_cpuid_feature,
		ARM64_CPUID_FIELDS(ID_AA64MMFR2_EL1, E0PD, IMP)
	},
#endif
	{
		.desc = "Random Number Generator",
		.capability = ARM64_HAS_RNG,
		.type = ARM64_CPUCAP_SYSTEM_FEATURE,
		.matches = has_cpuid_feature,
		ARM64_CPUID_FIELDS(ID_AA64ISAR0_EL1, RNDR, IMP)
	},
#ifdef CONFIG_ARM64_BTI
	{
		.desc = "Branch Target Identification",
		.capability = ARM64_BTI,
#ifdef CONFIG_ARM64_BTI_KERNEL
		.type = ARM64_CPUCAP_STRICT_BOOT_CPU_FEATURE,
#else
		.type = ARM64_CPUCAP_SYSTEM_FEATURE,
#endif
		.matches = has_cpuid_feature,
		.cpu_enable = bti_enable,
		ARM64_CPUID_FIELDS(ID_AA64PFR1_EL1, BT, IMP)
	},
#endif
#ifdef CONFIG_ARM64_MTE
	{
		.desc = "Memory Tagging Extension",
		.capability = ARM64_MTE,
		.type = ARM64_CPUCAP_STRICT_BOOT_CPU_FEATURE,
		.matches = has_cpuid_feature,
		.cpu_enable = cpu_enable_mte,
		ARM64_CPUID_FIELDS(ID_AA64PFR1_EL1, MTE, MTE2)
	},
	{
		.desc = "Asymmetric MTE Tag Check Fault",
		.capability = ARM64_MTE_ASYMM,
		.type = ARM64_CPUCAP_BOOT_CPU_FEATURE,
		.matches = has_cpuid_feature,
		ARM64_CPUID_FIELDS(ID_AA64PFR1_EL1, MTE, MTE3)
	},
#endif /* CONFIG_ARM64_MTE */
	{
		.desc = "RCpc load-acquire (LDAPR)",
		.capability = ARM64_HAS_LDAPR,
		.type = ARM64_CPUCAP_SYSTEM_FEATURE,
		.matches = has_cpuid_feature,
		ARM64_CPUID_FIELDS(ID_AA64ISAR1_EL1, LRCPC, IMP)
	},
	{
		.desc = "Fine Grained Traps",
		.type = ARM64_CPUCAP_SYSTEM_FEATURE,
		.capability = ARM64_HAS_FGT,
		.matches = has_cpuid_feature,
		ARM64_CPUID_FIELDS(ID_AA64MMFR0_EL1, FGT, IMP)
	},
#ifdef CONFIG_ARM64_SME
	{
		.desc = "Scalable Matrix Extension",
		.type = ARM64_CPUCAP_SYSTEM_FEATURE,
		.capability = ARM64_SME,
		.matches = has_cpuid_feature,
		.cpu_enable = cpu_enable_sme,
		ARM64_CPUID_FIELDS(ID_AA64PFR1_EL1, SME, IMP)
	},
	/* FA64 should be sorted after the base SME capability */
	{
		.desc = "FA64",
		.type = ARM64_CPUCAP_SYSTEM_FEATURE,
		.capability = ARM64_SME_FA64,
		.matches = has_cpuid_feature,
		.cpu_enable = cpu_enable_fa64,
		ARM64_CPUID_FIELDS(ID_AA64SMFR0_EL1, FA64, IMP)
	},
	{
		.desc = "SME2",
		.type = ARM64_CPUCAP_SYSTEM_FEATURE,
		.capability = ARM64_SME2,
		.matches = has_cpuid_feature,
		.cpu_enable = cpu_enable_sme2,
		ARM64_CPUID_FIELDS(ID_AA64PFR1_EL1, SME, SME2)
	},
#endif /* CONFIG_ARM64_SME */
	{
		.desc = "WFx with timeout",
		.capability = ARM64_HAS_WFXT,
		.type = ARM64_CPUCAP_SYSTEM_FEATURE,
		.matches = has_cpuid_feature,
		ARM64_CPUID_FIELDS(ID_AA64ISAR2_EL1, WFxT, IMP)
	},
	{
		.desc = "Trap EL0 IMPLEMENTATION DEFINED functionality",
		.capability = ARM64_HAS_TIDCP1,
		.type = ARM64_CPUCAP_SYSTEM_FEATURE,
		.matches = has_cpuid_feature,
		.cpu_enable = cpu_trap_el0_impdef,
		ARM64_CPUID_FIELDS(ID_AA64MMFR1_EL1, TIDCP1, IMP)
	},
	{
		.desc = "Data independent timing control (DIT)",
		.capability = ARM64_HAS_DIT,
		.type = ARM64_CPUCAP_SYSTEM_FEATURE,
		.matches = has_cpuid_feature,
		.cpu_enable = cpu_enable_dit,
		ARM64_CPUID_FIELDS(ID_AA64PFR0_EL1, DIT, IMP)
	},
	{
		.desc = "Memory Copy and Memory Set instructions",
		.capability = ARM64_HAS_MOPS,
		.type = ARM64_CPUCAP_SYSTEM_FEATURE,
		.matches = has_cpuid_feature,
		.cpu_enable = cpu_enable_mops,
		ARM64_CPUID_FIELDS(ID_AA64ISAR2_EL1, MOPS, IMP)
	},
	{
		.capability = ARM64_HAS_TCR2,
		.type = ARM64_CPUCAP_SYSTEM_FEATURE,
		.matches = has_cpuid_feature,
		ARM64_CPUID_FIELDS(ID_AA64MMFR3_EL1, TCRX, IMP)
	},
	{
		.desc = "Stage-1 Permission Indirection Extension (S1PIE)",
		.capability = ARM64_HAS_S1PIE,
		.type = ARM64_CPUCAP_BOOT_CPU_FEATURE,
		.matches = has_cpuid_feature,
		ARM64_CPUID_FIELDS(ID_AA64MMFR3_EL1, S1PIE, IMP)
	},
	{
		.desc = "VHE for hypervisor only",
		.capability = ARM64_KVM_HVHE,
		.type = ARM64_CPUCAP_SYSTEM_FEATURE,
		.matches = hvhe_possible,
	},
	{
		.desc = "Enhanced Virtualization Traps",
		.capability = ARM64_HAS_EVT,
		.type = ARM64_CPUCAP_SYSTEM_FEATURE,
		.matches = has_cpuid_feature,
		ARM64_CPUID_FIELDS(ID_AA64MMFR2_EL1, EVT, IMP)
	},
	{
		.desc = "52-bit Virtual Addressing for KVM (LPA2)",
		.capability = ARM64_HAS_LPA2,
		.type = ARM64_CPUCAP_SYSTEM_FEATURE,
		.matches = has_lpa2,
	},
<<<<<<< HEAD
#ifdef CONFIG_ARM64_VA_BITS_52
	{
		.capability = ARM64_HAS_VA52,
		.type = ARM64_CPUCAP_BOOT_CPU_FEATURE,
		.matches = has_cpuid_feature,
#ifdef CONFIG_ARM64_64K_PAGES
		.desc = "52-bit Virtual Addressing (LVA)",
		ARM64_CPUID_FIELDS(ID_AA64MMFR2_EL1, VARange, 52)
#else
		.desc = "52-bit Virtual Addressing (LPA2)",
#ifdef CONFIG_ARM64_4K_PAGES
		ARM64_CPUID_FIELDS(ID_AA64MMFR0_EL1, TGRAN4, 52_BIT)
#else
		ARM64_CPUID_FIELDS(ID_AA64MMFR0_EL1, TGRAN16, 52_BIT)
#endif
#endif
	},
#endif
=======
	{
		.desc = "NV1",
		.capability = ARM64_HAS_HCR_NV1,
		.type = ARM64_CPUCAP_SYSTEM_FEATURE,
		.matches = has_nv1,
		ARM64_CPUID_FIELDS_NEG(ID_AA64MMFR4_EL1, E2H0, NI_NV1)
	},
>>>>>>> 9e00a15e
	{},
};

#define HWCAP_CPUID_MATCH(reg, field, min_value)			\
		.matches = has_user_cpuid_feature,			\
		ARM64_CPUID_FIELDS(reg, field, min_value)

#define __HWCAP_CAP(name, cap_type, cap)					\
		.desc = name,							\
		.type = ARM64_CPUCAP_SYSTEM_FEATURE,				\
		.hwcap_type = cap_type,						\
		.hwcap = cap,							\

#define HWCAP_CAP(reg, field, min_value, cap_type, cap)		\
	{									\
		__HWCAP_CAP(#cap, cap_type, cap)				\
		HWCAP_CPUID_MATCH(reg, field, min_value) 		\
	}

#define HWCAP_MULTI_CAP(list, cap_type, cap)					\
	{									\
		__HWCAP_CAP(#cap, cap_type, cap)				\
		.matches = cpucap_multi_entry_cap_matches,			\
		.match_list = list,						\
	}

#define HWCAP_CAP_MATCH(match, cap_type, cap)					\
	{									\
		__HWCAP_CAP(#cap, cap_type, cap)				\
		.matches = match,						\
	}

#ifdef CONFIG_ARM64_PTR_AUTH
static const struct arm64_cpu_capabilities ptr_auth_hwcap_addr_matches[] = {
	{
		HWCAP_CPUID_MATCH(ID_AA64ISAR1_EL1, APA, PAuth)
	},
	{
		HWCAP_CPUID_MATCH(ID_AA64ISAR2_EL1, APA3, PAuth)
	},
	{
		HWCAP_CPUID_MATCH(ID_AA64ISAR1_EL1, API, PAuth)
	},
	{},
};

static const struct arm64_cpu_capabilities ptr_auth_hwcap_gen_matches[] = {
	{
		HWCAP_CPUID_MATCH(ID_AA64ISAR1_EL1, GPA, IMP)
	},
	{
		HWCAP_CPUID_MATCH(ID_AA64ISAR2_EL1, GPA3, IMP)
	},
	{
		HWCAP_CPUID_MATCH(ID_AA64ISAR1_EL1, GPI, IMP)
	},
	{},
};
#endif

static const struct arm64_cpu_capabilities arm64_elf_hwcaps[] = {
	HWCAP_CAP(ID_AA64ISAR0_EL1, AES, PMULL, CAP_HWCAP, KERNEL_HWCAP_PMULL),
	HWCAP_CAP(ID_AA64ISAR0_EL1, AES, AES, CAP_HWCAP, KERNEL_HWCAP_AES),
	HWCAP_CAP(ID_AA64ISAR0_EL1, SHA1, IMP, CAP_HWCAP, KERNEL_HWCAP_SHA1),
	HWCAP_CAP(ID_AA64ISAR0_EL1, SHA2, SHA256, CAP_HWCAP, KERNEL_HWCAP_SHA2),
	HWCAP_CAP(ID_AA64ISAR0_EL1, SHA2, SHA512, CAP_HWCAP, KERNEL_HWCAP_SHA512),
	HWCAP_CAP(ID_AA64ISAR0_EL1, CRC32, IMP, CAP_HWCAP, KERNEL_HWCAP_CRC32),
	HWCAP_CAP(ID_AA64ISAR0_EL1, ATOMIC, IMP, CAP_HWCAP, KERNEL_HWCAP_ATOMICS),
	HWCAP_CAP(ID_AA64ISAR0_EL1, ATOMIC, FEAT_LSE128, CAP_HWCAP, KERNEL_HWCAP_LSE128),
	HWCAP_CAP(ID_AA64ISAR0_EL1, RDM, IMP, CAP_HWCAP, KERNEL_HWCAP_ASIMDRDM),
	HWCAP_CAP(ID_AA64ISAR0_EL1, SHA3, IMP, CAP_HWCAP, KERNEL_HWCAP_SHA3),
	HWCAP_CAP(ID_AA64ISAR0_EL1, SM3, IMP, CAP_HWCAP, KERNEL_HWCAP_SM3),
	HWCAP_CAP(ID_AA64ISAR0_EL1, SM4, IMP, CAP_HWCAP, KERNEL_HWCAP_SM4),
	HWCAP_CAP(ID_AA64ISAR0_EL1, DP, IMP, CAP_HWCAP, KERNEL_HWCAP_ASIMDDP),
	HWCAP_CAP(ID_AA64ISAR0_EL1, FHM, IMP, CAP_HWCAP, KERNEL_HWCAP_ASIMDFHM),
	HWCAP_CAP(ID_AA64ISAR0_EL1, TS, FLAGM, CAP_HWCAP, KERNEL_HWCAP_FLAGM),
	HWCAP_CAP(ID_AA64ISAR0_EL1, TS, FLAGM2, CAP_HWCAP, KERNEL_HWCAP_FLAGM2),
	HWCAP_CAP(ID_AA64ISAR0_EL1, RNDR, IMP, CAP_HWCAP, KERNEL_HWCAP_RNG),
	HWCAP_CAP(ID_AA64PFR0_EL1, FP, IMP, CAP_HWCAP, KERNEL_HWCAP_FP),
	HWCAP_CAP(ID_AA64PFR0_EL1, FP, FP16, CAP_HWCAP, KERNEL_HWCAP_FPHP),
	HWCAP_CAP(ID_AA64PFR0_EL1, AdvSIMD, IMP, CAP_HWCAP, KERNEL_HWCAP_ASIMD),
	HWCAP_CAP(ID_AA64PFR0_EL1, AdvSIMD, FP16, CAP_HWCAP, KERNEL_HWCAP_ASIMDHP),
	HWCAP_CAP(ID_AA64PFR0_EL1, DIT, IMP, CAP_HWCAP, KERNEL_HWCAP_DIT),
	HWCAP_CAP(ID_AA64ISAR1_EL1, DPB, IMP, CAP_HWCAP, KERNEL_HWCAP_DCPOP),
	HWCAP_CAP(ID_AA64ISAR1_EL1, DPB, DPB2, CAP_HWCAP, KERNEL_HWCAP_DCPODP),
	HWCAP_CAP(ID_AA64ISAR1_EL1, JSCVT, IMP, CAP_HWCAP, KERNEL_HWCAP_JSCVT),
	HWCAP_CAP(ID_AA64ISAR1_EL1, FCMA, IMP, CAP_HWCAP, KERNEL_HWCAP_FCMA),
	HWCAP_CAP(ID_AA64ISAR1_EL1, LRCPC, IMP, CAP_HWCAP, KERNEL_HWCAP_LRCPC),
	HWCAP_CAP(ID_AA64ISAR1_EL1, LRCPC, LRCPC2, CAP_HWCAP, KERNEL_HWCAP_ILRCPC),
	HWCAP_CAP(ID_AA64ISAR1_EL1, LRCPC, LRCPC3, CAP_HWCAP, KERNEL_HWCAP_LRCPC3),
	HWCAP_CAP(ID_AA64ISAR1_EL1, FRINTTS, IMP, CAP_HWCAP, KERNEL_HWCAP_FRINT),
	HWCAP_CAP(ID_AA64ISAR1_EL1, SB, IMP, CAP_HWCAP, KERNEL_HWCAP_SB),
	HWCAP_CAP(ID_AA64ISAR1_EL1, BF16, IMP, CAP_HWCAP, KERNEL_HWCAP_BF16),
	HWCAP_CAP(ID_AA64ISAR1_EL1, BF16, EBF16, CAP_HWCAP, KERNEL_HWCAP_EBF16),
	HWCAP_CAP(ID_AA64ISAR1_EL1, DGH, IMP, CAP_HWCAP, KERNEL_HWCAP_DGH),
	HWCAP_CAP(ID_AA64ISAR1_EL1, I8MM, IMP, CAP_HWCAP, KERNEL_HWCAP_I8MM),
	HWCAP_CAP(ID_AA64MMFR2_EL1, AT, IMP, CAP_HWCAP, KERNEL_HWCAP_USCAT),
#ifdef CONFIG_ARM64_SVE
	HWCAP_CAP(ID_AA64PFR0_EL1, SVE, IMP, CAP_HWCAP, KERNEL_HWCAP_SVE),
	HWCAP_CAP(ID_AA64ZFR0_EL1, SVEver, SVE2p1, CAP_HWCAP, KERNEL_HWCAP_SVE2P1),
	HWCAP_CAP(ID_AA64ZFR0_EL1, SVEver, SVE2, CAP_HWCAP, KERNEL_HWCAP_SVE2),
	HWCAP_CAP(ID_AA64ZFR0_EL1, AES, IMP, CAP_HWCAP, KERNEL_HWCAP_SVEAES),
	HWCAP_CAP(ID_AA64ZFR0_EL1, AES, PMULL128, CAP_HWCAP, KERNEL_HWCAP_SVEPMULL),
	HWCAP_CAP(ID_AA64ZFR0_EL1, BitPerm, IMP, CAP_HWCAP, KERNEL_HWCAP_SVEBITPERM),
	HWCAP_CAP(ID_AA64ZFR0_EL1, B16B16, IMP, CAP_HWCAP, KERNEL_HWCAP_SVE_B16B16),
	HWCAP_CAP(ID_AA64ZFR0_EL1, BF16, IMP, CAP_HWCAP, KERNEL_HWCAP_SVEBF16),
	HWCAP_CAP(ID_AA64ZFR0_EL1, BF16, EBF16, CAP_HWCAP, KERNEL_HWCAP_SVE_EBF16),
	HWCAP_CAP(ID_AA64ZFR0_EL1, SHA3, IMP, CAP_HWCAP, KERNEL_HWCAP_SVESHA3),
	HWCAP_CAP(ID_AA64ZFR0_EL1, SM4, IMP, CAP_HWCAP, KERNEL_HWCAP_SVESM4),
	HWCAP_CAP(ID_AA64ZFR0_EL1, I8MM, IMP, CAP_HWCAP, KERNEL_HWCAP_SVEI8MM),
	HWCAP_CAP(ID_AA64ZFR0_EL1, F32MM, IMP, CAP_HWCAP, KERNEL_HWCAP_SVEF32MM),
	HWCAP_CAP(ID_AA64ZFR0_EL1, F64MM, IMP, CAP_HWCAP, KERNEL_HWCAP_SVEF64MM),
#endif
	HWCAP_CAP(ID_AA64PFR1_EL1, SSBS, SSBS2, CAP_HWCAP, KERNEL_HWCAP_SSBS),
#ifdef CONFIG_ARM64_BTI
	HWCAP_CAP(ID_AA64PFR1_EL1, BT, IMP, CAP_HWCAP, KERNEL_HWCAP_BTI),
#endif
#ifdef CONFIG_ARM64_PTR_AUTH
	HWCAP_MULTI_CAP(ptr_auth_hwcap_addr_matches, CAP_HWCAP, KERNEL_HWCAP_PACA),
	HWCAP_MULTI_CAP(ptr_auth_hwcap_gen_matches, CAP_HWCAP, KERNEL_HWCAP_PACG),
#endif
#ifdef CONFIG_ARM64_MTE
	HWCAP_CAP(ID_AA64PFR1_EL1, MTE, MTE2, CAP_HWCAP, KERNEL_HWCAP_MTE),
	HWCAP_CAP(ID_AA64PFR1_EL1, MTE, MTE3, CAP_HWCAP, KERNEL_HWCAP_MTE3),
#endif /* CONFIG_ARM64_MTE */
	HWCAP_CAP(ID_AA64MMFR0_EL1, ECV, IMP, CAP_HWCAP, KERNEL_HWCAP_ECV),
	HWCAP_CAP(ID_AA64MMFR1_EL1, AFP, IMP, CAP_HWCAP, KERNEL_HWCAP_AFP),
	HWCAP_CAP(ID_AA64ISAR2_EL1, CSSC, IMP, CAP_HWCAP, KERNEL_HWCAP_CSSC),
	HWCAP_CAP(ID_AA64ISAR2_EL1, RPRFM, IMP, CAP_HWCAP, KERNEL_HWCAP_RPRFM),
	HWCAP_CAP(ID_AA64ISAR2_EL1, RPRES, IMP, CAP_HWCAP, KERNEL_HWCAP_RPRES),
	HWCAP_CAP(ID_AA64ISAR2_EL1, WFxT, IMP, CAP_HWCAP, KERNEL_HWCAP_WFXT),
	HWCAP_CAP(ID_AA64ISAR2_EL1, MOPS, IMP, CAP_HWCAP, KERNEL_HWCAP_MOPS),
	HWCAP_CAP(ID_AA64ISAR2_EL1, BC, IMP, CAP_HWCAP, KERNEL_HWCAP_HBC),
#ifdef CONFIG_ARM64_SME
	HWCAP_CAP(ID_AA64PFR1_EL1, SME, IMP, CAP_HWCAP, KERNEL_HWCAP_SME),
	HWCAP_CAP(ID_AA64SMFR0_EL1, FA64, IMP, CAP_HWCAP, KERNEL_HWCAP_SME_FA64),
	HWCAP_CAP(ID_AA64SMFR0_EL1, SMEver, SME2p1, CAP_HWCAP, KERNEL_HWCAP_SME2P1),
	HWCAP_CAP(ID_AA64SMFR0_EL1, SMEver, SME2, CAP_HWCAP, KERNEL_HWCAP_SME2),
	HWCAP_CAP(ID_AA64SMFR0_EL1, I16I64, IMP, CAP_HWCAP, KERNEL_HWCAP_SME_I16I64),
	HWCAP_CAP(ID_AA64SMFR0_EL1, F64F64, IMP, CAP_HWCAP, KERNEL_HWCAP_SME_F64F64),
	HWCAP_CAP(ID_AA64SMFR0_EL1, I16I32, IMP, CAP_HWCAP, KERNEL_HWCAP_SME_I16I32),
	HWCAP_CAP(ID_AA64SMFR0_EL1, B16B16, IMP, CAP_HWCAP, KERNEL_HWCAP_SME_B16B16),
	HWCAP_CAP(ID_AA64SMFR0_EL1, F16F16, IMP, CAP_HWCAP, KERNEL_HWCAP_SME_F16F16),
	HWCAP_CAP(ID_AA64SMFR0_EL1, I8I32, IMP, CAP_HWCAP, KERNEL_HWCAP_SME_I8I32),
	HWCAP_CAP(ID_AA64SMFR0_EL1, F16F32, IMP, CAP_HWCAP, KERNEL_HWCAP_SME_F16F32),
	HWCAP_CAP(ID_AA64SMFR0_EL1, B16F32, IMP, CAP_HWCAP, KERNEL_HWCAP_SME_B16F32),
	HWCAP_CAP(ID_AA64SMFR0_EL1, BI32I32, IMP, CAP_HWCAP, KERNEL_HWCAP_SME_BI32I32),
	HWCAP_CAP(ID_AA64SMFR0_EL1, F32F32, IMP, CAP_HWCAP, KERNEL_HWCAP_SME_F32F32),
#endif /* CONFIG_ARM64_SME */
	{},
};

#ifdef CONFIG_COMPAT
static bool compat_has_neon(const struct arm64_cpu_capabilities *cap, int scope)
{
	/*
	 * Check that all of MVFR1_EL1.{SIMDSP, SIMDInt, SIMDLS} are available,
	 * in line with that of arm32 as in vfp_init(). We make sure that the
	 * check is future proof, by making sure value is non-zero.
	 */
	u32 mvfr1;

	WARN_ON(scope == SCOPE_LOCAL_CPU && preemptible());
	if (scope == SCOPE_SYSTEM)
		mvfr1 = read_sanitised_ftr_reg(SYS_MVFR1_EL1);
	else
		mvfr1 = read_sysreg_s(SYS_MVFR1_EL1);

	return cpuid_feature_extract_unsigned_field(mvfr1, MVFR1_EL1_SIMDSP_SHIFT) &&
		cpuid_feature_extract_unsigned_field(mvfr1, MVFR1_EL1_SIMDInt_SHIFT) &&
		cpuid_feature_extract_unsigned_field(mvfr1, MVFR1_EL1_SIMDLS_SHIFT);
}
#endif

static const struct arm64_cpu_capabilities compat_elf_hwcaps[] = {
#ifdef CONFIG_COMPAT
	HWCAP_CAP_MATCH(compat_has_neon, CAP_COMPAT_HWCAP, COMPAT_HWCAP_NEON),
	HWCAP_CAP(MVFR1_EL1, SIMDFMAC, IMP, CAP_COMPAT_HWCAP, COMPAT_HWCAP_VFPv4),
	/* Arm v8 mandates MVFR0.FPDP == {0, 2}. So, piggy back on this for the presence of VFP support */
	HWCAP_CAP(MVFR0_EL1, FPDP, VFPv3, CAP_COMPAT_HWCAP, COMPAT_HWCAP_VFP),
	HWCAP_CAP(MVFR0_EL1, FPDP, VFPv3, CAP_COMPAT_HWCAP, COMPAT_HWCAP_VFPv3),
	HWCAP_CAP(MVFR1_EL1, FPHP, FP16, CAP_COMPAT_HWCAP, COMPAT_HWCAP_FPHP),
	HWCAP_CAP(MVFR1_EL1, SIMDHP, SIMDHP_FLOAT, CAP_COMPAT_HWCAP, COMPAT_HWCAP_ASIMDHP),
	HWCAP_CAP(ID_ISAR5_EL1, AES, VMULL, CAP_COMPAT_HWCAP2, COMPAT_HWCAP2_PMULL),
	HWCAP_CAP(ID_ISAR5_EL1, AES, IMP, CAP_COMPAT_HWCAP2, COMPAT_HWCAP2_AES),
	HWCAP_CAP(ID_ISAR5_EL1, SHA1, IMP, CAP_COMPAT_HWCAP2, COMPAT_HWCAP2_SHA1),
	HWCAP_CAP(ID_ISAR5_EL1, SHA2, IMP, CAP_COMPAT_HWCAP2, COMPAT_HWCAP2_SHA2),
	HWCAP_CAP(ID_ISAR5_EL1, CRC32, IMP, CAP_COMPAT_HWCAP2, COMPAT_HWCAP2_CRC32),
	HWCAP_CAP(ID_ISAR6_EL1, DP, IMP, CAP_COMPAT_HWCAP, COMPAT_HWCAP_ASIMDDP),
	HWCAP_CAP(ID_ISAR6_EL1, FHM, IMP, CAP_COMPAT_HWCAP, COMPAT_HWCAP_ASIMDFHM),
	HWCAP_CAP(ID_ISAR6_EL1, SB, IMP, CAP_COMPAT_HWCAP2, COMPAT_HWCAP2_SB),
	HWCAP_CAP(ID_ISAR6_EL1, BF16, IMP, CAP_COMPAT_HWCAP, COMPAT_HWCAP_ASIMDBF16),
	HWCAP_CAP(ID_ISAR6_EL1, I8MM, IMP, CAP_COMPAT_HWCAP, COMPAT_HWCAP_I8MM),
	HWCAP_CAP(ID_PFR2_EL1, SSBS, IMP, CAP_COMPAT_HWCAP2, COMPAT_HWCAP2_SSBS),
#endif
	{},
};

static void cap_set_elf_hwcap(const struct arm64_cpu_capabilities *cap)
{
	switch (cap->hwcap_type) {
	case CAP_HWCAP:
		cpu_set_feature(cap->hwcap);
		break;
#ifdef CONFIG_COMPAT
	case CAP_COMPAT_HWCAP:
		compat_elf_hwcap |= (u32)cap->hwcap;
		break;
	case CAP_COMPAT_HWCAP2:
		compat_elf_hwcap2 |= (u32)cap->hwcap;
		break;
#endif
	default:
		WARN_ON(1);
		break;
	}
}

/* Check if we have a particular HWCAP enabled */
static bool cpus_have_elf_hwcap(const struct arm64_cpu_capabilities *cap)
{
	bool rc;

	switch (cap->hwcap_type) {
	case CAP_HWCAP:
		rc = cpu_have_feature(cap->hwcap);
		break;
#ifdef CONFIG_COMPAT
	case CAP_COMPAT_HWCAP:
		rc = (compat_elf_hwcap & (u32)cap->hwcap) != 0;
		break;
	case CAP_COMPAT_HWCAP2:
		rc = (compat_elf_hwcap2 & (u32)cap->hwcap) != 0;
		break;
#endif
	default:
		WARN_ON(1);
		rc = false;
	}

	return rc;
}

static void setup_elf_hwcaps(const struct arm64_cpu_capabilities *hwcaps)
{
	/* We support emulation of accesses to CPU ID feature registers */
	cpu_set_named_feature(CPUID);
	for (; hwcaps->matches; hwcaps++)
		if (hwcaps->matches(hwcaps, cpucap_default_scope(hwcaps)))
			cap_set_elf_hwcap(hwcaps);
}

static void update_cpu_capabilities(u16 scope_mask)
{
	int i;
	const struct arm64_cpu_capabilities *caps;

	scope_mask &= ARM64_CPUCAP_SCOPE_MASK;
	for (i = 0; i < ARM64_NCAPS; i++) {
		caps = cpucap_ptrs[i];
		if (!caps || !(caps->type & scope_mask) ||
		    cpus_have_cap(caps->capability) ||
		    !caps->matches(caps, cpucap_default_scope(caps)))
			continue;

		if (caps->desc && !caps->cpus)
			pr_info("detected: %s\n", caps->desc);

		__set_bit(caps->capability, system_cpucaps);

		if ((scope_mask & SCOPE_BOOT_CPU) && (caps->type & SCOPE_BOOT_CPU))
			set_bit(caps->capability, boot_cpucaps);
	}
}

/*
 * Enable all the available capabilities on this CPU. The capabilities
 * with BOOT_CPU scope are handled separately and hence skipped here.
 */
static int cpu_enable_non_boot_scope_capabilities(void *__unused)
{
	int i;
	u16 non_boot_scope = SCOPE_ALL & ~SCOPE_BOOT_CPU;

	for_each_available_cap(i) {
		const struct arm64_cpu_capabilities *cap = cpucap_ptrs[i];

		if (WARN_ON(!cap))
			continue;

		if (!(cap->type & non_boot_scope))
			continue;

		if (cap->cpu_enable)
			cap->cpu_enable(cap);
	}
	return 0;
}

/*
 * Run through the enabled capabilities and enable() it on all active
 * CPUs
 */
static void __init enable_cpu_capabilities(u16 scope_mask)
{
	int i;
	const struct arm64_cpu_capabilities *caps;
	bool boot_scope;

	scope_mask &= ARM64_CPUCAP_SCOPE_MASK;
	boot_scope = !!(scope_mask & SCOPE_BOOT_CPU);

	for (i = 0; i < ARM64_NCAPS; i++) {
		unsigned int num;

		caps = cpucap_ptrs[i];
		if (!caps || !(caps->type & scope_mask))
			continue;
		num = caps->capability;
		if (!cpus_have_cap(num))
			continue;

		if (boot_scope && caps->cpu_enable)
			/*
			 * Capabilities with SCOPE_BOOT_CPU scope are finalised
			 * before any secondary CPU boots. Thus, each secondary
			 * will enable the capability as appropriate via
			 * check_local_cpu_capabilities(). The only exception is
			 * the boot CPU, for which the capability must be
			 * enabled here. This approach avoids costly
			 * stop_machine() calls for this case.
			 */
			caps->cpu_enable(caps);
	}

	/*
	 * For all non-boot scope capabilities, use stop_machine()
	 * as it schedules the work allowing us to modify PSTATE,
	 * instead of on_each_cpu() which uses an IPI, giving us a
	 * PSTATE that disappears when we return.
	 */
	if (!boot_scope)
		stop_machine(cpu_enable_non_boot_scope_capabilities,
			     NULL, cpu_online_mask);
}

/*
 * Run through the list of capabilities to check for conflicts.
 * If the system has already detected a capability, take necessary
 * action on this CPU.
 */
static void verify_local_cpu_caps(u16 scope_mask)
{
	int i;
	bool cpu_has_cap, system_has_cap;
	const struct arm64_cpu_capabilities *caps;

	scope_mask &= ARM64_CPUCAP_SCOPE_MASK;

	for (i = 0; i < ARM64_NCAPS; i++) {
		caps = cpucap_ptrs[i];
		if (!caps || !(caps->type & scope_mask))
			continue;

		cpu_has_cap = caps->matches(caps, SCOPE_LOCAL_CPU);
		system_has_cap = cpus_have_cap(caps->capability);

		if (system_has_cap) {
			/*
			 * Check if the new CPU misses an advertised feature,
			 * which is not safe to miss.
			 */
			if (!cpu_has_cap && !cpucap_late_cpu_optional(caps))
				break;
			/*
			 * We have to issue cpu_enable() irrespective of
			 * whether the CPU has it or not, as it is enabeld
			 * system wide. It is upto the call back to take
			 * appropriate action on this CPU.
			 */
			if (caps->cpu_enable)
				caps->cpu_enable(caps);
		} else {
			/*
			 * Check if the CPU has this capability if it isn't
			 * safe to have when the system doesn't.
			 */
			if (cpu_has_cap && !cpucap_late_cpu_permitted(caps))
				break;
		}
	}

	if (i < ARM64_NCAPS) {
		pr_crit("CPU%d: Detected conflict for capability %d (%s), System: %d, CPU: %d\n",
			smp_processor_id(), caps->capability,
			caps->desc, system_has_cap, cpu_has_cap);

		if (cpucap_panic_on_conflict(caps))
			cpu_panic_kernel();
		else
			cpu_die_early();
	}
}

/*
 * Check for CPU features that are used in early boot
 * based on the Boot CPU value.
 */
static void check_early_cpu_features(void)
{
	verify_cpu_asid_bits();

	verify_local_cpu_caps(SCOPE_BOOT_CPU);
}

static void
__verify_local_elf_hwcaps(const struct arm64_cpu_capabilities *caps)
{

	for (; caps->matches; caps++)
		if (cpus_have_elf_hwcap(caps) && !caps->matches(caps, SCOPE_LOCAL_CPU)) {
			pr_crit("CPU%d: missing HWCAP: %s\n",
					smp_processor_id(), caps->desc);
			cpu_die_early();
		}
}

static void verify_local_elf_hwcaps(void)
{
	__verify_local_elf_hwcaps(arm64_elf_hwcaps);

	if (id_aa64pfr0_32bit_el0(read_cpuid(ID_AA64PFR0_EL1)))
		__verify_local_elf_hwcaps(compat_elf_hwcaps);
}

static void verify_sve_features(void)
{
	unsigned long cpacr = cpacr_save_enable_kernel_sve();

	if (vec_verify_vq_map(ARM64_VEC_SVE)) {
		pr_crit("CPU%d: SVE: vector length support mismatch\n",
			smp_processor_id());
		cpu_die_early();
	}

	cpacr_restore(cpacr);
}

static void verify_sme_features(void)
{
	unsigned long cpacr = cpacr_save_enable_kernel_sme();

	if (vec_verify_vq_map(ARM64_VEC_SME)) {
		pr_crit("CPU%d: SME: vector length support mismatch\n",
			smp_processor_id());
		cpu_die_early();
	}

	cpacr_restore(cpacr);
}

static void verify_hyp_capabilities(void)
{
	u64 safe_mmfr1, mmfr0, mmfr1;
	int parange, ipa_max;
	unsigned int safe_vmid_bits, vmid_bits;

	if (!IS_ENABLED(CONFIG_KVM))
		return;

	safe_mmfr1 = read_sanitised_ftr_reg(SYS_ID_AA64MMFR1_EL1);
	mmfr0 = read_cpuid(ID_AA64MMFR0_EL1);
	mmfr1 = read_cpuid(ID_AA64MMFR1_EL1);

	/* Verify VMID bits */
	safe_vmid_bits = get_vmid_bits(safe_mmfr1);
	vmid_bits = get_vmid_bits(mmfr1);
	if (vmid_bits < safe_vmid_bits) {
		pr_crit("CPU%d: VMID width mismatch\n", smp_processor_id());
		cpu_die_early();
	}

	/* Verify IPA range */
	parange = cpuid_feature_extract_unsigned_field(mmfr0,
				ID_AA64MMFR0_EL1_PARANGE_SHIFT);
	ipa_max = id_aa64mmfr0_parange_to_phys_shift(parange);
	if (ipa_max < get_kvm_ipa_limit()) {
		pr_crit("CPU%d: IPA range mismatch\n", smp_processor_id());
		cpu_die_early();
	}
}

/*
 * Run through the enabled system capabilities and enable() it on this CPU.
 * The capabilities were decided based on the available CPUs at the boot time.
 * Any new CPU should match the system wide status of the capability. If the
 * new CPU doesn't have a capability which the system now has enabled, we
 * cannot do anything to fix it up and could cause unexpected failures. So
 * we park the CPU.
 */
static void verify_local_cpu_capabilities(void)
{
	/*
	 * The capabilities with SCOPE_BOOT_CPU are checked from
	 * check_early_cpu_features(), as they need to be verified
	 * on all secondary CPUs.
	 */
	verify_local_cpu_caps(SCOPE_ALL & ~SCOPE_BOOT_CPU);
	verify_local_elf_hwcaps();

	if (system_supports_sve())
		verify_sve_features();

	if (system_supports_sme())
		verify_sme_features();

	if (is_hyp_mode_available())
		verify_hyp_capabilities();
}

void check_local_cpu_capabilities(void)
{
	/*
	 * All secondary CPUs should conform to the early CPU features
	 * in use by the kernel based on boot CPU.
	 */
	check_early_cpu_features();

	/*
	 * If we haven't finalised the system capabilities, this CPU gets
	 * a chance to update the errata work arounds and local features.
	 * Otherwise, this CPU should verify that it has all the system
	 * advertised capabilities.
	 */
	if (!system_capabilities_finalized())
		update_cpu_capabilities(SCOPE_LOCAL_CPU);
	else
		verify_local_cpu_capabilities();
}

bool this_cpu_has_cap(unsigned int n)
{
	if (!WARN_ON(preemptible()) && n < ARM64_NCAPS) {
		const struct arm64_cpu_capabilities *cap = cpucap_ptrs[n];

		if (cap)
			return cap->matches(cap, SCOPE_LOCAL_CPU);
	}

	return false;
}
EXPORT_SYMBOL_GPL(this_cpu_has_cap);

/*
 * This helper function is used in a narrow window when,
 * - The system wide safe registers are set with all the SMP CPUs and,
 * - The SYSTEM_FEATURE system_cpucaps may not have been set.
 */
static bool __maybe_unused __system_matches_cap(unsigned int n)
{
	if (n < ARM64_NCAPS) {
		const struct arm64_cpu_capabilities *cap = cpucap_ptrs[n];

		if (cap)
			return cap->matches(cap, SCOPE_SYSTEM);
	}
	return false;
}

void cpu_set_feature(unsigned int num)
{
	set_bit(num, elf_hwcap);
}

bool cpu_have_feature(unsigned int num)
{
	return test_bit(num, elf_hwcap);
}
EXPORT_SYMBOL_GPL(cpu_have_feature);

unsigned long cpu_get_elf_hwcap(void)
{
	/*
	 * We currently only populate the first 32 bits of AT_HWCAP. Please
	 * note that for userspace compatibility we guarantee that bits 62
	 * and 63 will always be returned as 0.
	 */
	return elf_hwcap[0];
}

unsigned long cpu_get_elf_hwcap2(void)
{
	return elf_hwcap[1];
}

static void __init setup_boot_cpu_capabilities(void)
{
	/*
	 * The boot CPU's feature register values have been recorded. Detect
	 * boot cpucaps and local cpucaps for the boot CPU, then enable and
	 * patch alternatives for the available boot cpucaps.
	 */
	update_cpu_capabilities(SCOPE_BOOT_CPU | SCOPE_LOCAL_CPU);
	enable_cpu_capabilities(SCOPE_BOOT_CPU);
	apply_boot_alternatives();
}

void __init setup_boot_cpu_features(void)
{
	/*
	 * Initialize the indirect array of CPU capabilities pointers before we
	 * handle the boot CPU.
	 */
	init_cpucap_indirect_list();

	/*
	 * Detect broken pseudo-NMI. Must be called _before_ the call to
	 * setup_boot_cpu_capabilities() since it interacts with
	 * can_use_gic_priorities().
	 */
	detect_system_supports_pseudo_nmi();

	setup_boot_cpu_capabilities();
}

static void __init setup_system_capabilities(void)
{
	/*
	 * The system-wide safe feature register values have been finalized.
	 * Detect, enable, and patch alternatives for the available system
	 * cpucaps.
	 */
	update_cpu_capabilities(SCOPE_SYSTEM);
	enable_cpu_capabilities(SCOPE_ALL & ~SCOPE_BOOT_CPU);
	apply_alternatives_all();

	/*
	 * Log any cpucaps with a cpumask as these aren't logged by
	 * update_cpu_capabilities().
	 */
	for (int i = 0; i < ARM64_NCAPS; i++) {
		const struct arm64_cpu_capabilities *caps = cpucap_ptrs[i];

		if (caps && caps->cpus && caps->desc &&
			cpumask_any(caps->cpus) < nr_cpu_ids)
			pr_info("detected: %s on CPU%*pbl\n",
				caps->desc, cpumask_pr_args(caps->cpus));
	}

	/*
	 * TTBR0 PAN doesn't have its own cpucap, so log it manually.
	 */
	if (system_uses_ttbr0_pan())
		pr_info("emulated: Privileged Access Never (PAN) using TTBR0_EL1 switching\n");
}

void __init setup_system_features(void)
{
	setup_system_capabilities();

	kpti_install_ng_mappings();

	sve_setup();
	sme_setup();

	/*
	 * Check for sane CTR_EL0.CWG value.
	 */
	if (!cache_type_cwg())
		pr_warn("No Cache Writeback Granule information, assuming %d\n",
			ARCH_DMA_MINALIGN);
}

void __init setup_user_features(void)
{
	user_feature_fixup();

	setup_elf_hwcaps(arm64_elf_hwcaps);

	if (system_supports_32bit_el0()) {
		setup_elf_hwcaps(compat_elf_hwcaps);
		elf_hwcap_fixup();
	}

	minsigstksz_setup();
}

static int enable_mismatched_32bit_el0(unsigned int cpu)
{
	/*
	 * The first 32-bit-capable CPU we detected and so can no longer
	 * be offlined by userspace. -1 indicates we haven't yet onlined
	 * a 32-bit-capable CPU.
	 */
	static int lucky_winner = -1;

	struct cpuinfo_arm64 *info = &per_cpu(cpu_data, cpu);
	bool cpu_32bit = id_aa64pfr0_32bit_el0(info->reg_id_aa64pfr0);

	if (cpu_32bit) {
		cpumask_set_cpu(cpu, cpu_32bit_el0_mask);
		static_branch_enable_cpuslocked(&arm64_mismatched_32bit_el0);
	}

	if (cpumask_test_cpu(0, cpu_32bit_el0_mask) == cpu_32bit)
		return 0;

	if (lucky_winner >= 0)
		return 0;

	/*
	 * We've detected a mismatch. We need to keep one of our CPUs with
	 * 32-bit EL0 online so that is_cpu_allowed() doesn't end up rejecting
	 * every CPU in the system for a 32-bit task.
	 */
	lucky_winner = cpu_32bit ? cpu : cpumask_any_and(cpu_32bit_el0_mask,
							 cpu_active_mask);
	get_cpu_device(lucky_winner)->offline_disabled = true;
	setup_elf_hwcaps(compat_elf_hwcaps);
	elf_hwcap_fixup();
	pr_info("Asymmetric 32-bit EL0 support detected on CPU %u; CPU hot-unplug disabled on CPU %u\n",
		cpu, lucky_winner);
	return 0;
}

static int __init init_32bit_el0_mask(void)
{
	if (!allow_mismatched_32bit_el0)
		return 0;

	if (!zalloc_cpumask_var(&cpu_32bit_el0_mask, GFP_KERNEL))
		return -ENOMEM;

	return cpuhp_setup_state(CPUHP_AP_ONLINE_DYN,
				 "arm64/mismatched_32bit_el0:online",
				 enable_mismatched_32bit_el0, NULL);
}
subsys_initcall_sync(init_32bit_el0_mask);

static void __maybe_unused cpu_enable_cnp(struct arm64_cpu_capabilities const *cap)
{
	cpu_enable_swapper_cnp();
}

/*
 * We emulate only the following system register space.
 * Op0 = 0x3, CRn = 0x0, Op1 = 0x0, CRm = [0, 2 - 7]
 * See Table C5-6 System instruction encodings for System register accesses,
 * ARMv8 ARM(ARM DDI 0487A.f) for more details.
 */
static inline bool __attribute_const__ is_emulated(u32 id)
{
	return (sys_reg_Op0(id) == 0x3 &&
		sys_reg_CRn(id) == 0x0 &&
		sys_reg_Op1(id) == 0x0 &&
		(sys_reg_CRm(id) == 0 ||
		 ((sys_reg_CRm(id) >= 2) && (sys_reg_CRm(id) <= 7))));
}

/*
 * With CRm == 0, reg should be one of :
 * MIDR_EL1, MPIDR_EL1 or REVIDR_EL1.
 */
static inline int emulate_id_reg(u32 id, u64 *valp)
{
	switch (id) {
	case SYS_MIDR_EL1:
		*valp = read_cpuid_id();
		break;
	case SYS_MPIDR_EL1:
		*valp = SYS_MPIDR_SAFE_VAL;
		break;
	case SYS_REVIDR_EL1:
		/* IMPLEMENTATION DEFINED values are emulated with 0 */
		*valp = 0;
		break;
	default:
		return -EINVAL;
	}

	return 0;
}

static int emulate_sys_reg(u32 id, u64 *valp)
{
	struct arm64_ftr_reg *regp;

	if (!is_emulated(id))
		return -EINVAL;

	if (sys_reg_CRm(id) == 0)
		return emulate_id_reg(id, valp);

	regp = get_arm64_ftr_reg_nowarn(id);
	if (regp)
		*valp = arm64_ftr_reg_user_value(regp);
	else
		/*
		 * The untracked registers are either IMPLEMENTATION DEFINED
		 * (e.g, ID_AFR0_EL1) or reserved RAZ.
		 */
		*valp = 0;
	return 0;
}

int do_emulate_mrs(struct pt_regs *regs, u32 sys_reg, u32 rt)
{
	int rc;
	u64 val;

	rc = emulate_sys_reg(sys_reg, &val);
	if (!rc) {
		pt_regs_write_reg(regs, rt, val);
		arm64_skip_faulting_instruction(regs, AARCH64_INSN_SIZE);
	}
	return rc;
}

bool try_emulate_mrs(struct pt_regs *regs, u32 insn)
{
	u32 sys_reg, rt;

	if (compat_user_mode(regs) || !aarch64_insn_is_mrs(insn))
		return false;

	/*
	 * sys_reg values are defined as used in mrs/msr instruction.
	 * shift the imm value to get the encoding.
	 */
	sys_reg = (u32)aarch64_insn_decode_immediate(AARCH64_INSN_IMM_16, insn) << 5;
	rt = aarch64_insn_decode_register(AARCH64_INSN_REGTYPE_RT, insn);
	return do_emulate_mrs(regs, sys_reg, rt) == 0;
}

enum mitigation_state arm64_get_meltdown_state(void)
{
	if (__meltdown_safe)
		return SPECTRE_UNAFFECTED;

	if (arm64_kernel_unmapped_at_el0())
		return SPECTRE_MITIGATED;

	return SPECTRE_VULNERABLE;
}

ssize_t cpu_show_meltdown(struct device *dev, struct device_attribute *attr,
			  char *buf)
{
	switch (arm64_get_meltdown_state()) {
	case SPECTRE_UNAFFECTED:
		return sprintf(buf, "Not affected\n");

	case SPECTRE_MITIGATED:
		return sprintf(buf, "Mitigation: PTI\n");

	default:
		return sprintf(buf, "Vulnerable\n");
	}
}<|MERGE_RESOLUTION|>--- conflicted
+++ resolved
@@ -2779,7 +2779,6 @@
 		.type = ARM64_CPUCAP_SYSTEM_FEATURE,
 		.matches = has_lpa2,
 	},
-<<<<<<< HEAD
 #ifdef CONFIG_ARM64_VA_BITS_52
 	{
 		.capability = ARM64_HAS_VA52,
@@ -2798,7 +2797,6 @@
 #endif
 	},
 #endif
-=======
 	{
 		.desc = "NV1",
 		.capability = ARM64_HAS_HCR_NV1,
@@ -2806,7 +2804,6 @@
 		.matches = has_nv1,
 		ARM64_CPUID_FIELDS_NEG(ID_AA64MMFR4_EL1, E2H0, NI_NV1)
 	},
->>>>>>> 9e00a15e
 	{},
 };
 
