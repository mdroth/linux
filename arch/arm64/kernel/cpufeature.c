// SPDX-License-Identifier: GPL-2.0-only
/*
 * Contains CPU feature definitions
 *
 * Copyright (C) 2015 ARM Ltd.
 *
 * A note for the weary kernel hacker: the code here is confusing and hard to
 * follow! That's partly because it's solving a nasty problem, but also because
 * there's a little bit of over-abstraction that tends to obscure what's going
 * on behind a maze of helper functions and macros.
 *
 * The basic problem is that hardware folks have started gluing together CPUs
 * with distinct architectural features; in some cases even creating SoCs where
 * user-visible instructions are available only on a subset of the available
 * cores. We try to address this by snapshotting the feature registers of the
 * boot CPU and comparing these with the feature registers of each secondary
 * CPU when bringing them up. If there is a mismatch, then we update the
 * snapshot state to indicate the lowest-common denominator of the feature,
 * known as the "safe" value. This snapshot state can be queried to view the
 * "sanitised" value of a feature register.
 *
 * The sanitised register values are used to decide which capabilities we
 * have in the system. These may be in the form of traditional "hwcaps"
 * advertised to userspace or internal "cpucaps" which are used to configure
 * things like alternative patching and static keys. While a feature mismatch
 * may result in a TAINT_CPU_OUT_OF_SPEC kernel taint, a capability mismatch
 * may prevent a CPU from being onlined at all.
 *
 * Some implementation details worth remembering:
 *
 * - Mismatched features are *always* sanitised to a "safe" value, which
 *   usually indicates that the feature is not supported.
 *
 * - A mismatched feature marked with FTR_STRICT will cause a "SANITY CHECK"
 *   warning when onlining an offending CPU and the kernel will be tainted
 *   with TAINT_CPU_OUT_OF_SPEC.
 *
 * - Features marked as FTR_VISIBLE have their sanitised value visible to
 *   userspace. FTR_VISIBLE features in registers that are only visible
 *   to EL0 by trapping *must* have a corresponding HWCAP so that late
 *   onlining of CPUs cannot lead to features disappearing at runtime.
 *
 * - A "feature" is typically a 4-bit register field. A "capability" is the
 *   high-level description derived from the sanitised field value.
 *
 * - Read the Arm ARM (DDI 0487F.a) section D13.1.3 ("Principles of the ID
 *   scheme for fields in ID registers") to understand when feature fields
 *   may be signed or unsigned (FTR_SIGNED and FTR_UNSIGNED accordingly).
 *
 * - KVM exposes its own view of the feature registers to guest operating
 *   systems regardless of FTR_VISIBLE. This is typically driven from the
 *   sanitised register values to allow virtual CPUs to be migrated between
 *   arbitrary physical CPUs, but some features not present on the host are
 *   also advertised and emulated. Look at sys_reg_descs[] for the gory
 *   details.
 *
 * - If the arm64_ftr_bits[] for a register has a missing field, then this
 *   field is treated as STRICT RES0, including for read_sanitised_ftr_reg().
 *   This is stronger than FTR_HIDDEN and can be used to hide features from
 *   KVM guests.
 */

#define pr_fmt(fmt) "CPU features: " fmt

#include <linux/bsearch.h>
#include <linux/cpumask.h>
#include <linux/crash_dump.h>
#include <linux/kstrtox.h>
#include <linux/sort.h>
#include <linux/stop_machine.h>
#include <linux/sysfs.h>
#include <linux/types.h>
#include <linux/minmax.h>
#include <linux/mm.h>
#include <linux/cpu.h>
#include <linux/kasan.h>
#include <linux/percpu.h>

#include <asm/cpu.h>
#include <asm/cpufeature.h>
#include <asm/cpu_ops.h>
#include <asm/fpsimd.h>
#include <asm/hwcap.h>
#include <asm/insn.h>
#include <asm/kvm_host.h>
#include <asm/mmu_context.h>
#include <asm/mte.h>
#include <asm/processor.h>
#include <asm/smp.h>
#include <asm/sysreg.h>
#include <asm/traps.h>
#include <asm/vectors.h>
#include <asm/virt.h>

/* Kernel representation of AT_HWCAP and AT_HWCAP2 */
static DECLARE_BITMAP(elf_hwcap, MAX_CPU_FEATURES) __read_mostly;

#ifdef CONFIG_COMPAT
#define COMPAT_ELF_HWCAP_DEFAULT	\
				(COMPAT_HWCAP_HALF|COMPAT_HWCAP_THUMB|\
				 COMPAT_HWCAP_FAST_MULT|COMPAT_HWCAP_EDSP|\
				 COMPAT_HWCAP_TLS|COMPAT_HWCAP_IDIV|\
				 COMPAT_HWCAP_LPAE)
unsigned int compat_elf_hwcap __read_mostly = COMPAT_ELF_HWCAP_DEFAULT;
unsigned int compat_elf_hwcap2 __read_mostly;
#endif

DECLARE_BITMAP(system_cpucaps, ARM64_NCAPS);
EXPORT_SYMBOL(system_cpucaps);
static struct arm64_cpu_capabilities const __ro_after_init *cpucap_ptrs[ARM64_NCAPS];

DECLARE_BITMAP(boot_cpucaps, ARM64_NCAPS);

bool arm64_use_ng_mappings = false;
EXPORT_SYMBOL(arm64_use_ng_mappings);

DEFINE_PER_CPU_READ_MOSTLY(const char *, this_cpu_vector) = vectors;

/*
 * Permit PER_LINUX32 and execve() of 32-bit binaries even if not all CPUs
 * support it?
 */
static bool __read_mostly allow_mismatched_32bit_el0;

/*
 * Static branch enabled only if allow_mismatched_32bit_el0 is set and we have
 * seen at least one CPU capable of 32-bit EL0.
 */
DEFINE_STATIC_KEY_FALSE(arm64_mismatched_32bit_el0);

/*
 * Mask of CPUs supporting 32-bit EL0.
 * Only valid if arm64_mismatched_32bit_el0 is enabled.
 */
static cpumask_var_t cpu_32bit_el0_mask __cpumask_var_read_mostly;

void dump_cpu_features(void)
{
	/* file-wide pr_fmt adds "CPU features: " prefix */
	pr_emerg("0x%*pb\n", ARM64_NCAPS, &system_cpucaps);
}

#define ARM64_CPUID_FIELDS(reg, field, min_value)			\
		.sys_reg = SYS_##reg,							\
		.field_pos = reg##_##field##_SHIFT,						\
		.field_width = reg##_##field##_WIDTH,						\
		.sign = reg##_##field##_SIGNED,							\
		.min_field_value = reg##_##field##_##min_value,

#define __ARM64_FTR_BITS(SIGNED, VISIBLE, STRICT, TYPE, SHIFT, WIDTH, SAFE_VAL) \
	{						\
		.sign = SIGNED,				\
		.visible = VISIBLE,			\
		.strict = STRICT,			\
		.type = TYPE,				\
		.shift = SHIFT,				\
		.width = WIDTH,				\
		.safe_val = SAFE_VAL,			\
	}

/* Define a feature with unsigned values */
#define ARM64_FTR_BITS(VISIBLE, STRICT, TYPE, SHIFT, WIDTH, SAFE_VAL) \
	__ARM64_FTR_BITS(FTR_UNSIGNED, VISIBLE, STRICT, TYPE, SHIFT, WIDTH, SAFE_VAL)

/* Define a feature with a signed value */
#define S_ARM64_FTR_BITS(VISIBLE, STRICT, TYPE, SHIFT, WIDTH, SAFE_VAL) \
	__ARM64_FTR_BITS(FTR_SIGNED, VISIBLE, STRICT, TYPE, SHIFT, WIDTH, SAFE_VAL)

#define ARM64_FTR_END					\
	{						\
		.width = 0,				\
	}

static void cpu_enable_cnp(struct arm64_cpu_capabilities const *cap);

static bool __system_matches_cap(unsigned int n);

/*
 * NOTE: Any changes to the visibility of features should be kept in
 * sync with the documentation of the CPU feature register ABI.
 */
static const struct arm64_ftr_bits ftr_id_aa64isar0[] = {
	ARM64_FTR_BITS(FTR_VISIBLE, FTR_STRICT, FTR_LOWER_SAFE, ID_AA64ISAR0_EL1_RNDR_SHIFT, 4, 0),
	ARM64_FTR_BITS(FTR_HIDDEN, FTR_STRICT, FTR_LOWER_SAFE, ID_AA64ISAR0_EL1_TLB_SHIFT, 4, 0),
	ARM64_FTR_BITS(FTR_VISIBLE, FTR_STRICT, FTR_LOWER_SAFE, ID_AA64ISAR0_EL1_TS_SHIFT, 4, 0),
	ARM64_FTR_BITS(FTR_VISIBLE, FTR_STRICT, FTR_LOWER_SAFE, ID_AA64ISAR0_EL1_FHM_SHIFT, 4, 0),
	ARM64_FTR_BITS(FTR_VISIBLE, FTR_STRICT, FTR_LOWER_SAFE, ID_AA64ISAR0_EL1_DP_SHIFT, 4, 0),
	ARM64_FTR_BITS(FTR_VISIBLE, FTR_STRICT, FTR_LOWER_SAFE, ID_AA64ISAR0_EL1_SM4_SHIFT, 4, 0),
	ARM64_FTR_BITS(FTR_VISIBLE, FTR_STRICT, FTR_LOWER_SAFE, ID_AA64ISAR0_EL1_SM3_SHIFT, 4, 0),
	ARM64_FTR_BITS(FTR_VISIBLE, FTR_STRICT, FTR_LOWER_SAFE, ID_AA64ISAR0_EL1_SHA3_SHIFT, 4, 0),
	ARM64_FTR_BITS(FTR_VISIBLE, FTR_STRICT, FTR_LOWER_SAFE, ID_AA64ISAR0_EL1_RDM_SHIFT, 4, 0),
	ARM64_FTR_BITS(FTR_VISIBLE, FTR_STRICT, FTR_LOWER_SAFE, ID_AA64ISAR0_EL1_ATOMIC_SHIFT, 4, 0),
	ARM64_FTR_BITS(FTR_VISIBLE, FTR_STRICT, FTR_LOWER_SAFE, ID_AA64ISAR0_EL1_CRC32_SHIFT, 4, 0),
	ARM64_FTR_BITS(FTR_VISIBLE, FTR_STRICT, FTR_LOWER_SAFE, ID_AA64ISAR0_EL1_SHA2_SHIFT, 4, 0),
	ARM64_FTR_BITS(FTR_VISIBLE, FTR_STRICT, FTR_LOWER_SAFE, ID_AA64ISAR0_EL1_SHA1_SHIFT, 4, 0),
	ARM64_FTR_BITS(FTR_VISIBLE, FTR_STRICT, FTR_LOWER_SAFE, ID_AA64ISAR0_EL1_AES_SHIFT, 4, 0),
	ARM64_FTR_END,
};

static const struct arm64_ftr_bits ftr_id_aa64isar1[] = {
	ARM64_FTR_BITS(FTR_VISIBLE, FTR_STRICT, FTR_LOWER_SAFE, ID_AA64ISAR1_EL1_I8MM_SHIFT, 4, 0),
	ARM64_FTR_BITS(FTR_VISIBLE, FTR_STRICT, FTR_LOWER_SAFE, ID_AA64ISAR1_EL1_DGH_SHIFT, 4, 0),
	ARM64_FTR_BITS(FTR_VISIBLE, FTR_STRICT, FTR_LOWER_SAFE, ID_AA64ISAR1_EL1_BF16_SHIFT, 4, 0),
	ARM64_FTR_BITS(FTR_HIDDEN, FTR_STRICT, FTR_LOWER_SAFE, ID_AA64ISAR1_EL1_SPECRES_SHIFT, 4, 0),
	ARM64_FTR_BITS(FTR_VISIBLE, FTR_STRICT, FTR_LOWER_SAFE, ID_AA64ISAR1_EL1_SB_SHIFT, 4, 0),
	ARM64_FTR_BITS(FTR_VISIBLE, FTR_STRICT, FTR_LOWER_SAFE, ID_AA64ISAR1_EL1_FRINTTS_SHIFT, 4, 0),
	ARM64_FTR_BITS(FTR_VISIBLE_IF_IS_ENABLED(CONFIG_ARM64_PTR_AUTH),
		       FTR_STRICT, FTR_LOWER_SAFE, ID_AA64ISAR1_EL1_GPI_SHIFT, 4, 0),
	ARM64_FTR_BITS(FTR_VISIBLE_IF_IS_ENABLED(CONFIG_ARM64_PTR_AUTH),
		       FTR_STRICT, FTR_LOWER_SAFE, ID_AA64ISAR1_EL1_GPA_SHIFT, 4, 0),
	ARM64_FTR_BITS(FTR_VISIBLE, FTR_STRICT, FTR_LOWER_SAFE, ID_AA64ISAR1_EL1_LRCPC_SHIFT, 4, 0),
	ARM64_FTR_BITS(FTR_VISIBLE, FTR_STRICT, FTR_LOWER_SAFE, ID_AA64ISAR1_EL1_FCMA_SHIFT, 4, 0),
	ARM64_FTR_BITS(FTR_VISIBLE, FTR_STRICT, FTR_LOWER_SAFE, ID_AA64ISAR1_EL1_JSCVT_SHIFT, 4, 0),
	ARM64_FTR_BITS(FTR_VISIBLE_IF_IS_ENABLED(CONFIG_ARM64_PTR_AUTH),
		       FTR_STRICT, FTR_EXACT, ID_AA64ISAR1_EL1_API_SHIFT, 4, 0),
	ARM64_FTR_BITS(FTR_VISIBLE_IF_IS_ENABLED(CONFIG_ARM64_PTR_AUTH),
		       FTR_STRICT, FTR_EXACT, ID_AA64ISAR1_EL1_APA_SHIFT, 4, 0),
	ARM64_FTR_BITS(FTR_VISIBLE, FTR_STRICT, FTR_LOWER_SAFE, ID_AA64ISAR1_EL1_DPB_SHIFT, 4, 0),
	ARM64_FTR_END,
};

static const struct arm64_ftr_bits ftr_id_aa64isar2[] = {
	ARM64_FTR_BITS(FTR_VISIBLE, FTR_NONSTRICT, FTR_LOWER_SAFE, ID_AA64ISAR2_EL1_CSSC_SHIFT, 4, 0),
	ARM64_FTR_BITS(FTR_VISIBLE, FTR_NONSTRICT, FTR_LOWER_SAFE, ID_AA64ISAR2_EL1_RPRFM_SHIFT, 4, 0),
	ARM64_FTR_BITS(FTR_HIDDEN, FTR_STRICT, FTR_LOWER_SAFE, ID_AA64ISAR2_EL1_CLRBHB_SHIFT, 4, 0),
	ARM64_FTR_BITS(FTR_VISIBLE, FTR_STRICT, FTR_LOWER_SAFE, ID_AA64ISAR2_EL1_BC_SHIFT, 4, 0),
	ARM64_FTR_BITS(FTR_VISIBLE, FTR_STRICT, FTR_LOWER_SAFE, ID_AA64ISAR2_EL1_MOPS_SHIFT, 4, 0),
	ARM64_FTR_BITS(FTR_VISIBLE_IF_IS_ENABLED(CONFIG_ARM64_PTR_AUTH),
		       FTR_STRICT, FTR_EXACT, ID_AA64ISAR2_EL1_APA3_SHIFT, 4, 0),
	ARM64_FTR_BITS(FTR_VISIBLE_IF_IS_ENABLED(CONFIG_ARM64_PTR_AUTH),
		       FTR_STRICT, FTR_LOWER_SAFE, ID_AA64ISAR2_EL1_GPA3_SHIFT, 4, 0),
	ARM64_FTR_BITS(FTR_VISIBLE, FTR_NONSTRICT, FTR_LOWER_SAFE, ID_AA64ISAR2_EL1_RPRES_SHIFT, 4, 0),
	ARM64_FTR_BITS(FTR_VISIBLE, FTR_NONSTRICT, FTR_LOWER_SAFE, ID_AA64ISAR2_EL1_WFxT_SHIFT, 4, 0),
	ARM64_FTR_END,
};

static const struct arm64_ftr_bits ftr_id_aa64pfr0[] = {
	ARM64_FTR_BITS(FTR_HIDDEN, FTR_NONSTRICT, FTR_LOWER_SAFE, ID_AA64PFR0_EL1_CSV3_SHIFT, 4, 0),
	ARM64_FTR_BITS(FTR_HIDDEN, FTR_NONSTRICT, FTR_LOWER_SAFE, ID_AA64PFR0_EL1_CSV2_SHIFT, 4, 0),
	ARM64_FTR_BITS(FTR_VISIBLE, FTR_STRICT, FTR_LOWER_SAFE, ID_AA64PFR0_EL1_DIT_SHIFT, 4, 0),
	ARM64_FTR_BITS(FTR_HIDDEN, FTR_NONSTRICT, FTR_LOWER_SAFE, ID_AA64PFR0_EL1_AMU_SHIFT, 4, 0),
	ARM64_FTR_BITS(FTR_HIDDEN, FTR_STRICT, FTR_LOWER_SAFE, ID_AA64PFR0_EL1_MPAM_SHIFT, 4, 0),
	ARM64_FTR_BITS(FTR_HIDDEN, FTR_NONSTRICT, FTR_LOWER_SAFE, ID_AA64PFR0_EL1_SEL2_SHIFT, 4, 0),
	ARM64_FTR_BITS(FTR_VISIBLE_IF_IS_ENABLED(CONFIG_ARM64_SVE),
				   FTR_STRICT, FTR_LOWER_SAFE, ID_AA64PFR0_EL1_SVE_SHIFT, 4, 0),
	ARM64_FTR_BITS(FTR_HIDDEN, FTR_STRICT, FTR_LOWER_SAFE, ID_AA64PFR0_EL1_RAS_SHIFT, 4, 0),
	ARM64_FTR_BITS(FTR_HIDDEN, FTR_STRICT, FTR_LOWER_SAFE, ID_AA64PFR0_EL1_GIC_SHIFT, 4, 0),
	S_ARM64_FTR_BITS(FTR_VISIBLE, FTR_STRICT, FTR_LOWER_SAFE, ID_AA64PFR0_EL1_AdvSIMD_SHIFT, 4, ID_AA64PFR0_EL1_AdvSIMD_NI),
	S_ARM64_FTR_BITS(FTR_VISIBLE, FTR_STRICT, FTR_LOWER_SAFE, ID_AA64PFR0_EL1_FP_SHIFT, 4, ID_AA64PFR0_EL1_FP_NI),
	ARM64_FTR_BITS(FTR_HIDDEN, FTR_NONSTRICT, FTR_LOWER_SAFE, ID_AA64PFR0_EL1_EL3_SHIFT, 4, 0),
	ARM64_FTR_BITS(FTR_HIDDEN, FTR_NONSTRICT, FTR_LOWER_SAFE, ID_AA64PFR0_EL1_EL2_SHIFT, 4, 0),
	ARM64_FTR_BITS(FTR_HIDDEN, FTR_NONSTRICT, FTR_LOWER_SAFE, ID_AA64PFR0_EL1_EL1_SHIFT, 4, ID_AA64PFR0_EL1_ELx_64BIT_ONLY),
	ARM64_FTR_BITS(FTR_HIDDEN, FTR_NONSTRICT, FTR_LOWER_SAFE, ID_AA64PFR0_EL1_EL0_SHIFT, 4, ID_AA64PFR0_EL1_ELx_64BIT_ONLY),
	ARM64_FTR_END,
};

static const struct arm64_ftr_bits ftr_id_aa64pfr1[] = {
	ARM64_FTR_BITS(FTR_VISIBLE_IF_IS_ENABLED(CONFIG_ARM64_SME),
		       FTR_STRICT, FTR_LOWER_SAFE, ID_AA64PFR1_EL1_SME_SHIFT, 4, 0),
	ARM64_FTR_BITS(FTR_HIDDEN, FTR_STRICT, FTR_LOWER_SAFE, ID_AA64PFR1_EL1_MPAM_frac_SHIFT, 4, 0),
	ARM64_FTR_BITS(FTR_HIDDEN, FTR_STRICT, FTR_LOWER_SAFE, ID_AA64PFR1_EL1_RAS_frac_SHIFT, 4, 0),
	ARM64_FTR_BITS(FTR_VISIBLE_IF_IS_ENABLED(CONFIG_ARM64_MTE),
		       FTR_STRICT, FTR_LOWER_SAFE, ID_AA64PFR1_EL1_MTE_SHIFT, 4, ID_AA64PFR1_EL1_MTE_NI),
	ARM64_FTR_BITS(FTR_VISIBLE, FTR_NONSTRICT, FTR_LOWER_SAFE, ID_AA64PFR1_EL1_SSBS_SHIFT, 4, ID_AA64PFR1_EL1_SSBS_NI),
	ARM64_FTR_BITS(FTR_VISIBLE_IF_IS_ENABLED(CONFIG_ARM64_BTI),
				    FTR_STRICT, FTR_LOWER_SAFE, ID_AA64PFR1_EL1_BT_SHIFT, 4, 0),
	ARM64_FTR_END,
};

static const struct arm64_ftr_bits ftr_id_aa64zfr0[] = {
	ARM64_FTR_BITS(FTR_VISIBLE_IF_IS_ENABLED(CONFIG_ARM64_SVE),
		       FTR_STRICT, FTR_LOWER_SAFE, ID_AA64ZFR0_EL1_F64MM_SHIFT, 4, 0),
	ARM64_FTR_BITS(FTR_VISIBLE_IF_IS_ENABLED(CONFIG_ARM64_SVE),
		       FTR_STRICT, FTR_LOWER_SAFE, ID_AA64ZFR0_EL1_F32MM_SHIFT, 4, 0),
	ARM64_FTR_BITS(FTR_VISIBLE_IF_IS_ENABLED(CONFIG_ARM64_SVE),
		       FTR_STRICT, FTR_LOWER_SAFE, ID_AA64ZFR0_EL1_I8MM_SHIFT, 4, 0),
	ARM64_FTR_BITS(FTR_VISIBLE_IF_IS_ENABLED(CONFIG_ARM64_SVE),
		       FTR_STRICT, FTR_LOWER_SAFE, ID_AA64ZFR0_EL1_SM4_SHIFT, 4, 0),
	ARM64_FTR_BITS(FTR_VISIBLE_IF_IS_ENABLED(CONFIG_ARM64_SVE),
		       FTR_STRICT, FTR_LOWER_SAFE, ID_AA64ZFR0_EL1_SHA3_SHIFT, 4, 0),
	ARM64_FTR_BITS(FTR_VISIBLE_IF_IS_ENABLED(CONFIG_ARM64_SVE),
		       FTR_STRICT, FTR_LOWER_SAFE, ID_AA64ZFR0_EL1_B16B16_SHIFT, 4, 0),
	ARM64_FTR_BITS(FTR_VISIBLE_IF_IS_ENABLED(CONFIG_ARM64_SVE),
		       FTR_STRICT, FTR_LOWER_SAFE, ID_AA64ZFR0_EL1_BF16_SHIFT, 4, 0),
	ARM64_FTR_BITS(FTR_VISIBLE_IF_IS_ENABLED(CONFIG_ARM64_SVE),
		       FTR_STRICT, FTR_LOWER_SAFE, ID_AA64ZFR0_EL1_BitPerm_SHIFT, 4, 0),
	ARM64_FTR_BITS(FTR_VISIBLE_IF_IS_ENABLED(CONFIG_ARM64_SVE),
		       FTR_STRICT, FTR_LOWER_SAFE, ID_AA64ZFR0_EL1_AES_SHIFT, 4, 0),
	ARM64_FTR_BITS(FTR_VISIBLE_IF_IS_ENABLED(CONFIG_ARM64_SVE),
		       FTR_STRICT, FTR_LOWER_SAFE, ID_AA64ZFR0_EL1_SVEver_SHIFT, 4, 0),
	ARM64_FTR_END,
};

static const struct arm64_ftr_bits ftr_id_aa64smfr0[] = {
	ARM64_FTR_BITS(FTR_VISIBLE_IF_IS_ENABLED(CONFIG_ARM64_SME),
		       FTR_STRICT, FTR_EXACT, ID_AA64SMFR0_EL1_FA64_SHIFT, 1, 0),
	ARM64_FTR_BITS(FTR_VISIBLE_IF_IS_ENABLED(CONFIG_ARM64_SME),
		       FTR_STRICT, FTR_EXACT, ID_AA64SMFR0_EL1_SMEver_SHIFT, 4, 0),
	ARM64_FTR_BITS(FTR_VISIBLE_IF_IS_ENABLED(CONFIG_ARM64_SME),
		       FTR_STRICT, FTR_EXACT, ID_AA64SMFR0_EL1_I16I64_SHIFT, 4, 0),
	ARM64_FTR_BITS(FTR_VISIBLE_IF_IS_ENABLED(CONFIG_ARM64_SME),
		       FTR_STRICT, FTR_EXACT, ID_AA64SMFR0_EL1_F64F64_SHIFT, 1, 0),
	ARM64_FTR_BITS(FTR_VISIBLE_IF_IS_ENABLED(CONFIG_ARM64_SME),
		       FTR_STRICT, FTR_EXACT, ID_AA64SMFR0_EL1_I16I32_SHIFT, 4, 0),
	ARM64_FTR_BITS(FTR_VISIBLE_IF_IS_ENABLED(CONFIG_ARM64_SME),
		       FTR_STRICT, FTR_EXACT, ID_AA64SMFR0_EL1_B16B16_SHIFT, 1, 0),
	ARM64_FTR_BITS(FTR_VISIBLE_IF_IS_ENABLED(CONFIG_ARM64_SME),
		       FTR_STRICT, FTR_EXACT, ID_AA64SMFR0_EL1_F16F16_SHIFT, 1, 0),
	ARM64_FTR_BITS(FTR_VISIBLE_IF_IS_ENABLED(CONFIG_ARM64_SME),
		       FTR_STRICT, FTR_EXACT, ID_AA64SMFR0_EL1_I8I32_SHIFT, 4, 0),
	ARM64_FTR_BITS(FTR_VISIBLE_IF_IS_ENABLED(CONFIG_ARM64_SME),
		       FTR_STRICT, FTR_EXACT, ID_AA64SMFR0_EL1_F16F32_SHIFT, 1, 0),
	ARM64_FTR_BITS(FTR_VISIBLE_IF_IS_ENABLED(CONFIG_ARM64_SME),
		       FTR_STRICT, FTR_EXACT, ID_AA64SMFR0_EL1_B16F32_SHIFT, 1, 0),
	ARM64_FTR_BITS(FTR_VISIBLE_IF_IS_ENABLED(CONFIG_ARM64_SME),
		       FTR_STRICT, FTR_EXACT, ID_AA64SMFR0_EL1_BI32I32_SHIFT, 1, 0),
	ARM64_FTR_BITS(FTR_VISIBLE_IF_IS_ENABLED(CONFIG_ARM64_SME),
		       FTR_STRICT, FTR_EXACT, ID_AA64SMFR0_EL1_F32F32_SHIFT, 1, 0),
	ARM64_FTR_END,
};

static const struct arm64_ftr_bits ftr_id_aa64mmfr0[] = {
	ARM64_FTR_BITS(FTR_VISIBLE, FTR_STRICT, FTR_LOWER_SAFE, ID_AA64MMFR0_EL1_ECV_SHIFT, 4, 0),
	ARM64_FTR_BITS(FTR_HIDDEN, FTR_STRICT, FTR_LOWER_SAFE, ID_AA64MMFR0_EL1_FGT_SHIFT, 4, 0),
	ARM64_FTR_BITS(FTR_HIDDEN, FTR_STRICT, FTR_LOWER_SAFE, ID_AA64MMFR0_EL1_EXS_SHIFT, 4, 0),
	/*
	 * Page size not being supported at Stage-2 is not fatal. You
	 * just give up KVM if PAGE_SIZE isn't supported there. Go fix
	 * your favourite nesting hypervisor.
	 *
	 * There is a small corner case where the hypervisor explicitly
	 * advertises a given granule size at Stage-2 (value 2) on some
	 * vCPUs, and uses the fallback to Stage-1 (value 0) for other
	 * vCPUs. Although this is not forbidden by the architecture, it
	 * indicates that the hypervisor is being silly (or buggy).
	 *
	 * We make no effort to cope with this and pretend that if these
	 * fields are inconsistent across vCPUs, then it isn't worth
	 * trying to bring KVM up.
	 */
	ARM64_FTR_BITS(FTR_HIDDEN, FTR_NONSTRICT, FTR_EXACT, ID_AA64MMFR0_EL1_TGRAN4_2_SHIFT, 4, 1),
	ARM64_FTR_BITS(FTR_HIDDEN, FTR_NONSTRICT, FTR_EXACT, ID_AA64MMFR0_EL1_TGRAN64_2_SHIFT, 4, 1),
	ARM64_FTR_BITS(FTR_HIDDEN, FTR_NONSTRICT, FTR_EXACT, ID_AA64MMFR0_EL1_TGRAN16_2_SHIFT, 4, 1),
	/*
	 * We already refuse to boot CPUs that don't support our configured
	 * page size, so we can only detect mismatches for a page size other
	 * than the one we're currently using. Unfortunately, SoCs like this
	 * exist in the wild so, even though we don't like it, we'll have to go
	 * along with it and treat them as non-strict.
	 */
	S_ARM64_FTR_BITS(FTR_HIDDEN, FTR_NONSTRICT, FTR_LOWER_SAFE, ID_AA64MMFR0_EL1_TGRAN4_SHIFT, 4, ID_AA64MMFR0_EL1_TGRAN4_NI),
	S_ARM64_FTR_BITS(FTR_HIDDEN, FTR_NONSTRICT, FTR_LOWER_SAFE, ID_AA64MMFR0_EL1_TGRAN64_SHIFT, 4, ID_AA64MMFR0_EL1_TGRAN64_NI),
	ARM64_FTR_BITS(FTR_HIDDEN, FTR_NONSTRICT, FTR_LOWER_SAFE, ID_AA64MMFR0_EL1_TGRAN16_SHIFT, 4, ID_AA64MMFR0_EL1_TGRAN16_NI),

	ARM64_FTR_BITS(FTR_HIDDEN, FTR_STRICT, FTR_LOWER_SAFE, ID_AA64MMFR0_EL1_BIGENDEL0_SHIFT, 4, 0),
	/* Linux shouldn't care about secure memory */
	ARM64_FTR_BITS(FTR_HIDDEN, FTR_NONSTRICT, FTR_LOWER_SAFE, ID_AA64MMFR0_EL1_SNSMEM_SHIFT, 4, 0),
	ARM64_FTR_BITS(FTR_HIDDEN, FTR_STRICT, FTR_LOWER_SAFE, ID_AA64MMFR0_EL1_BIGEND_SHIFT, 4, 0),
	ARM64_FTR_BITS(FTR_HIDDEN, FTR_STRICT, FTR_LOWER_SAFE, ID_AA64MMFR0_EL1_ASIDBITS_SHIFT, 4, 0),
	/*
	 * Differing PARange is fine as long as all peripherals and memory are mapped
	 * within the minimum PARange of all CPUs
	 */
	ARM64_FTR_BITS(FTR_HIDDEN, FTR_NONSTRICT, FTR_LOWER_SAFE, ID_AA64MMFR0_EL1_PARANGE_SHIFT, 4, 0),
	ARM64_FTR_END,
};

static const struct arm64_ftr_bits ftr_id_aa64mmfr1[] = {
	ARM64_FTR_BITS(FTR_HIDDEN, FTR_NONSTRICT, FTR_LOWER_SAFE, ID_AA64MMFR1_EL1_TIDCP1_SHIFT, 4, 0),
	ARM64_FTR_BITS(FTR_VISIBLE, FTR_STRICT, FTR_LOWER_SAFE, ID_AA64MMFR1_EL1_AFP_SHIFT, 4, 0),
	ARM64_FTR_BITS(FTR_HIDDEN, FTR_STRICT, FTR_LOWER_SAFE, ID_AA64MMFR1_EL1_HCX_SHIFT, 4, 0),
	ARM64_FTR_BITS(FTR_HIDDEN, FTR_STRICT, FTR_LOWER_SAFE, ID_AA64MMFR1_EL1_ETS_SHIFT, 4, 0),
	ARM64_FTR_BITS(FTR_HIDDEN, FTR_STRICT, FTR_LOWER_SAFE, ID_AA64MMFR1_EL1_TWED_SHIFT, 4, 0),
	ARM64_FTR_BITS(FTR_HIDDEN, FTR_STRICT, FTR_LOWER_SAFE, ID_AA64MMFR1_EL1_XNX_SHIFT, 4, 0),
	ARM64_FTR_BITS(FTR_HIDDEN, FTR_STRICT, FTR_HIGHER_SAFE, ID_AA64MMFR1_EL1_SpecSEI_SHIFT, 4, 0),
	ARM64_FTR_BITS(FTR_HIDDEN, FTR_STRICT, FTR_LOWER_SAFE, ID_AA64MMFR1_EL1_PAN_SHIFT, 4, 0),
	ARM64_FTR_BITS(FTR_HIDDEN, FTR_STRICT, FTR_LOWER_SAFE, ID_AA64MMFR1_EL1_LO_SHIFT, 4, 0),
	ARM64_FTR_BITS(FTR_HIDDEN, FTR_STRICT, FTR_LOWER_SAFE, ID_AA64MMFR1_EL1_HPDS_SHIFT, 4, 0),
	ARM64_FTR_BITS(FTR_HIDDEN, FTR_STRICT, FTR_LOWER_SAFE, ID_AA64MMFR1_EL1_VH_SHIFT, 4, 0),
	ARM64_FTR_BITS(FTR_HIDDEN, FTR_STRICT, FTR_LOWER_SAFE, ID_AA64MMFR1_EL1_VMIDBits_SHIFT, 4, 0),
	ARM64_FTR_BITS(FTR_HIDDEN, FTR_STRICT, FTR_LOWER_SAFE, ID_AA64MMFR1_EL1_HAFDBS_SHIFT, 4, 0),
	ARM64_FTR_END,
};

static const struct arm64_ftr_bits ftr_id_aa64mmfr2[] = {
	ARM64_FTR_BITS(FTR_HIDDEN, FTR_NONSTRICT, FTR_LOWER_SAFE, ID_AA64MMFR2_EL1_E0PD_SHIFT, 4, 0),
	ARM64_FTR_BITS(FTR_HIDDEN, FTR_STRICT, FTR_LOWER_SAFE, ID_AA64MMFR2_EL1_EVT_SHIFT, 4, 0),
	ARM64_FTR_BITS(FTR_HIDDEN, FTR_STRICT, FTR_LOWER_SAFE, ID_AA64MMFR2_EL1_BBM_SHIFT, 4, 0),
	ARM64_FTR_BITS(FTR_HIDDEN, FTR_STRICT, FTR_LOWER_SAFE, ID_AA64MMFR2_EL1_TTL_SHIFT, 4, 0),
	ARM64_FTR_BITS(FTR_HIDDEN, FTR_STRICT, FTR_LOWER_SAFE, ID_AA64MMFR2_EL1_FWB_SHIFT, 4, 0),
	ARM64_FTR_BITS(FTR_HIDDEN, FTR_STRICT, FTR_LOWER_SAFE, ID_AA64MMFR2_EL1_IDS_SHIFT, 4, 0),
	ARM64_FTR_BITS(FTR_VISIBLE, FTR_STRICT, FTR_LOWER_SAFE, ID_AA64MMFR2_EL1_AT_SHIFT, 4, 0),
	ARM64_FTR_BITS(FTR_HIDDEN, FTR_STRICT, FTR_LOWER_SAFE, ID_AA64MMFR2_EL1_ST_SHIFT, 4, 0),
	ARM64_FTR_BITS(FTR_HIDDEN, FTR_STRICT, FTR_LOWER_SAFE, ID_AA64MMFR2_EL1_NV_SHIFT, 4, 0),
	ARM64_FTR_BITS(FTR_HIDDEN, FTR_STRICT, FTR_LOWER_SAFE, ID_AA64MMFR2_EL1_CCIDX_SHIFT, 4, 0),
	ARM64_FTR_BITS(FTR_HIDDEN, FTR_STRICT, FTR_LOWER_SAFE, ID_AA64MMFR2_EL1_VARange_SHIFT, 4, 0),
	ARM64_FTR_BITS(FTR_HIDDEN, FTR_NONSTRICT, FTR_LOWER_SAFE, ID_AA64MMFR2_EL1_IESB_SHIFT, 4, 0),
	ARM64_FTR_BITS(FTR_HIDDEN, FTR_STRICT, FTR_LOWER_SAFE, ID_AA64MMFR2_EL1_LSM_SHIFT, 4, 0),
	ARM64_FTR_BITS(FTR_HIDDEN, FTR_STRICT, FTR_LOWER_SAFE, ID_AA64MMFR2_EL1_UAO_SHIFT, 4, 0),
	ARM64_FTR_BITS(FTR_HIDDEN, FTR_STRICT, FTR_LOWER_SAFE, ID_AA64MMFR2_EL1_CnP_SHIFT, 4, 0),
	ARM64_FTR_END,
};

static const struct arm64_ftr_bits ftr_id_aa64mmfr3[] = {
	ARM64_FTR_BITS(FTR_HIDDEN, FTR_NONSTRICT, FTR_LOWER_SAFE, ID_AA64MMFR3_EL1_S1PIE_SHIFT, 4, 0),
	ARM64_FTR_BITS(FTR_HIDDEN, FTR_NONSTRICT, FTR_LOWER_SAFE, ID_AA64MMFR3_EL1_TCRX_SHIFT, 4, 0),
	ARM64_FTR_END,
};

static const struct arm64_ftr_bits ftr_ctr[] = {
	ARM64_FTR_BITS(FTR_VISIBLE, FTR_STRICT, FTR_EXACT, 31, 1, 1), /* RES1 */
	ARM64_FTR_BITS(FTR_VISIBLE, FTR_STRICT, FTR_LOWER_SAFE, CTR_EL0_DIC_SHIFT, 1, 1),
	ARM64_FTR_BITS(FTR_VISIBLE, FTR_STRICT, FTR_LOWER_SAFE, CTR_EL0_IDC_SHIFT, 1, 1),
	ARM64_FTR_BITS(FTR_VISIBLE, FTR_STRICT, FTR_HIGHER_OR_ZERO_SAFE, CTR_EL0_CWG_SHIFT, 4, 0),
	ARM64_FTR_BITS(FTR_VISIBLE, FTR_STRICT, FTR_HIGHER_OR_ZERO_SAFE, CTR_EL0_ERG_SHIFT, 4, 0),
	ARM64_FTR_BITS(FTR_VISIBLE, FTR_STRICT, FTR_LOWER_SAFE, CTR_EL0_DminLine_SHIFT, 4, 1),
	/*
	 * Linux can handle differing I-cache policies. Userspace JITs will
	 * make use of *minLine.
	 * If we have differing I-cache policies, report it as the weakest - VIPT.
	 */
	ARM64_FTR_BITS(FTR_VISIBLE, FTR_NONSTRICT, FTR_EXACT, CTR_EL0_L1Ip_SHIFT, 2, CTR_EL0_L1Ip_VIPT),	/* L1Ip */
	ARM64_FTR_BITS(FTR_VISIBLE, FTR_STRICT, FTR_LOWER_SAFE, CTR_EL0_IminLine_SHIFT, 4, 0),
	ARM64_FTR_END,
};

static struct arm64_ftr_override __ro_after_init no_override = { };

struct arm64_ftr_reg arm64_ftr_reg_ctrel0 = {
	.name		= "SYS_CTR_EL0",
	.ftr_bits	= ftr_ctr,
	.override	= &no_override,
};

static const struct arm64_ftr_bits ftr_id_mmfr0[] = {
	S_ARM64_FTR_BITS(FTR_HIDDEN, FTR_STRICT, FTR_LOWER_SAFE, ID_MMFR0_EL1_InnerShr_SHIFT, 4, 0xf),
	ARM64_FTR_BITS(FTR_HIDDEN, FTR_STRICT, FTR_LOWER_SAFE, ID_MMFR0_EL1_FCSE_SHIFT, 4, 0),
	ARM64_FTR_BITS(FTR_HIDDEN, FTR_NONSTRICT, FTR_LOWER_SAFE, ID_MMFR0_EL1_AuxReg_SHIFT, 4, 0),
	ARM64_FTR_BITS(FTR_HIDDEN, FTR_STRICT, FTR_LOWER_SAFE, ID_MMFR0_EL1_TCM_SHIFT, 4, 0),
	ARM64_FTR_BITS(FTR_HIDDEN, FTR_STRICT, FTR_LOWER_SAFE, ID_MMFR0_EL1_ShareLvl_SHIFT, 4, 0),
	S_ARM64_FTR_BITS(FTR_HIDDEN, FTR_STRICT, FTR_LOWER_SAFE, ID_MMFR0_EL1_OuterShr_SHIFT, 4, 0xf),
	ARM64_FTR_BITS(FTR_HIDDEN, FTR_STRICT, FTR_LOWER_SAFE, ID_MMFR0_EL1_PMSA_SHIFT, 4, 0),
	ARM64_FTR_BITS(FTR_HIDDEN, FTR_STRICT, FTR_LOWER_SAFE, ID_MMFR0_EL1_VMSA_SHIFT, 4, 0),
	ARM64_FTR_END,
};

static const struct arm64_ftr_bits ftr_id_aa64dfr0[] = {
	S_ARM64_FTR_BITS(FTR_HIDDEN, FTR_STRICT, FTR_LOWER_SAFE, ID_AA64DFR0_EL1_DoubleLock_SHIFT, 4, 0),
	ARM64_FTR_BITS(FTR_HIDDEN, FTR_NONSTRICT, FTR_LOWER_SAFE, ID_AA64DFR0_EL1_PMSVer_SHIFT, 4, 0),
	ARM64_FTR_BITS(FTR_HIDDEN, FTR_STRICT, FTR_LOWER_SAFE, ID_AA64DFR0_EL1_CTX_CMPs_SHIFT, 4, 0),
	ARM64_FTR_BITS(FTR_HIDDEN, FTR_STRICT, FTR_LOWER_SAFE, ID_AA64DFR0_EL1_WRPs_SHIFT, 4, 0),
	ARM64_FTR_BITS(FTR_HIDDEN, FTR_STRICT, FTR_LOWER_SAFE, ID_AA64DFR0_EL1_BRPs_SHIFT, 4, 0),
	/*
	 * We can instantiate multiple PMU instances with different levels
	 * of support.
	 */
	S_ARM64_FTR_BITS(FTR_HIDDEN, FTR_NONSTRICT, FTR_EXACT, ID_AA64DFR0_EL1_PMUVer_SHIFT, 4, 0),
	ARM64_FTR_BITS(FTR_HIDDEN, FTR_STRICT, FTR_EXACT, ID_AA64DFR0_EL1_DebugVer_SHIFT, 4, 0x6),
	ARM64_FTR_END,
};

static const struct arm64_ftr_bits ftr_mvfr0[] = {
	ARM64_FTR_BITS(FTR_HIDDEN, FTR_STRICT, FTR_LOWER_SAFE, MVFR0_EL1_FPRound_SHIFT, 4, 0),
	ARM64_FTR_BITS(FTR_HIDDEN, FTR_STRICT, FTR_LOWER_SAFE, MVFR0_EL1_FPShVec_SHIFT, 4, 0),
	ARM64_FTR_BITS(FTR_HIDDEN, FTR_STRICT, FTR_LOWER_SAFE, MVFR0_EL1_FPSqrt_SHIFT, 4, 0),
	ARM64_FTR_BITS(FTR_HIDDEN, FTR_STRICT, FTR_LOWER_SAFE, MVFR0_EL1_FPDivide_SHIFT, 4, 0),
	ARM64_FTR_BITS(FTR_HIDDEN, FTR_STRICT, FTR_LOWER_SAFE, MVFR0_EL1_FPTrap_SHIFT, 4, 0),
	ARM64_FTR_BITS(FTR_VISIBLE, FTR_STRICT, FTR_LOWER_SAFE, MVFR0_EL1_FPDP_SHIFT, 4, 0),
	ARM64_FTR_BITS(FTR_HIDDEN, FTR_STRICT, FTR_LOWER_SAFE, MVFR0_EL1_FPSP_SHIFT, 4, 0),
	ARM64_FTR_BITS(FTR_HIDDEN, FTR_STRICT, FTR_LOWER_SAFE, MVFR0_EL1_SIMDReg_SHIFT, 4, 0),
	ARM64_FTR_END,
};

static const struct arm64_ftr_bits ftr_mvfr1[] = {
	ARM64_FTR_BITS(FTR_VISIBLE, FTR_STRICT, FTR_LOWER_SAFE, MVFR1_EL1_SIMDFMAC_SHIFT, 4, 0),
	ARM64_FTR_BITS(FTR_VISIBLE, FTR_STRICT, FTR_LOWER_SAFE, MVFR1_EL1_FPHP_SHIFT, 4, 0),
	ARM64_FTR_BITS(FTR_VISIBLE, FTR_STRICT, FTR_LOWER_SAFE, MVFR1_EL1_SIMDHP_SHIFT, 4, 0),
	ARM64_FTR_BITS(FTR_VISIBLE, FTR_STRICT, FTR_LOWER_SAFE, MVFR1_EL1_SIMDSP_SHIFT, 4, 0),
	ARM64_FTR_BITS(FTR_VISIBLE, FTR_STRICT, FTR_LOWER_SAFE, MVFR1_EL1_SIMDInt_SHIFT, 4, 0),
	ARM64_FTR_BITS(FTR_VISIBLE, FTR_STRICT, FTR_LOWER_SAFE, MVFR1_EL1_SIMDLS_SHIFT, 4, 0),
	ARM64_FTR_BITS(FTR_HIDDEN, FTR_STRICT, FTR_LOWER_SAFE, MVFR1_EL1_FPDNaN_SHIFT, 4, 0),
	ARM64_FTR_BITS(FTR_HIDDEN, FTR_STRICT, FTR_LOWER_SAFE, MVFR1_EL1_FPFtZ_SHIFT, 4, 0),
	ARM64_FTR_END,
};

static const struct arm64_ftr_bits ftr_mvfr2[] = {
	ARM64_FTR_BITS(FTR_HIDDEN, FTR_STRICT, FTR_LOWER_SAFE, MVFR2_EL1_FPMisc_SHIFT, 4, 0),
	ARM64_FTR_BITS(FTR_HIDDEN, FTR_STRICT, FTR_LOWER_SAFE, MVFR2_EL1_SIMDMisc_SHIFT, 4, 0),
	ARM64_FTR_END,
};

static const struct arm64_ftr_bits ftr_dczid[] = {
	ARM64_FTR_BITS(FTR_VISIBLE, FTR_STRICT, FTR_EXACT, DCZID_EL0_DZP_SHIFT, 1, 1),
	ARM64_FTR_BITS(FTR_VISIBLE, FTR_STRICT, FTR_LOWER_SAFE, DCZID_EL0_BS_SHIFT, 4, 0),
	ARM64_FTR_END,
};

static const struct arm64_ftr_bits ftr_gmid[] = {
	ARM64_FTR_BITS(FTR_HIDDEN, FTR_STRICT, FTR_LOWER_SAFE, GMID_EL1_BS_SHIFT, 4, 0),
	ARM64_FTR_END,
};

static const struct arm64_ftr_bits ftr_id_isar0[] = {
	ARM64_FTR_BITS(FTR_HIDDEN, FTR_STRICT, FTR_LOWER_SAFE, ID_ISAR0_EL1_Divide_SHIFT, 4, 0),
	ARM64_FTR_BITS(FTR_HIDDEN, FTR_STRICT, FTR_LOWER_SAFE, ID_ISAR0_EL1_Debug_SHIFT, 4, 0),
	ARM64_FTR_BITS(FTR_HIDDEN, FTR_STRICT, FTR_LOWER_SAFE, ID_ISAR0_EL1_Coproc_SHIFT, 4, 0),
	ARM64_FTR_BITS(FTR_HIDDEN, FTR_STRICT, FTR_LOWER_SAFE, ID_ISAR0_EL1_CmpBranch_SHIFT, 4, 0),
	ARM64_FTR_BITS(FTR_HIDDEN, FTR_STRICT, FTR_LOWER_SAFE, ID_ISAR0_EL1_BitField_SHIFT, 4, 0),
	ARM64_FTR_BITS(FTR_HIDDEN, FTR_STRICT, FTR_LOWER_SAFE, ID_ISAR0_EL1_BitCount_SHIFT, 4, 0),
	ARM64_FTR_BITS(FTR_HIDDEN, FTR_STRICT, FTR_LOWER_SAFE, ID_ISAR0_EL1_Swap_SHIFT, 4, 0),
	ARM64_FTR_END,
};

static const struct arm64_ftr_bits ftr_id_isar5[] = {
	ARM64_FTR_BITS(FTR_HIDDEN, FTR_STRICT, FTR_LOWER_SAFE, ID_ISAR5_EL1_RDM_SHIFT, 4, 0),
	ARM64_FTR_BITS(FTR_VISIBLE, FTR_STRICT, FTR_LOWER_SAFE, ID_ISAR5_EL1_CRC32_SHIFT, 4, 0),
	ARM64_FTR_BITS(FTR_VISIBLE, FTR_STRICT, FTR_LOWER_SAFE, ID_ISAR5_EL1_SHA2_SHIFT, 4, 0),
	ARM64_FTR_BITS(FTR_VISIBLE, FTR_STRICT, FTR_LOWER_SAFE, ID_ISAR5_EL1_SHA1_SHIFT, 4, 0),
	ARM64_FTR_BITS(FTR_VISIBLE, FTR_STRICT, FTR_LOWER_SAFE, ID_ISAR5_EL1_AES_SHIFT, 4, 0),
	ARM64_FTR_BITS(FTR_HIDDEN, FTR_STRICT, FTR_LOWER_SAFE, ID_ISAR5_EL1_SEVL_SHIFT, 4, 0),
	ARM64_FTR_END,
};

static const struct arm64_ftr_bits ftr_id_mmfr4[] = {
	ARM64_FTR_BITS(FTR_HIDDEN, FTR_STRICT, FTR_LOWER_SAFE, ID_MMFR4_EL1_EVT_SHIFT, 4, 0),
	ARM64_FTR_BITS(FTR_HIDDEN, FTR_STRICT, FTR_LOWER_SAFE, ID_MMFR4_EL1_CCIDX_SHIFT, 4, 0),
	ARM64_FTR_BITS(FTR_HIDDEN, FTR_STRICT, FTR_LOWER_SAFE, ID_MMFR4_EL1_LSM_SHIFT, 4, 0),
	ARM64_FTR_BITS(FTR_HIDDEN, FTR_STRICT, FTR_LOWER_SAFE, ID_MMFR4_EL1_HPDS_SHIFT, 4, 0),
	ARM64_FTR_BITS(FTR_HIDDEN, FTR_STRICT, FTR_LOWER_SAFE, ID_MMFR4_EL1_CnP_SHIFT, 4, 0),
	ARM64_FTR_BITS(FTR_HIDDEN, FTR_STRICT, FTR_LOWER_SAFE, ID_MMFR4_EL1_XNX_SHIFT, 4, 0),
	ARM64_FTR_BITS(FTR_HIDDEN, FTR_STRICT, FTR_LOWER_SAFE, ID_MMFR4_EL1_AC2_SHIFT, 4, 0),

	/*
	 * SpecSEI = 1 indicates that the PE might generate an SError on an
	 * external abort on speculative read. It is safe to assume that an
	 * SError might be generated than it will not be. Hence it has been
	 * classified as FTR_HIGHER_SAFE.
	 */
	ARM64_FTR_BITS(FTR_HIDDEN, FTR_STRICT, FTR_HIGHER_SAFE, ID_MMFR4_EL1_SpecSEI_SHIFT, 4, 0),
	ARM64_FTR_END,
};

static const struct arm64_ftr_bits ftr_id_isar4[] = {
	ARM64_FTR_BITS(FTR_HIDDEN, FTR_STRICT, FTR_LOWER_SAFE, ID_ISAR4_EL1_SWP_frac_SHIFT, 4, 0),
	ARM64_FTR_BITS(FTR_HIDDEN, FTR_STRICT, FTR_LOWER_SAFE, ID_ISAR4_EL1_PSR_M_SHIFT, 4, 0),
	ARM64_FTR_BITS(FTR_HIDDEN, FTR_STRICT, FTR_LOWER_SAFE, ID_ISAR4_EL1_SynchPrim_frac_SHIFT, 4, 0),
	ARM64_FTR_BITS(FTR_HIDDEN, FTR_STRICT, FTR_LOWER_SAFE, ID_ISAR4_EL1_Barrier_SHIFT, 4, 0),
	ARM64_FTR_BITS(FTR_HIDDEN, FTR_STRICT, FTR_LOWER_SAFE, ID_ISAR4_EL1_SMC_SHIFT, 4, 0),
	ARM64_FTR_BITS(FTR_HIDDEN, FTR_STRICT, FTR_LOWER_SAFE, ID_ISAR4_EL1_Writeback_SHIFT, 4, 0),
	ARM64_FTR_BITS(FTR_HIDDEN, FTR_STRICT, FTR_LOWER_SAFE, ID_ISAR4_EL1_WithShifts_SHIFT, 4, 0),
	ARM64_FTR_BITS(FTR_HIDDEN, FTR_STRICT, FTR_LOWER_SAFE, ID_ISAR4_EL1_Unpriv_SHIFT, 4, 0),
	ARM64_FTR_END,
};

static const struct arm64_ftr_bits ftr_id_mmfr5[] = {
	ARM64_FTR_BITS(FTR_HIDDEN, FTR_STRICT, FTR_LOWER_SAFE, ID_MMFR5_EL1_ETS_SHIFT, 4, 0),
	ARM64_FTR_END,
};

static const struct arm64_ftr_bits ftr_id_isar6[] = {
	ARM64_FTR_BITS(FTR_VISIBLE, FTR_STRICT, FTR_LOWER_SAFE, ID_ISAR6_EL1_I8MM_SHIFT, 4, 0),
	ARM64_FTR_BITS(FTR_VISIBLE, FTR_STRICT, FTR_LOWER_SAFE, ID_ISAR6_EL1_BF16_SHIFT, 4, 0),
	ARM64_FTR_BITS(FTR_HIDDEN, FTR_STRICT, FTR_LOWER_SAFE, ID_ISAR6_EL1_SPECRES_SHIFT, 4, 0),
	ARM64_FTR_BITS(FTR_VISIBLE, FTR_STRICT, FTR_LOWER_SAFE, ID_ISAR6_EL1_SB_SHIFT, 4, 0),
	ARM64_FTR_BITS(FTR_VISIBLE, FTR_STRICT, FTR_LOWER_SAFE, ID_ISAR6_EL1_FHM_SHIFT, 4, 0),
	ARM64_FTR_BITS(FTR_VISIBLE, FTR_STRICT, FTR_LOWER_SAFE, ID_ISAR6_EL1_DP_SHIFT, 4, 0),
	ARM64_FTR_BITS(FTR_HIDDEN, FTR_STRICT, FTR_LOWER_SAFE, ID_ISAR6_EL1_JSCVT_SHIFT, 4, 0),
	ARM64_FTR_END,
};

static const struct arm64_ftr_bits ftr_id_pfr0[] = {
	ARM64_FTR_BITS(FTR_HIDDEN, FTR_STRICT, FTR_LOWER_SAFE, ID_PFR0_EL1_DIT_SHIFT, 4, 0),
	ARM64_FTR_BITS(FTR_HIDDEN, FTR_NONSTRICT, FTR_LOWER_SAFE, ID_PFR0_EL1_CSV2_SHIFT, 4, 0),
	ARM64_FTR_BITS(FTR_HIDDEN, FTR_STRICT, FTR_LOWER_SAFE, ID_PFR0_EL1_State3_SHIFT, 4, 0),
	ARM64_FTR_BITS(FTR_HIDDEN, FTR_STRICT, FTR_LOWER_SAFE, ID_PFR0_EL1_State2_SHIFT, 4, 0),
	ARM64_FTR_BITS(FTR_HIDDEN, FTR_STRICT, FTR_LOWER_SAFE, ID_PFR0_EL1_State1_SHIFT, 4, 0),
	ARM64_FTR_BITS(FTR_HIDDEN, FTR_STRICT, FTR_LOWER_SAFE, ID_PFR0_EL1_State0_SHIFT, 4, 0),
	ARM64_FTR_END,
};

static const struct arm64_ftr_bits ftr_id_pfr1[] = {
	ARM64_FTR_BITS(FTR_HIDDEN, FTR_STRICT, FTR_LOWER_SAFE, ID_PFR1_EL1_GIC_SHIFT, 4, 0),
	ARM64_FTR_BITS(FTR_HIDDEN, FTR_STRICT, FTR_LOWER_SAFE, ID_PFR1_EL1_Virt_frac_SHIFT, 4, 0),
	ARM64_FTR_BITS(FTR_HIDDEN, FTR_STRICT, FTR_LOWER_SAFE, ID_PFR1_EL1_Sec_frac_SHIFT, 4, 0),
	ARM64_FTR_BITS(FTR_HIDDEN, FTR_STRICT, FTR_LOWER_SAFE, ID_PFR1_EL1_GenTimer_SHIFT, 4, 0),
	ARM64_FTR_BITS(FTR_HIDDEN, FTR_STRICT, FTR_LOWER_SAFE, ID_PFR1_EL1_Virtualization_SHIFT, 4, 0),
	ARM64_FTR_BITS(FTR_HIDDEN, FTR_STRICT, FTR_LOWER_SAFE, ID_PFR1_EL1_MProgMod_SHIFT, 4, 0),
	ARM64_FTR_BITS(FTR_HIDDEN, FTR_STRICT, FTR_LOWER_SAFE, ID_PFR1_EL1_Security_SHIFT, 4, 0),
	ARM64_FTR_BITS(FTR_HIDDEN, FTR_STRICT, FTR_LOWER_SAFE, ID_PFR1_EL1_ProgMod_SHIFT, 4, 0),
	ARM64_FTR_END,
};

static const struct arm64_ftr_bits ftr_id_pfr2[] = {
	ARM64_FTR_BITS(FTR_VISIBLE, FTR_NONSTRICT, FTR_LOWER_SAFE, ID_PFR2_EL1_SSBS_SHIFT, 4, 0),
	ARM64_FTR_BITS(FTR_HIDDEN, FTR_NONSTRICT, FTR_LOWER_SAFE, ID_PFR2_EL1_CSV3_SHIFT, 4, 0),
	ARM64_FTR_END,
};

static const struct arm64_ftr_bits ftr_id_dfr0[] = {
	/* [31:28] TraceFilt */
	S_ARM64_FTR_BITS(FTR_HIDDEN, FTR_NONSTRICT, FTR_EXACT, ID_DFR0_EL1_PerfMon_SHIFT, 4, 0),
	ARM64_FTR_BITS(FTR_HIDDEN, FTR_STRICT, FTR_LOWER_SAFE, ID_DFR0_EL1_MProfDbg_SHIFT, 4, 0),
	ARM64_FTR_BITS(FTR_HIDDEN, FTR_STRICT, FTR_LOWER_SAFE, ID_DFR0_EL1_MMapTrc_SHIFT, 4, 0),
	ARM64_FTR_BITS(FTR_HIDDEN, FTR_STRICT, FTR_LOWER_SAFE, ID_DFR0_EL1_CopTrc_SHIFT, 4, 0),
	ARM64_FTR_BITS(FTR_HIDDEN, FTR_STRICT, FTR_LOWER_SAFE, ID_DFR0_EL1_MMapDbg_SHIFT, 4, 0),
	ARM64_FTR_BITS(FTR_HIDDEN, FTR_STRICT, FTR_LOWER_SAFE, ID_DFR0_EL1_CopSDbg_SHIFT, 4, 0),
	ARM64_FTR_BITS(FTR_HIDDEN, FTR_STRICT, FTR_LOWER_SAFE, ID_DFR0_EL1_CopDbg_SHIFT, 4, 0),
	ARM64_FTR_END,
};

static const struct arm64_ftr_bits ftr_id_dfr1[] = {
	S_ARM64_FTR_BITS(FTR_HIDDEN, FTR_STRICT, FTR_LOWER_SAFE, ID_DFR1_EL1_MTPMU_SHIFT, 4, 0),
	ARM64_FTR_END,
};

/*
 * Common ftr bits for a 32bit register with all hidden, strict
 * attributes, with 4bit feature fields and a default safe value of
 * 0. Covers the following 32bit registers:
 * id_isar[1-3], id_mmfr[1-3]
 */
static const struct arm64_ftr_bits ftr_generic_32bits[] = {
	ARM64_FTR_BITS(FTR_HIDDEN, FTR_STRICT, FTR_LOWER_SAFE, 28, 4, 0),
	ARM64_FTR_BITS(FTR_HIDDEN, FTR_STRICT, FTR_LOWER_SAFE, 24, 4, 0),
	ARM64_FTR_BITS(FTR_HIDDEN, FTR_STRICT, FTR_LOWER_SAFE, 20, 4, 0),
	ARM64_FTR_BITS(FTR_HIDDEN, FTR_STRICT, FTR_LOWER_SAFE, 16, 4, 0),
	ARM64_FTR_BITS(FTR_HIDDEN, FTR_STRICT, FTR_LOWER_SAFE, 12, 4, 0),
	ARM64_FTR_BITS(FTR_HIDDEN, FTR_STRICT, FTR_LOWER_SAFE, 8, 4, 0),
	ARM64_FTR_BITS(FTR_HIDDEN, FTR_STRICT, FTR_LOWER_SAFE, 4, 4, 0),
	ARM64_FTR_BITS(FTR_HIDDEN, FTR_STRICT, FTR_LOWER_SAFE, 0, 4, 0),
	ARM64_FTR_END,
};

/* Table for a single 32bit feature value */
static const struct arm64_ftr_bits ftr_single32[] = {
	ARM64_FTR_BITS(FTR_HIDDEN, FTR_STRICT, FTR_EXACT, 0, 32, 0),
	ARM64_FTR_END,
};

static const struct arm64_ftr_bits ftr_raz[] = {
	ARM64_FTR_END,
};

#define __ARM64_FTR_REG_OVERRIDE(id_str, id, table, ovr) {	\
		.sys_id = id,					\
		.reg = 	&(struct arm64_ftr_reg){		\
			.name = id_str,				\
			.override = (ovr),			\
			.ftr_bits = &((table)[0]),		\
	}}

#define ARM64_FTR_REG_OVERRIDE(id, table, ovr)	\
	__ARM64_FTR_REG_OVERRIDE(#id, id, table, ovr)

#define ARM64_FTR_REG(id, table)		\
	__ARM64_FTR_REG_OVERRIDE(#id, id, table, &no_override)

struct arm64_ftr_override __ro_after_init id_aa64mmfr1_override;
struct arm64_ftr_override __ro_after_init id_aa64pfr0_override;
struct arm64_ftr_override __ro_after_init id_aa64pfr1_override;
struct arm64_ftr_override __ro_after_init id_aa64zfr0_override;
struct arm64_ftr_override __ro_after_init id_aa64smfr0_override;
struct arm64_ftr_override __ro_after_init id_aa64isar1_override;
struct arm64_ftr_override __ro_after_init id_aa64isar2_override;

struct arm64_ftr_override arm64_sw_feature_override;

static const struct __ftr_reg_entry {
	u32			sys_id;
	struct arm64_ftr_reg 	*reg;
} arm64_ftr_regs[] = {

	/* Op1 = 0, CRn = 0, CRm = 1 */
	ARM64_FTR_REG(SYS_ID_PFR0_EL1, ftr_id_pfr0),
	ARM64_FTR_REG(SYS_ID_PFR1_EL1, ftr_id_pfr1),
	ARM64_FTR_REG(SYS_ID_DFR0_EL1, ftr_id_dfr0),
	ARM64_FTR_REG(SYS_ID_MMFR0_EL1, ftr_id_mmfr0),
	ARM64_FTR_REG(SYS_ID_MMFR1_EL1, ftr_generic_32bits),
	ARM64_FTR_REG(SYS_ID_MMFR2_EL1, ftr_generic_32bits),
	ARM64_FTR_REG(SYS_ID_MMFR3_EL1, ftr_generic_32bits),

	/* Op1 = 0, CRn = 0, CRm = 2 */
	ARM64_FTR_REG(SYS_ID_ISAR0_EL1, ftr_id_isar0),
	ARM64_FTR_REG(SYS_ID_ISAR1_EL1, ftr_generic_32bits),
	ARM64_FTR_REG(SYS_ID_ISAR2_EL1, ftr_generic_32bits),
	ARM64_FTR_REG(SYS_ID_ISAR3_EL1, ftr_generic_32bits),
	ARM64_FTR_REG(SYS_ID_ISAR4_EL1, ftr_id_isar4),
	ARM64_FTR_REG(SYS_ID_ISAR5_EL1, ftr_id_isar5),
	ARM64_FTR_REG(SYS_ID_MMFR4_EL1, ftr_id_mmfr4),
	ARM64_FTR_REG(SYS_ID_ISAR6_EL1, ftr_id_isar6),

	/* Op1 = 0, CRn = 0, CRm = 3 */
	ARM64_FTR_REG(SYS_MVFR0_EL1, ftr_mvfr0),
	ARM64_FTR_REG(SYS_MVFR1_EL1, ftr_mvfr1),
	ARM64_FTR_REG(SYS_MVFR2_EL1, ftr_mvfr2),
	ARM64_FTR_REG(SYS_ID_PFR2_EL1, ftr_id_pfr2),
	ARM64_FTR_REG(SYS_ID_DFR1_EL1, ftr_id_dfr1),
	ARM64_FTR_REG(SYS_ID_MMFR5_EL1, ftr_id_mmfr5),

	/* Op1 = 0, CRn = 0, CRm = 4 */
	ARM64_FTR_REG_OVERRIDE(SYS_ID_AA64PFR0_EL1, ftr_id_aa64pfr0,
			       &id_aa64pfr0_override),
	ARM64_FTR_REG_OVERRIDE(SYS_ID_AA64PFR1_EL1, ftr_id_aa64pfr1,
			       &id_aa64pfr1_override),
	ARM64_FTR_REG_OVERRIDE(SYS_ID_AA64ZFR0_EL1, ftr_id_aa64zfr0,
			       &id_aa64zfr0_override),
	ARM64_FTR_REG_OVERRIDE(SYS_ID_AA64SMFR0_EL1, ftr_id_aa64smfr0,
			       &id_aa64smfr0_override),

	/* Op1 = 0, CRn = 0, CRm = 5 */
	ARM64_FTR_REG(SYS_ID_AA64DFR0_EL1, ftr_id_aa64dfr0),
	ARM64_FTR_REG(SYS_ID_AA64DFR1_EL1, ftr_raz),

	/* Op1 = 0, CRn = 0, CRm = 6 */
	ARM64_FTR_REG(SYS_ID_AA64ISAR0_EL1, ftr_id_aa64isar0),
	ARM64_FTR_REG_OVERRIDE(SYS_ID_AA64ISAR1_EL1, ftr_id_aa64isar1,
			       &id_aa64isar1_override),
	ARM64_FTR_REG_OVERRIDE(SYS_ID_AA64ISAR2_EL1, ftr_id_aa64isar2,
			       &id_aa64isar2_override),

	/* Op1 = 0, CRn = 0, CRm = 7 */
	ARM64_FTR_REG(SYS_ID_AA64MMFR0_EL1, ftr_id_aa64mmfr0),
	ARM64_FTR_REG_OVERRIDE(SYS_ID_AA64MMFR1_EL1, ftr_id_aa64mmfr1,
			       &id_aa64mmfr1_override),
	ARM64_FTR_REG(SYS_ID_AA64MMFR2_EL1, ftr_id_aa64mmfr2),
	ARM64_FTR_REG(SYS_ID_AA64MMFR3_EL1, ftr_id_aa64mmfr3),

	/* Op1 = 1, CRn = 0, CRm = 0 */
	ARM64_FTR_REG(SYS_GMID_EL1, ftr_gmid),

	/* Op1 = 3, CRn = 0, CRm = 0 */
	{ SYS_CTR_EL0, &arm64_ftr_reg_ctrel0 },
	ARM64_FTR_REG(SYS_DCZID_EL0, ftr_dczid),

	/* Op1 = 3, CRn = 14, CRm = 0 */
	ARM64_FTR_REG(SYS_CNTFRQ_EL0, ftr_single32),
};

static int search_cmp_ftr_reg(const void *id, const void *regp)
{
	return (int)(unsigned long)id - (int)((const struct __ftr_reg_entry *)regp)->sys_id;
}

/*
 * get_arm64_ftr_reg_nowarn - Looks up a feature register entry using
 * its sys_reg() encoding. With the array arm64_ftr_regs sorted in the
 * ascending order of sys_id, we use binary search to find a matching
 * entry.
 *
 * returns - Upon success,  matching ftr_reg entry for id.
 *         - NULL on failure. It is upto the caller to decide
 *	     the impact of a failure.
 */
static struct arm64_ftr_reg *get_arm64_ftr_reg_nowarn(u32 sys_id)
{
	const struct __ftr_reg_entry *ret;

	ret = bsearch((const void *)(unsigned long)sys_id,
			arm64_ftr_regs,
			ARRAY_SIZE(arm64_ftr_regs),
			sizeof(arm64_ftr_regs[0]),
			search_cmp_ftr_reg);
	if (ret)
		return ret->reg;
	return NULL;
}

/*
 * get_arm64_ftr_reg - Looks up a feature register entry using
 * its sys_reg() encoding. This calls get_arm64_ftr_reg_nowarn().
 *
 * returns - Upon success,  matching ftr_reg entry for id.
 *         - NULL on failure but with an WARN_ON().
 */
struct arm64_ftr_reg *get_arm64_ftr_reg(u32 sys_id)
{
	struct arm64_ftr_reg *reg;

	reg = get_arm64_ftr_reg_nowarn(sys_id);

	/*
	 * Requesting a non-existent register search is an error. Warn
	 * and let the caller handle it.
	 */
	WARN_ON(!reg);
	return reg;
}

static u64 arm64_ftr_set_value(const struct arm64_ftr_bits *ftrp, s64 reg,
			       s64 ftr_val)
{
	u64 mask = arm64_ftr_mask(ftrp);

	reg &= ~mask;
	reg |= (ftr_val << ftrp->shift) & mask;
	return reg;
}

s64 arm64_ftr_safe_value(const struct arm64_ftr_bits *ftrp, s64 new,
				s64 cur)
{
	s64 ret = 0;

	switch (ftrp->type) {
	case FTR_EXACT:
		ret = ftrp->safe_val;
		break;
	case FTR_LOWER_SAFE:
		ret = min(new, cur);
		break;
	case FTR_HIGHER_OR_ZERO_SAFE:
		if (!cur || !new)
			break;
		fallthrough;
	case FTR_HIGHER_SAFE:
		ret = max(new, cur);
		break;
	default:
		BUG();
	}

	return ret;
}

static void __init sort_ftr_regs(void)
{
	unsigned int i;

	for (i = 0; i < ARRAY_SIZE(arm64_ftr_regs); i++) {
		const struct arm64_ftr_reg *ftr_reg = arm64_ftr_regs[i].reg;
		const struct arm64_ftr_bits *ftr_bits = ftr_reg->ftr_bits;
		unsigned int j = 0;

		/*
		 * Features here must be sorted in descending order with respect
		 * to their shift values and should not overlap with each other.
		 */
		for (; ftr_bits->width != 0; ftr_bits++, j++) {
			unsigned int width = ftr_reg->ftr_bits[j].width;
			unsigned int shift = ftr_reg->ftr_bits[j].shift;
			unsigned int prev_shift;

			WARN((shift  + width) > 64,
				"%s has invalid feature at shift %d\n",
				ftr_reg->name, shift);

			/*
			 * Skip the first feature. There is nothing to
			 * compare against for now.
			 */
			if (j == 0)
				continue;

			prev_shift = ftr_reg->ftr_bits[j - 1].shift;
			WARN((shift + width) > prev_shift,
				"%s has feature overlap at shift %d\n",
				ftr_reg->name, shift);
		}

		/*
		 * Skip the first register. There is nothing to
		 * compare against for now.
		 */
		if (i == 0)
			continue;
		/*
		 * Registers here must be sorted in ascending order with respect
		 * to sys_id for subsequent binary search in get_arm64_ftr_reg()
		 * to work correctly.
		 */
		BUG_ON(arm64_ftr_regs[i].sys_id <= arm64_ftr_regs[i - 1].sys_id);
	}
}

/*
 * Initialise the CPU feature register from Boot CPU values.
 * Also initiliases the strict_mask for the register.
 * Any bits that are not covered by an arm64_ftr_bits entry are considered
 * RES0 for the system-wide value, and must strictly match.
 */
static void init_cpu_ftr_reg(u32 sys_reg, u64 new)
{
	u64 val = 0;
	u64 strict_mask = ~0x0ULL;
	u64 user_mask = 0;
	u64 valid_mask = 0;

	const struct arm64_ftr_bits *ftrp;
	struct arm64_ftr_reg *reg = get_arm64_ftr_reg(sys_reg);

	if (!reg)
		return;

	for (ftrp = reg->ftr_bits; ftrp->width; ftrp++) {
		u64 ftr_mask = arm64_ftr_mask(ftrp);
		s64 ftr_new = arm64_ftr_value(ftrp, new);
		s64 ftr_ovr = arm64_ftr_value(ftrp, reg->override->val);

		if ((ftr_mask & reg->override->mask) == ftr_mask) {
			s64 tmp = arm64_ftr_safe_value(ftrp, ftr_ovr, ftr_new);
			char *str = NULL;

			if (ftr_ovr != tmp) {
				/* Unsafe, remove the override */
				reg->override->mask &= ~ftr_mask;
				reg->override->val &= ~ftr_mask;
				tmp = ftr_ovr;
				str = "ignoring override";
			} else if (ftr_new != tmp) {
				/* Override was valid */
				ftr_new = tmp;
				str = "forced";
			} else if (ftr_ovr == tmp) {
				/* Override was the safe value */
				str = "already set";
			}

			if (str)
				pr_warn("%s[%d:%d]: %s to %llx\n",
					reg->name,
					ftrp->shift + ftrp->width - 1,
					ftrp->shift, str, tmp);
		} else if ((ftr_mask & reg->override->val) == ftr_mask) {
			reg->override->val &= ~ftr_mask;
			pr_warn("%s[%d:%d]: impossible override, ignored\n",
				reg->name,
				ftrp->shift + ftrp->width - 1,
				ftrp->shift);
		}

		val = arm64_ftr_set_value(ftrp, val, ftr_new);

		valid_mask |= ftr_mask;
		if (!ftrp->strict)
			strict_mask &= ~ftr_mask;
		if (ftrp->visible)
			user_mask |= ftr_mask;
		else
			reg->user_val = arm64_ftr_set_value(ftrp,
							    reg->user_val,
							    ftrp->safe_val);
	}

	val &= valid_mask;

	reg->sys_val = val;
	reg->strict_mask = strict_mask;
	reg->user_mask = user_mask;
}

extern const struct arm64_cpu_capabilities arm64_errata[];
static const struct arm64_cpu_capabilities arm64_features[];

static void __init
init_cpucap_indirect_list_from_array(const struct arm64_cpu_capabilities *caps)
{
	for (; caps->matches; caps++) {
		if (WARN(caps->capability >= ARM64_NCAPS,
			"Invalid capability %d\n", caps->capability))
			continue;
		if (WARN(cpucap_ptrs[caps->capability],
			"Duplicate entry for capability %d\n",
			caps->capability))
			continue;
		cpucap_ptrs[caps->capability] = caps;
	}
}

static void __init init_cpucap_indirect_list(void)
{
	init_cpucap_indirect_list_from_array(arm64_features);
	init_cpucap_indirect_list_from_array(arm64_errata);
}

static void __init setup_boot_cpu_capabilities(void);

static void init_32bit_cpu_features(struct cpuinfo_32bit *info)
{
	init_cpu_ftr_reg(SYS_ID_DFR0_EL1, info->reg_id_dfr0);
	init_cpu_ftr_reg(SYS_ID_DFR1_EL1, info->reg_id_dfr1);
	init_cpu_ftr_reg(SYS_ID_ISAR0_EL1, info->reg_id_isar0);
	init_cpu_ftr_reg(SYS_ID_ISAR1_EL1, info->reg_id_isar1);
	init_cpu_ftr_reg(SYS_ID_ISAR2_EL1, info->reg_id_isar2);
	init_cpu_ftr_reg(SYS_ID_ISAR3_EL1, info->reg_id_isar3);
	init_cpu_ftr_reg(SYS_ID_ISAR4_EL1, info->reg_id_isar4);
	init_cpu_ftr_reg(SYS_ID_ISAR5_EL1, info->reg_id_isar5);
	init_cpu_ftr_reg(SYS_ID_ISAR6_EL1, info->reg_id_isar6);
	init_cpu_ftr_reg(SYS_ID_MMFR0_EL1, info->reg_id_mmfr0);
	init_cpu_ftr_reg(SYS_ID_MMFR1_EL1, info->reg_id_mmfr1);
	init_cpu_ftr_reg(SYS_ID_MMFR2_EL1, info->reg_id_mmfr2);
	init_cpu_ftr_reg(SYS_ID_MMFR3_EL1, info->reg_id_mmfr3);
	init_cpu_ftr_reg(SYS_ID_MMFR4_EL1, info->reg_id_mmfr4);
	init_cpu_ftr_reg(SYS_ID_MMFR5_EL1, info->reg_id_mmfr5);
	init_cpu_ftr_reg(SYS_ID_PFR0_EL1, info->reg_id_pfr0);
	init_cpu_ftr_reg(SYS_ID_PFR1_EL1, info->reg_id_pfr1);
	init_cpu_ftr_reg(SYS_ID_PFR2_EL1, info->reg_id_pfr2);
	init_cpu_ftr_reg(SYS_MVFR0_EL1, info->reg_mvfr0);
	init_cpu_ftr_reg(SYS_MVFR1_EL1, info->reg_mvfr1);
	init_cpu_ftr_reg(SYS_MVFR2_EL1, info->reg_mvfr2);
}

#ifdef CONFIG_ARM64_PSEUDO_NMI
static bool enable_pseudo_nmi;

static int __init early_enable_pseudo_nmi(char *p)
{
	return kstrtobool(p, &enable_pseudo_nmi);
}
early_param("irqchip.gicv3_pseudo_nmi", early_enable_pseudo_nmi);

static __init void detect_system_supports_pseudo_nmi(void)
{
	struct device_node *np;

	if (!enable_pseudo_nmi)
		return;

	/*
	 * Detect broken MediaTek firmware that doesn't properly save and
	 * restore GIC priorities.
	 */
	np = of_find_compatible_node(NULL, NULL, "arm,gic-v3");
	if (np && of_property_read_bool(np, "mediatek,broken-save-restore-fw")) {
		pr_info("Pseudo-NMI disabled due to MediaTek Chromebook GICR save problem\n");
		enable_pseudo_nmi = false;
	}
	of_node_put(np);
}
#else /* CONFIG_ARM64_PSEUDO_NMI */
static inline void detect_system_supports_pseudo_nmi(void) { }
#endif

void __init init_cpu_features(struct cpuinfo_arm64 *info)
{
	/* Before we start using the tables, make sure it is sorted */
	sort_ftr_regs();

	init_cpu_ftr_reg(SYS_CTR_EL0, info->reg_ctr);
	init_cpu_ftr_reg(SYS_DCZID_EL0, info->reg_dczid);
	init_cpu_ftr_reg(SYS_CNTFRQ_EL0, info->reg_cntfrq);
	init_cpu_ftr_reg(SYS_ID_AA64DFR0_EL1, info->reg_id_aa64dfr0);
	init_cpu_ftr_reg(SYS_ID_AA64DFR1_EL1, info->reg_id_aa64dfr1);
	init_cpu_ftr_reg(SYS_ID_AA64ISAR0_EL1, info->reg_id_aa64isar0);
	init_cpu_ftr_reg(SYS_ID_AA64ISAR1_EL1, info->reg_id_aa64isar1);
	init_cpu_ftr_reg(SYS_ID_AA64ISAR2_EL1, info->reg_id_aa64isar2);
	init_cpu_ftr_reg(SYS_ID_AA64MMFR0_EL1, info->reg_id_aa64mmfr0);
	init_cpu_ftr_reg(SYS_ID_AA64MMFR1_EL1, info->reg_id_aa64mmfr1);
	init_cpu_ftr_reg(SYS_ID_AA64MMFR2_EL1, info->reg_id_aa64mmfr2);
	init_cpu_ftr_reg(SYS_ID_AA64MMFR3_EL1, info->reg_id_aa64mmfr3);
	init_cpu_ftr_reg(SYS_ID_AA64PFR0_EL1, info->reg_id_aa64pfr0);
	init_cpu_ftr_reg(SYS_ID_AA64PFR1_EL1, info->reg_id_aa64pfr1);
	init_cpu_ftr_reg(SYS_ID_AA64ZFR0_EL1, info->reg_id_aa64zfr0);
	init_cpu_ftr_reg(SYS_ID_AA64SMFR0_EL1, info->reg_id_aa64smfr0);

	if (id_aa64pfr0_32bit_el0(info->reg_id_aa64pfr0))
		init_32bit_cpu_features(&info->aarch32);

	if (IS_ENABLED(CONFIG_ARM64_SVE) &&
	    id_aa64pfr0_sve(read_sanitised_ftr_reg(SYS_ID_AA64PFR0_EL1))) {
		unsigned long cpacr = cpacr_save_enable_kernel_sve();

		vec_init_vq_map(ARM64_VEC_SVE);

		cpacr_restore(cpacr);
	}

	if (IS_ENABLED(CONFIG_ARM64_SME) &&
	    id_aa64pfr1_sme(read_sanitised_ftr_reg(SYS_ID_AA64PFR1_EL1))) {
		unsigned long cpacr = cpacr_save_enable_kernel_sme();

		/*
		 * We mask out SMPS since even if the hardware
		 * supports priorities the kernel does not at present
		 * and we block access to them.
		 */
		info->reg_smidr = read_cpuid(SMIDR_EL1) & ~SMIDR_EL1_SMPS;
		vec_init_vq_map(ARM64_VEC_SME);

		cpacr_restore(cpacr);
	}

	if (id_aa64pfr1_mte(info->reg_id_aa64pfr1))
		init_cpu_ftr_reg(SYS_GMID_EL1, info->reg_gmid);
}

static void update_cpu_ftr_reg(struct arm64_ftr_reg *reg, u64 new)
{
	const struct arm64_ftr_bits *ftrp;

	for (ftrp = reg->ftr_bits; ftrp->width; ftrp++) {
		s64 ftr_cur = arm64_ftr_value(ftrp, reg->sys_val);
		s64 ftr_new = arm64_ftr_value(ftrp, new);

		if (ftr_cur == ftr_new)
			continue;
		/* Find a safe value */
		ftr_new = arm64_ftr_safe_value(ftrp, ftr_new, ftr_cur);
		reg->sys_val = arm64_ftr_set_value(ftrp, reg->sys_val, ftr_new);
	}

}

static int check_update_ftr_reg(u32 sys_id, int cpu, u64 val, u64 boot)
{
	struct arm64_ftr_reg *regp = get_arm64_ftr_reg(sys_id);

	if (!regp)
		return 0;

	update_cpu_ftr_reg(regp, val);
	if ((boot & regp->strict_mask) == (val & regp->strict_mask))
		return 0;
	pr_warn("SANITY CHECK: Unexpected variation in %s. Boot CPU: %#016llx, CPU%d: %#016llx\n",
			regp->name, boot, cpu, val);
	return 1;
}

static void relax_cpu_ftr_reg(u32 sys_id, int field)
{
	const struct arm64_ftr_bits *ftrp;
	struct arm64_ftr_reg *regp = get_arm64_ftr_reg(sys_id);

	if (!regp)
		return;

	for (ftrp = regp->ftr_bits; ftrp->width; ftrp++) {
		if (ftrp->shift == field) {
			regp->strict_mask &= ~arm64_ftr_mask(ftrp);
			break;
		}
	}

	/* Bogus field? */
	WARN_ON(!ftrp->width);
}

static void lazy_init_32bit_cpu_features(struct cpuinfo_arm64 *info,
					 struct cpuinfo_arm64 *boot)
{
	static bool boot_cpu_32bit_regs_overridden = false;

	if (!allow_mismatched_32bit_el0 || boot_cpu_32bit_regs_overridden)
		return;

	if (id_aa64pfr0_32bit_el0(boot->reg_id_aa64pfr0))
		return;

	boot->aarch32 = info->aarch32;
	init_32bit_cpu_features(&boot->aarch32);
	boot_cpu_32bit_regs_overridden = true;
}

static int update_32bit_cpu_features(int cpu, struct cpuinfo_32bit *info,
				     struct cpuinfo_32bit *boot)
{
	int taint = 0;
	u64 pfr0 = read_sanitised_ftr_reg(SYS_ID_AA64PFR0_EL1);

	/*
	 * If we don't have AArch32 at EL1, then relax the strictness of
	 * EL1-dependent register fields to avoid spurious sanity check fails.
	 */
	if (!id_aa64pfr0_32bit_el1(pfr0)) {
		relax_cpu_ftr_reg(SYS_ID_ISAR4_EL1, ID_ISAR4_EL1_SMC_SHIFT);
		relax_cpu_ftr_reg(SYS_ID_PFR1_EL1, ID_PFR1_EL1_Virt_frac_SHIFT);
		relax_cpu_ftr_reg(SYS_ID_PFR1_EL1, ID_PFR1_EL1_Sec_frac_SHIFT);
		relax_cpu_ftr_reg(SYS_ID_PFR1_EL1, ID_PFR1_EL1_Virtualization_SHIFT);
		relax_cpu_ftr_reg(SYS_ID_PFR1_EL1, ID_PFR1_EL1_Security_SHIFT);
		relax_cpu_ftr_reg(SYS_ID_PFR1_EL1, ID_PFR1_EL1_ProgMod_SHIFT);
	}

	taint |= check_update_ftr_reg(SYS_ID_DFR0_EL1, cpu,
				      info->reg_id_dfr0, boot->reg_id_dfr0);
	taint |= check_update_ftr_reg(SYS_ID_DFR1_EL1, cpu,
				      info->reg_id_dfr1, boot->reg_id_dfr1);
	taint |= check_update_ftr_reg(SYS_ID_ISAR0_EL1, cpu,
				      info->reg_id_isar0, boot->reg_id_isar0);
	taint |= check_update_ftr_reg(SYS_ID_ISAR1_EL1, cpu,
				      info->reg_id_isar1, boot->reg_id_isar1);
	taint |= check_update_ftr_reg(SYS_ID_ISAR2_EL1, cpu,
				      info->reg_id_isar2, boot->reg_id_isar2);
	taint |= check_update_ftr_reg(SYS_ID_ISAR3_EL1, cpu,
				      info->reg_id_isar3, boot->reg_id_isar3);
	taint |= check_update_ftr_reg(SYS_ID_ISAR4_EL1, cpu,
				      info->reg_id_isar4, boot->reg_id_isar4);
	taint |= check_update_ftr_reg(SYS_ID_ISAR5_EL1, cpu,
				      info->reg_id_isar5, boot->reg_id_isar5);
	taint |= check_update_ftr_reg(SYS_ID_ISAR6_EL1, cpu,
				      info->reg_id_isar6, boot->reg_id_isar6);

	/*
	 * Regardless of the value of the AuxReg field, the AIFSR, ADFSR, and
	 * ACTLR formats could differ across CPUs and therefore would have to
	 * be trapped for virtualization anyway.
	 */
	taint |= check_update_ftr_reg(SYS_ID_MMFR0_EL1, cpu,
				      info->reg_id_mmfr0, boot->reg_id_mmfr0);
	taint |= check_update_ftr_reg(SYS_ID_MMFR1_EL1, cpu,
				      info->reg_id_mmfr1, boot->reg_id_mmfr1);
	taint |= check_update_ftr_reg(SYS_ID_MMFR2_EL1, cpu,
				      info->reg_id_mmfr2, boot->reg_id_mmfr2);
	taint |= check_update_ftr_reg(SYS_ID_MMFR3_EL1, cpu,
				      info->reg_id_mmfr3, boot->reg_id_mmfr3);
	taint |= check_update_ftr_reg(SYS_ID_MMFR4_EL1, cpu,
				      info->reg_id_mmfr4, boot->reg_id_mmfr4);
	taint |= check_update_ftr_reg(SYS_ID_MMFR5_EL1, cpu,
				      info->reg_id_mmfr5, boot->reg_id_mmfr5);
	taint |= check_update_ftr_reg(SYS_ID_PFR0_EL1, cpu,
				      info->reg_id_pfr0, boot->reg_id_pfr0);
	taint |= check_update_ftr_reg(SYS_ID_PFR1_EL1, cpu,
				      info->reg_id_pfr1, boot->reg_id_pfr1);
	taint |= check_update_ftr_reg(SYS_ID_PFR2_EL1, cpu,
				      info->reg_id_pfr2, boot->reg_id_pfr2);
	taint |= check_update_ftr_reg(SYS_MVFR0_EL1, cpu,
				      info->reg_mvfr0, boot->reg_mvfr0);
	taint |= check_update_ftr_reg(SYS_MVFR1_EL1, cpu,
				      info->reg_mvfr1, boot->reg_mvfr1);
	taint |= check_update_ftr_reg(SYS_MVFR2_EL1, cpu,
				      info->reg_mvfr2, boot->reg_mvfr2);

	return taint;
}

/*
 * Update system wide CPU feature registers with the values from a
 * non-boot CPU. Also performs SANITY checks to make sure that there
 * aren't any insane variations from that of the boot CPU.
 */
void update_cpu_features(int cpu,
			 struct cpuinfo_arm64 *info,
			 struct cpuinfo_arm64 *boot)
{
	int taint = 0;

	/*
	 * The kernel can handle differing I-cache policies, but otherwise
	 * caches should look identical. Userspace JITs will make use of
	 * *minLine.
	 */
	taint |= check_update_ftr_reg(SYS_CTR_EL0, cpu,
				      info->reg_ctr, boot->reg_ctr);

	/*
	 * Userspace may perform DC ZVA instructions. Mismatched block sizes
	 * could result in too much or too little memory being zeroed if a
	 * process is preempted and migrated between CPUs.
	 */
	taint |= check_update_ftr_reg(SYS_DCZID_EL0, cpu,
				      info->reg_dczid, boot->reg_dczid);

	/* If different, timekeeping will be broken (especially with KVM) */
	taint |= check_update_ftr_reg(SYS_CNTFRQ_EL0, cpu,
				      info->reg_cntfrq, boot->reg_cntfrq);

	/*
	 * The kernel uses self-hosted debug features and expects CPUs to
	 * support identical debug features. We presently need CTX_CMPs, WRPs,
	 * and BRPs to be identical.
	 * ID_AA64DFR1 is currently RES0.
	 */
	taint |= check_update_ftr_reg(SYS_ID_AA64DFR0_EL1, cpu,
				      info->reg_id_aa64dfr0, boot->reg_id_aa64dfr0);
	taint |= check_update_ftr_reg(SYS_ID_AA64DFR1_EL1, cpu,
				      info->reg_id_aa64dfr1, boot->reg_id_aa64dfr1);
	/*
	 * Even in big.LITTLE, processors should be identical instruction-set
	 * wise.
	 */
	taint |= check_update_ftr_reg(SYS_ID_AA64ISAR0_EL1, cpu,
				      info->reg_id_aa64isar0, boot->reg_id_aa64isar0);
	taint |= check_update_ftr_reg(SYS_ID_AA64ISAR1_EL1, cpu,
				      info->reg_id_aa64isar1, boot->reg_id_aa64isar1);
	taint |= check_update_ftr_reg(SYS_ID_AA64ISAR2_EL1, cpu,
				      info->reg_id_aa64isar2, boot->reg_id_aa64isar2);

	/*
	 * Differing PARange support is fine as long as all peripherals and
	 * memory are mapped within the minimum PARange of all CPUs.
	 * Linux should not care about secure memory.
	 */
	taint |= check_update_ftr_reg(SYS_ID_AA64MMFR0_EL1, cpu,
				      info->reg_id_aa64mmfr0, boot->reg_id_aa64mmfr0);
	taint |= check_update_ftr_reg(SYS_ID_AA64MMFR1_EL1, cpu,
				      info->reg_id_aa64mmfr1, boot->reg_id_aa64mmfr1);
	taint |= check_update_ftr_reg(SYS_ID_AA64MMFR2_EL1, cpu,
				      info->reg_id_aa64mmfr2, boot->reg_id_aa64mmfr2);
	taint |= check_update_ftr_reg(SYS_ID_AA64MMFR3_EL1, cpu,
				      info->reg_id_aa64mmfr3, boot->reg_id_aa64mmfr3);

	taint |= check_update_ftr_reg(SYS_ID_AA64PFR0_EL1, cpu,
				      info->reg_id_aa64pfr0, boot->reg_id_aa64pfr0);
	taint |= check_update_ftr_reg(SYS_ID_AA64PFR1_EL1, cpu,
				      info->reg_id_aa64pfr1, boot->reg_id_aa64pfr1);

	taint |= check_update_ftr_reg(SYS_ID_AA64ZFR0_EL1, cpu,
				      info->reg_id_aa64zfr0, boot->reg_id_aa64zfr0);

	taint |= check_update_ftr_reg(SYS_ID_AA64SMFR0_EL1, cpu,
				      info->reg_id_aa64smfr0, boot->reg_id_aa64smfr0);

	/* Probe vector lengths */
	if (IS_ENABLED(CONFIG_ARM64_SVE) &&
	    id_aa64pfr0_sve(read_sanitised_ftr_reg(SYS_ID_AA64PFR0_EL1))) {
		if (!system_capabilities_finalized()) {
			unsigned long cpacr = cpacr_save_enable_kernel_sve();

			vec_update_vq_map(ARM64_VEC_SVE);

			cpacr_restore(cpacr);
		}
	}

	if (IS_ENABLED(CONFIG_ARM64_SME) &&
	    id_aa64pfr1_sme(read_sanitised_ftr_reg(SYS_ID_AA64PFR1_EL1))) {
		unsigned long cpacr = cpacr_save_enable_kernel_sme();

		/*
		 * We mask out SMPS since even if the hardware
		 * supports priorities the kernel does not at present
		 * and we block access to them.
		 */
		info->reg_smidr = read_cpuid(SMIDR_EL1) & ~SMIDR_EL1_SMPS;

		/* Probe vector lengths */
		if (!system_capabilities_finalized())
			vec_update_vq_map(ARM64_VEC_SME);

		cpacr_restore(cpacr);
	}

	/*
	 * The kernel uses the LDGM/STGM instructions and the number of tags
	 * they read/write depends on the GMID_EL1.BS field. Check that the
	 * value is the same on all CPUs.
	 */
	if (IS_ENABLED(CONFIG_ARM64_MTE) &&
	    id_aa64pfr1_mte(info->reg_id_aa64pfr1)) {
		taint |= check_update_ftr_reg(SYS_GMID_EL1, cpu,
					      info->reg_gmid, boot->reg_gmid);
	}

	/*
	 * If we don't have AArch32 at all then skip the checks entirely
	 * as the register values may be UNKNOWN and we're not going to be
	 * using them for anything.
	 *
	 * This relies on a sanitised view of the AArch64 ID registers
	 * (e.g. SYS_ID_AA64PFR0_EL1), so we call it last.
	 */
	if (id_aa64pfr0_32bit_el0(info->reg_id_aa64pfr0)) {
		lazy_init_32bit_cpu_features(info, boot);
		taint |= update_32bit_cpu_features(cpu, &info->aarch32,
						   &boot->aarch32);
	}

	/*
	 * Mismatched CPU features are a recipe for disaster. Don't even
	 * pretend to support them.
	 */
	if (taint) {
		pr_warn_once("Unsupported CPU feature variation detected.\n");
		add_taint(TAINT_CPU_OUT_OF_SPEC, LOCKDEP_STILL_OK);
	}
}

u64 read_sanitised_ftr_reg(u32 id)
{
	struct arm64_ftr_reg *regp = get_arm64_ftr_reg(id);

	if (!regp)
		return 0;
	return regp->sys_val;
}
EXPORT_SYMBOL_GPL(read_sanitised_ftr_reg);

#define read_sysreg_case(r)	\
	case r:		val = read_sysreg_s(r); break;

/*
 * __read_sysreg_by_encoding() - Used by a STARTING cpu before cpuinfo is populated.
 * Read the system register on the current CPU
 */
u64 __read_sysreg_by_encoding(u32 sys_id)
{
	struct arm64_ftr_reg *regp;
	u64 val;

	switch (sys_id) {
	read_sysreg_case(SYS_ID_PFR0_EL1);
	read_sysreg_case(SYS_ID_PFR1_EL1);
	read_sysreg_case(SYS_ID_PFR2_EL1);
	read_sysreg_case(SYS_ID_DFR0_EL1);
	read_sysreg_case(SYS_ID_DFR1_EL1);
	read_sysreg_case(SYS_ID_MMFR0_EL1);
	read_sysreg_case(SYS_ID_MMFR1_EL1);
	read_sysreg_case(SYS_ID_MMFR2_EL1);
	read_sysreg_case(SYS_ID_MMFR3_EL1);
	read_sysreg_case(SYS_ID_MMFR4_EL1);
	read_sysreg_case(SYS_ID_MMFR5_EL1);
	read_sysreg_case(SYS_ID_ISAR0_EL1);
	read_sysreg_case(SYS_ID_ISAR1_EL1);
	read_sysreg_case(SYS_ID_ISAR2_EL1);
	read_sysreg_case(SYS_ID_ISAR3_EL1);
	read_sysreg_case(SYS_ID_ISAR4_EL1);
	read_sysreg_case(SYS_ID_ISAR5_EL1);
	read_sysreg_case(SYS_ID_ISAR6_EL1);
	read_sysreg_case(SYS_MVFR0_EL1);
	read_sysreg_case(SYS_MVFR1_EL1);
	read_sysreg_case(SYS_MVFR2_EL1);

	read_sysreg_case(SYS_ID_AA64PFR0_EL1);
	read_sysreg_case(SYS_ID_AA64PFR1_EL1);
	read_sysreg_case(SYS_ID_AA64ZFR0_EL1);
	read_sysreg_case(SYS_ID_AA64SMFR0_EL1);
	read_sysreg_case(SYS_ID_AA64DFR0_EL1);
	read_sysreg_case(SYS_ID_AA64DFR1_EL1);
	read_sysreg_case(SYS_ID_AA64MMFR0_EL1);
	read_sysreg_case(SYS_ID_AA64MMFR1_EL1);
	read_sysreg_case(SYS_ID_AA64MMFR2_EL1);
	read_sysreg_case(SYS_ID_AA64MMFR3_EL1);
	read_sysreg_case(SYS_ID_AA64ISAR0_EL1);
	read_sysreg_case(SYS_ID_AA64ISAR1_EL1);
	read_sysreg_case(SYS_ID_AA64ISAR2_EL1);

	read_sysreg_case(SYS_CNTFRQ_EL0);
	read_sysreg_case(SYS_CTR_EL0);
	read_sysreg_case(SYS_DCZID_EL0);

	default:
		BUG();
		return 0;
	}

	regp  = get_arm64_ftr_reg(sys_id);
	if (regp) {
		val &= ~regp->override->mask;
		val |= (regp->override->val & regp->override->mask);
	}

	return val;
}

#include <linux/irqchip/arm-gic-v3.h>

static bool
has_always(const struct arm64_cpu_capabilities *entry, int scope)
{
	return true;
}

static bool
feature_matches(u64 reg, const struct arm64_cpu_capabilities *entry)
{
	int val = cpuid_feature_extract_field_width(reg, entry->field_pos,
						    entry->field_width,
						    entry->sign);

	return val >= entry->min_field_value;
}

static u64
read_scoped_sysreg(const struct arm64_cpu_capabilities *entry, int scope)
{
	WARN_ON(scope == SCOPE_LOCAL_CPU && preemptible());
	if (scope == SCOPE_SYSTEM)
		return read_sanitised_ftr_reg(entry->sys_reg);
	else
		return __read_sysreg_by_encoding(entry->sys_reg);
}

static bool
has_user_cpuid_feature(const struct arm64_cpu_capabilities *entry, int scope)
{
	int mask;
	struct arm64_ftr_reg *regp;
	u64 val = read_scoped_sysreg(entry, scope);

	regp = get_arm64_ftr_reg(entry->sys_reg);
	if (!regp)
		return false;

	mask = cpuid_feature_extract_unsigned_field_width(regp->user_mask,
							  entry->field_pos,
							  entry->field_width);
	if (!mask)
		return false;

	return feature_matches(val, entry);
}

static bool
has_cpuid_feature(const struct arm64_cpu_capabilities *entry, int scope)
{
	u64 val = read_scoped_sysreg(entry, scope);
	return feature_matches(val, entry);
}

const struct cpumask *system_32bit_el0_cpumask(void)
{
	if (!system_supports_32bit_el0())
		return cpu_none_mask;

	if (static_branch_unlikely(&arm64_mismatched_32bit_el0))
		return cpu_32bit_el0_mask;

	return cpu_possible_mask;
}

static int __init parse_32bit_el0_param(char *str)
{
	allow_mismatched_32bit_el0 = true;
	return 0;
}
early_param("allow_mismatched_32bit_el0", parse_32bit_el0_param);

static ssize_t aarch32_el0_show(struct device *dev,
				struct device_attribute *attr, char *buf)
{
	const struct cpumask *mask = system_32bit_el0_cpumask();

	return sysfs_emit(buf, "%*pbl\n", cpumask_pr_args(mask));
}
static const DEVICE_ATTR_RO(aarch32_el0);

static int __init aarch32_el0_sysfs_init(void)
{
	struct device *dev_root;
	int ret = 0;

	if (!allow_mismatched_32bit_el0)
		return 0;

	dev_root = bus_get_dev_root(&cpu_subsys);
	if (dev_root) {
		ret = device_create_file(dev_root, &dev_attr_aarch32_el0);
		put_device(dev_root);
	}
	return ret;
}
device_initcall(aarch32_el0_sysfs_init);

static bool has_32bit_el0(const struct arm64_cpu_capabilities *entry, int scope)
{
	if (!has_cpuid_feature(entry, scope))
		return allow_mismatched_32bit_el0;

	if (scope == SCOPE_SYSTEM)
		pr_info("detected: 32-bit EL0 Support\n");

	return true;
}

static bool has_useable_gicv3_cpuif(const struct arm64_cpu_capabilities *entry, int scope)
{
	bool has_sre;

	if (!has_cpuid_feature(entry, scope))
		return false;

	has_sre = gic_enable_sre();
	if (!has_sre)
		pr_warn_once("%s present but disabled by higher exception level\n",
			     entry->desc);

	return has_sre;
}

static bool has_cache_idc(const struct arm64_cpu_capabilities *entry,
			  int scope)
{
	u64 ctr;

	if (scope == SCOPE_SYSTEM)
		ctr = arm64_ftr_reg_ctrel0.sys_val;
	else
		ctr = read_cpuid_effective_cachetype();

	return ctr & BIT(CTR_EL0_IDC_SHIFT);
}

static void cpu_emulate_effective_ctr(const struct arm64_cpu_capabilities *__unused)
{
	/*
	 * If the CPU exposes raw CTR_EL0.IDC = 0, while effectively
	 * CTR_EL0.IDC = 1 (from CLIDR values), we need to trap accesses
	 * to the CTR_EL0 on this CPU and emulate it with the real/safe
	 * value.
	 */
	if (!(read_cpuid_cachetype() & BIT(CTR_EL0_IDC_SHIFT)))
		sysreg_clear_set(sctlr_el1, SCTLR_EL1_UCT, 0);
}

static bool has_cache_dic(const struct arm64_cpu_capabilities *entry,
			  int scope)
{
	u64 ctr;

	if (scope == SCOPE_SYSTEM)
		ctr = arm64_ftr_reg_ctrel0.sys_val;
	else
		ctr = read_cpuid_cachetype();

	return ctr & BIT(CTR_EL0_DIC_SHIFT);
}

static bool __maybe_unused
has_useable_cnp(const struct arm64_cpu_capabilities *entry, int scope)
{
	/*
	 * Kdump isn't guaranteed to power-off all secondary CPUs, CNP
	 * may share TLB entries with a CPU stuck in the crashed
	 * kernel.
	 */
	if (is_kdump_kernel())
		return false;

	if (cpus_have_cap(ARM64_WORKAROUND_NVIDIA_CARMEL_CNP))
		return false;

	return has_cpuid_feature(entry, scope);
}

/*
 * This check is triggered during the early boot before the cpufeature
 * is initialised. Checking the status on the local CPU allows the boot
 * CPU to detect the need for non-global mappings and thus avoiding a
 * pagetable re-write after all the CPUs are booted. This check will be
 * anyway run on individual CPUs, allowing us to get the consistent
 * state once the SMP CPUs are up and thus make the switch to non-global
 * mappings if required.
 */
bool kaslr_requires_kpti(void)
{
	if (!IS_ENABLED(CONFIG_RANDOMIZE_BASE))
		return false;

	/*
	 * E0PD does a similar job to KPTI so can be used instead
	 * where available.
	 */
	if (IS_ENABLED(CONFIG_ARM64_E0PD)) {
		u64 mmfr2 = read_sysreg_s(SYS_ID_AA64MMFR2_EL1);
		if (cpuid_feature_extract_unsigned_field(mmfr2,
						ID_AA64MMFR2_EL1_E0PD_SHIFT))
			return false;
	}

	/*
	 * Systems affected by Cavium erratum 24756 are incompatible
	 * with KPTI.
	 */
	if (IS_ENABLED(CONFIG_CAVIUM_ERRATUM_27456)) {
		extern const struct midr_range cavium_erratum_27456_cpus[];

		if (is_midr_in_range_list(read_cpuid_id(),
					  cavium_erratum_27456_cpus))
			return false;
	}

	return kaslr_enabled();
}

static bool __meltdown_safe = true;
static int __kpti_forced; /* 0: not forced, >0: forced on, <0: forced off */

static bool unmap_kernel_at_el0(const struct arm64_cpu_capabilities *entry,
				int scope)
{
	/* List of CPUs that are not vulnerable and don't need KPTI */
	static const struct midr_range kpti_safe_list[] = {
		MIDR_ALL_VERSIONS(MIDR_CAVIUM_THUNDERX2),
		MIDR_ALL_VERSIONS(MIDR_BRCM_VULCAN),
		MIDR_ALL_VERSIONS(MIDR_BRAHMA_B53),
		MIDR_ALL_VERSIONS(MIDR_CORTEX_A35),
		MIDR_ALL_VERSIONS(MIDR_CORTEX_A53),
		MIDR_ALL_VERSIONS(MIDR_CORTEX_A55),
		MIDR_ALL_VERSIONS(MIDR_CORTEX_A57),
		MIDR_ALL_VERSIONS(MIDR_CORTEX_A72),
		MIDR_ALL_VERSIONS(MIDR_CORTEX_A73),
		MIDR_ALL_VERSIONS(MIDR_HISI_TSV110),
		MIDR_ALL_VERSIONS(MIDR_NVIDIA_CARMEL),
		MIDR_ALL_VERSIONS(MIDR_QCOM_KRYO_2XX_GOLD),
		MIDR_ALL_VERSIONS(MIDR_QCOM_KRYO_2XX_SILVER),
		MIDR_ALL_VERSIONS(MIDR_QCOM_KRYO_3XX_SILVER),
		MIDR_ALL_VERSIONS(MIDR_QCOM_KRYO_4XX_SILVER),
		{ /* sentinel */ }
	};
	char const *str = "kpti command line option";
	bool meltdown_safe;

	meltdown_safe = is_midr_in_range_list(read_cpuid_id(), kpti_safe_list);

	/* Defer to CPU feature registers */
	if (has_cpuid_feature(entry, scope))
		meltdown_safe = true;

	if (!meltdown_safe)
		__meltdown_safe = false;

	/*
	 * For reasons that aren't entirely clear, enabling KPTI on Cavium
	 * ThunderX leads to apparent I-cache corruption of kernel text, which
	 * ends as well as you might imagine. Don't even try. We cannot rely
	 * on the cpus_have_*cap() helpers here to detect the CPU erratum
	 * because cpucap detection order may change. However, since we know
	 * affected CPUs are always in a homogeneous configuration, it is
	 * safe to rely on this_cpu_has_cap() here.
	 */
	if (this_cpu_has_cap(ARM64_WORKAROUND_CAVIUM_27456)) {
		str = "ARM64_WORKAROUND_CAVIUM_27456";
		__kpti_forced = -1;
	}

	/* Useful for KASLR robustness */
	if (kaslr_requires_kpti()) {
		if (!__kpti_forced) {
			str = "KASLR";
			__kpti_forced = 1;
		}
	}

	if (cpu_mitigations_off() && !__kpti_forced) {
		str = "mitigations=off";
		__kpti_forced = -1;
	}

	if (!IS_ENABLED(CONFIG_UNMAP_KERNEL_AT_EL0)) {
		pr_info_once("kernel page table isolation disabled by kernel configuration\n");
		return false;
	}

	/* Forced? */
	if (__kpti_forced) {
		pr_info_once("kernel page table isolation forced %s by %s\n",
			     __kpti_forced > 0 ? "ON" : "OFF", str);
		return __kpti_forced > 0;
	}

	return !meltdown_safe;
}

#if defined(ID_AA64MMFR0_EL1_TGRAN_LPA2) && defined(ID_AA64MMFR0_EL1_TGRAN_2_SUPPORTED_LPA2)
static bool has_lpa2_at_stage1(u64 mmfr0)
{
	unsigned int tgran;

	tgran = cpuid_feature_extract_unsigned_field(mmfr0,
					ID_AA64MMFR0_EL1_TGRAN_SHIFT);
	return tgran == ID_AA64MMFR0_EL1_TGRAN_LPA2;
}

static bool has_lpa2_at_stage2(u64 mmfr0)
{
	unsigned int tgran;

	tgran = cpuid_feature_extract_unsigned_field(mmfr0,
					ID_AA64MMFR0_EL1_TGRAN_2_SHIFT);
	return tgran == ID_AA64MMFR0_EL1_TGRAN_2_SUPPORTED_LPA2;
}

static bool has_lpa2(const struct arm64_cpu_capabilities *entry, int scope)
{
	u64 mmfr0;

	mmfr0 = read_sanitised_ftr_reg(SYS_ID_AA64MMFR0_EL1);
	return has_lpa2_at_stage1(mmfr0) && has_lpa2_at_stage2(mmfr0);
}
#else
static bool has_lpa2(const struct arm64_cpu_capabilities *entry, int scope)
{
	return false;
}
#endif

#ifdef CONFIG_UNMAP_KERNEL_AT_EL0
#define KPTI_NG_TEMP_VA		(-(1UL << PMD_SHIFT))

extern
void create_kpti_ng_temp_pgd(pgd_t *pgdir, phys_addr_t phys, unsigned long virt,
			     phys_addr_t size, pgprot_t prot,
			     phys_addr_t (*pgtable_alloc)(int), int flags);

static phys_addr_t __initdata kpti_ng_temp_alloc;

static phys_addr_t __init kpti_ng_pgd_alloc(int shift)
{
	kpti_ng_temp_alloc -= PAGE_SIZE;
	return kpti_ng_temp_alloc;
}

static int __init __kpti_install_ng_mappings(void *__unused)
{
	typedef void (kpti_remap_fn)(int, int, phys_addr_t, unsigned long);
	extern kpti_remap_fn idmap_kpti_install_ng_mappings;
	kpti_remap_fn *remap_fn;

	int cpu = smp_processor_id();
	int levels = CONFIG_PGTABLE_LEVELS;
	int order = order_base_2(levels);
	u64 kpti_ng_temp_pgd_pa = 0;
	pgd_t *kpti_ng_temp_pgd;
	u64 alloc = 0;

	remap_fn = (void *)__pa_symbol(idmap_kpti_install_ng_mappings);

	if (!cpu) {
		alloc = __get_free_pages(GFP_ATOMIC | __GFP_ZERO, order);
		kpti_ng_temp_pgd = (pgd_t *)(alloc + (levels - 1) * PAGE_SIZE);
		kpti_ng_temp_alloc = kpti_ng_temp_pgd_pa = __pa(kpti_ng_temp_pgd);

		//
		// Create a minimal page table hierarchy that permits us to map
		// the swapper page tables temporarily as we traverse them.
		//
		// The physical pages are laid out as follows:
		//
		// +--------+-/-------+-/------ +-\\--------+
		// :  PTE[] : | PMD[] : | PUD[] : || PGD[]  :
		// +--------+-\-------+-\------ +-//--------+
		//      ^
		// The first page is mapped into this hierarchy at a PMD_SHIFT
		// aligned virtual address, so that we can manipulate the PTE
		// level entries while the mapping is active. The first entry
		// covers the PTE[] page itself, the remaining entries are free
		// to be used as a ad-hoc fixmap.
		//
		create_kpti_ng_temp_pgd(kpti_ng_temp_pgd, __pa(alloc),
					KPTI_NG_TEMP_VA, PAGE_SIZE, PAGE_KERNEL,
					kpti_ng_pgd_alloc, 0);
	}

	cpu_install_idmap();
	remap_fn(cpu, num_online_cpus(), kpti_ng_temp_pgd_pa, KPTI_NG_TEMP_VA);
	cpu_uninstall_idmap();

	if (!cpu) {
		free_pages(alloc, order);
		arm64_use_ng_mappings = true;
	}

	return 0;
}

static void __init kpti_install_ng_mappings(void)
{
	/* Check whether KPTI is going to be used */
<<<<<<< HEAD
	if (!cpus_have_cap(ARM64_UNMAP_KERNEL_AT_EL0))
=======
	if (!arm64_kernel_unmapped_at_el0())
>>>>>>> de927f6c
		return;

	/*
	 * We don't need to rewrite the page-tables if either we've done
	 * it already or we have KASLR enabled and therefore have not
	 * created any global mappings at all.
	 */
	if (arm64_use_ng_mappings)
		return;

	stop_machine(__kpti_install_ng_mappings, NULL, cpu_online_mask);
}

#else
static inline void kpti_install_ng_mappings(void)
{
}
#endif	/* CONFIG_UNMAP_KERNEL_AT_EL0 */

static void cpu_enable_kpti(struct arm64_cpu_capabilities const *cap)
{
	if (__this_cpu_read(this_cpu_vector) == vectors) {
		const char *v = arm64_get_bp_hardening_vector(EL1_VECTOR_KPTI);

		__this_cpu_write(this_cpu_vector, v);
	}

}

static int __init parse_kpti(char *str)
{
	bool enabled;
	int ret = kstrtobool(str, &enabled);

	if (ret)
		return ret;

	__kpti_forced = enabled ? 1 : -1;
	return 0;
}
early_param("kpti", parse_kpti);

#ifdef CONFIG_ARM64_HW_AFDBM
static struct cpumask dbm_cpus __read_mostly;

static inline void __cpu_enable_hw_dbm(void)
{
	u64 tcr = read_sysreg(tcr_el1) | TCR_HD;

	write_sysreg(tcr, tcr_el1);
	isb();
	local_flush_tlb_all();
}

static bool cpu_has_broken_dbm(void)
{
	/* List of CPUs which have broken DBM support. */
	static const struct midr_range cpus[] = {
#ifdef CONFIG_ARM64_ERRATUM_1024718
		MIDR_ALL_VERSIONS(MIDR_CORTEX_A55),
		/* Kryo4xx Silver (rdpe => r1p0) */
		MIDR_REV(MIDR_QCOM_KRYO_4XX_SILVER, 0xd, 0xe),
#endif
#ifdef CONFIG_ARM64_ERRATUM_2051678
		MIDR_REV_RANGE(MIDR_CORTEX_A510, 0, 0, 2),
#endif
		{},
	};

	return is_midr_in_range_list(read_cpuid_id(), cpus);
}

static bool cpu_can_use_dbm(const struct arm64_cpu_capabilities *cap)
{
	return has_cpuid_feature(cap, SCOPE_LOCAL_CPU) &&
	       !cpu_has_broken_dbm();
}

static void cpu_enable_hw_dbm(struct arm64_cpu_capabilities const *cap)
{
	if (cpu_can_use_dbm(cap)) {
		__cpu_enable_hw_dbm();
		cpumask_set_cpu(smp_processor_id(), &dbm_cpus);
	}
}

static bool has_hw_dbm(const struct arm64_cpu_capabilities *cap,
		       int __unused)
{
	/*
	 * DBM is a non-conflicting feature. i.e, the kernel can safely
	 * run a mix of CPUs with and without the feature. So, we
	 * unconditionally enable the capability to allow any late CPU
	 * to use the feature. We only enable the control bits on the
	 * CPU, if it is supported.
	 */

	return true;
}

#endif

#ifdef CONFIG_ARM64_AMU_EXTN

/*
 * The "amu_cpus" cpumask only signals that the CPU implementation for the
 * flagged CPUs supports the Activity Monitors Unit (AMU) but does not provide
 * information regarding all the events that it supports. When a CPU bit is
 * set in the cpumask, the user of this feature can only rely on the presence
 * of the 4 fixed counters for that CPU. But this does not guarantee that the
 * counters are enabled or access to these counters is enabled by code
 * executed at higher exception levels (firmware).
 */
static struct cpumask amu_cpus __read_mostly;

bool cpu_has_amu_feat(int cpu)
{
	return cpumask_test_cpu(cpu, &amu_cpus);
}

int get_cpu_with_amu_feat(void)
{
	return cpumask_any(&amu_cpus);
}

static void cpu_amu_enable(struct arm64_cpu_capabilities const *cap)
{
	if (has_cpuid_feature(cap, SCOPE_LOCAL_CPU)) {
		cpumask_set_cpu(smp_processor_id(), &amu_cpus);

		/* 0 reference values signal broken/disabled counters */
		if (!this_cpu_has_cap(ARM64_WORKAROUND_2457168))
			update_freq_counters_refs();
	}
}

static bool has_amu(const struct arm64_cpu_capabilities *cap,
		    int __unused)
{
	/*
	 * The AMU extension is a non-conflicting feature: the kernel can
	 * safely run a mix of CPUs with and without support for the
	 * activity monitors extension. Therefore, unconditionally enable
	 * the capability to allow any late CPU to use the feature.
	 *
	 * With this feature unconditionally enabled, the cpu_enable
	 * function will be called for all CPUs that match the criteria,
	 * including secondary and hotplugged, marking this feature as
	 * present on that respective CPU. The enable function will also
	 * print a detection message.
	 */

	return true;
}
#else
int get_cpu_with_amu_feat(void)
{
	return nr_cpu_ids;
}
#endif

static bool runs_at_el2(const struct arm64_cpu_capabilities *entry, int __unused)
{
	return is_kernel_in_hyp_mode();
}

static void cpu_copy_el2regs(const struct arm64_cpu_capabilities *__unused)
{
	/*
	 * Copy register values that aren't redirected by hardware.
	 *
	 * Before code patching, we only set tpidr_el1, all CPUs need to copy
	 * this value to tpidr_el2 before we patch the code. Once we've done
	 * that, freshly-onlined CPUs will set tpidr_el2, so we don't need to
	 * do anything here.
	 */
	if (!alternative_is_applied(ARM64_HAS_VIRT_HOST_EXTN))
		write_sysreg(read_sysreg(tpidr_el1), tpidr_el2);
}

static bool has_nested_virt_support(const struct arm64_cpu_capabilities *cap,
				    int scope)
{
	if (kvm_get_mode() != KVM_MODE_NV)
		return false;

	if (!has_cpuid_feature(cap, scope)) {
		pr_warn("unavailable: %s\n", cap->desc);
		return false;
	}

	return true;
}

static bool hvhe_possible(const struct arm64_cpu_capabilities *entry,
			  int __unused)
{
	u64 val;

	val = read_sysreg(id_aa64mmfr1_el1);
	if (!cpuid_feature_extract_unsigned_field(val, ID_AA64MMFR1_EL1_VH_SHIFT))
		return false;

	val = arm64_sw_feature_override.val & arm64_sw_feature_override.mask;
	return cpuid_feature_extract_unsigned_field(val, ARM64_SW_FEATURE_OVERRIDE_HVHE);
}

#ifdef CONFIG_ARM64_PAN
static void cpu_enable_pan(const struct arm64_cpu_capabilities *__unused)
{
	/*
	 * We modify PSTATE. This won't work from irq context as the PSTATE
	 * is discarded once we return from the exception.
	 */
	WARN_ON_ONCE(in_interrupt());

	sysreg_clear_set(sctlr_el1, SCTLR_EL1_SPAN, 0);
	set_pstate_pan(1);
}
#endif /* CONFIG_ARM64_PAN */

#ifdef CONFIG_ARM64_RAS_EXTN
static void cpu_clear_disr(const struct arm64_cpu_capabilities *__unused)
{
	/* Firmware may have left a deferred SError in this register. */
	write_sysreg_s(0, SYS_DISR_EL1);
}
#endif /* CONFIG_ARM64_RAS_EXTN */

#ifdef CONFIG_ARM64_PTR_AUTH
static bool has_address_auth_cpucap(const struct arm64_cpu_capabilities *entry, int scope)
{
	int boot_val, sec_val;

	/* We don't expect to be called with SCOPE_SYSTEM */
	WARN_ON(scope == SCOPE_SYSTEM);
	/*
	 * The ptr-auth feature levels are not intercompatible with lower
	 * levels. Hence we must match ptr-auth feature level of the secondary
	 * CPUs with that of the boot CPU. The level of boot cpu is fetched
	 * from the sanitised register whereas direct register read is done for
	 * the secondary CPUs.
	 * The sanitised feature state is guaranteed to match that of the
	 * boot CPU as a mismatched secondary CPU is parked before it gets
	 * a chance to update the state, with the capability.
	 */
	boot_val = cpuid_feature_extract_field(read_sanitised_ftr_reg(entry->sys_reg),
					       entry->field_pos, entry->sign);
	if (scope & SCOPE_BOOT_CPU)
		return boot_val >= entry->min_field_value;
	/* Now check for the secondary CPUs with SCOPE_LOCAL_CPU scope */
	sec_val = cpuid_feature_extract_field(__read_sysreg_by_encoding(entry->sys_reg),
					      entry->field_pos, entry->sign);
	return (sec_val >= entry->min_field_value) && (sec_val == boot_val);
}

static bool has_address_auth_metacap(const struct arm64_cpu_capabilities *entry,
				     int scope)
{
	bool api = has_address_auth_cpucap(cpucap_ptrs[ARM64_HAS_ADDRESS_AUTH_IMP_DEF], scope);
	bool apa = has_address_auth_cpucap(cpucap_ptrs[ARM64_HAS_ADDRESS_AUTH_ARCH_QARMA5], scope);
	bool apa3 = has_address_auth_cpucap(cpucap_ptrs[ARM64_HAS_ADDRESS_AUTH_ARCH_QARMA3], scope);

	return apa || apa3 || api;
}

static bool has_generic_auth(const struct arm64_cpu_capabilities *entry,
			     int __unused)
{
	bool gpi = __system_matches_cap(ARM64_HAS_GENERIC_AUTH_IMP_DEF);
	bool gpa = __system_matches_cap(ARM64_HAS_GENERIC_AUTH_ARCH_QARMA5);
	bool gpa3 = __system_matches_cap(ARM64_HAS_GENERIC_AUTH_ARCH_QARMA3);

	return gpa || gpa3 || gpi;
}
#endif /* CONFIG_ARM64_PTR_AUTH */

#ifdef CONFIG_ARM64_E0PD
static void cpu_enable_e0pd(struct arm64_cpu_capabilities const *cap)
{
	if (this_cpu_has_cap(ARM64_HAS_E0PD))
		sysreg_clear_set(tcr_el1, 0, TCR_E0PD1);
}
#endif /* CONFIG_ARM64_E0PD */

#ifdef CONFIG_ARM64_PSEUDO_NMI
static bool can_use_gic_priorities(const struct arm64_cpu_capabilities *entry,
				   int scope)
{
	/*
	 * ARM64_HAS_GIC_CPUIF_SYSREGS has a lower index, and is a boot CPU
	 * feature, so will be detected earlier.
	 */
	BUILD_BUG_ON(ARM64_HAS_GIC_PRIO_MASKING <= ARM64_HAS_GIC_CPUIF_SYSREGS);
	if (!cpus_have_cap(ARM64_HAS_GIC_CPUIF_SYSREGS))
		return false;

	return enable_pseudo_nmi;
}

static bool has_gic_prio_relaxed_sync(const struct arm64_cpu_capabilities *entry,
				      int scope)
{
	/*
	 * If we're not using priority masking then we won't be poking PMR_EL1,
	 * and there's no need to relax synchronization of writes to it, and
	 * ICC_CTLR_EL1 might not be accessible and we must avoid reads from
	 * that.
	 *
	 * ARM64_HAS_GIC_PRIO_MASKING has a lower index, and is a boot CPU
	 * feature, so will be detected earlier.
	 */
	BUILD_BUG_ON(ARM64_HAS_GIC_PRIO_RELAXED_SYNC <= ARM64_HAS_GIC_PRIO_MASKING);
	if (!cpus_have_cap(ARM64_HAS_GIC_PRIO_MASKING))
		return false;

	/*
	 * When Priority Mask Hint Enable (PMHE) == 0b0, PMR is not used as a
	 * hint for interrupt distribution, a DSB is not necessary when
	 * unmasking IRQs via PMR, and we can relax the barrier to a NOP.
	 *
	 * Linux itself doesn't use 1:N distribution, so has no need to
	 * set PMHE. The only reason to have it set is if EL3 requires it
	 * (and we can't change it).
	 */
	return (gic_read_ctlr() & ICC_CTLR_EL1_PMHE_MASK) == 0;
}
#endif

#ifdef CONFIG_ARM64_BTI
static void bti_enable(const struct arm64_cpu_capabilities *__unused)
{
	/*
	 * Use of X16/X17 for tail-calls and trampolines that jump to
	 * function entry points using BR is a requirement for
	 * marking binaries with GNU_PROPERTY_AARCH64_FEATURE_1_BTI.
	 * So, be strict and forbid other BRs using other registers to
	 * jump onto a PACIxSP instruction:
	 */
	sysreg_clear_set(sctlr_el1, 0, SCTLR_EL1_BT0 | SCTLR_EL1_BT1);
	isb();
}
#endif /* CONFIG_ARM64_BTI */

#ifdef CONFIG_ARM64_MTE
static void cpu_enable_mte(struct arm64_cpu_capabilities const *cap)
{
	sysreg_clear_set(sctlr_el1, 0, SCTLR_ELx_ATA | SCTLR_EL1_ATA0);

	mte_cpu_setup();

	/*
	 * Clear the tags in the zero page. This needs to be done via the
	 * linear map which has the Tagged attribute.
	 */
	if (try_page_mte_tagging(ZERO_PAGE(0))) {
		mte_clear_page_tags(lm_alias(empty_zero_page));
		set_page_mte_tagged(ZERO_PAGE(0));
	}

	kasan_init_hw_tags_cpu();
}
#endif /* CONFIG_ARM64_MTE */

static void user_feature_fixup(void)
{
	if (cpus_have_cap(ARM64_WORKAROUND_2658417)) {
		struct arm64_ftr_reg *regp;

		regp = get_arm64_ftr_reg(SYS_ID_AA64ISAR1_EL1);
		if (regp)
			regp->user_mask &= ~ID_AA64ISAR1_EL1_BF16_MASK;
	}
}

static void elf_hwcap_fixup(void)
{
#ifdef CONFIG_COMPAT
	if (cpus_have_cap(ARM64_WORKAROUND_1742098))
		compat_elf_hwcap2 &= ~COMPAT_HWCAP2_AES;
#endif /* CONFIG_COMPAT */
}

#ifdef CONFIG_KVM
static bool is_kvm_protected_mode(const struct arm64_cpu_capabilities *entry, int __unused)
{
	return kvm_get_mode() == KVM_MODE_PROTECTED;
}
#endif /* CONFIG_KVM */

static void cpu_trap_el0_impdef(const struct arm64_cpu_capabilities *__unused)
{
	sysreg_clear_set(sctlr_el1, 0, SCTLR_EL1_TIDCP);
}

static void cpu_enable_dit(const struct arm64_cpu_capabilities *__unused)
{
	set_pstate_dit(1);
}

static void cpu_enable_mops(const struct arm64_cpu_capabilities *__unused)
{
	sysreg_clear_set(sctlr_el1, 0, SCTLR_EL1_MSCEn);
}

/* Internal helper functions to match cpu capability type */
static bool
cpucap_late_cpu_optional(const struct arm64_cpu_capabilities *cap)
{
	return !!(cap->type & ARM64_CPUCAP_OPTIONAL_FOR_LATE_CPU);
}

static bool
cpucap_late_cpu_permitted(const struct arm64_cpu_capabilities *cap)
{
	return !!(cap->type & ARM64_CPUCAP_PERMITTED_FOR_LATE_CPU);
}

static bool
cpucap_panic_on_conflict(const struct arm64_cpu_capabilities *cap)
{
	return !!(cap->type & ARM64_CPUCAP_PANIC_ON_CONFLICT);
}

static const struct arm64_cpu_capabilities arm64_features[] = {
	{
		.capability = ARM64_ALWAYS_BOOT,
		.type = ARM64_CPUCAP_BOOT_CPU_FEATURE,
		.matches = has_always,
	},
	{
		.capability = ARM64_ALWAYS_SYSTEM,
		.type = ARM64_CPUCAP_SYSTEM_FEATURE,
		.matches = has_always,
	},
	{
		.desc = "GIC system register CPU interface",
		.capability = ARM64_HAS_GIC_CPUIF_SYSREGS,
		.type = ARM64_CPUCAP_STRICT_BOOT_CPU_FEATURE,
		.matches = has_useable_gicv3_cpuif,
		ARM64_CPUID_FIELDS(ID_AA64PFR0_EL1, GIC, IMP)
	},
	{
		.desc = "Enhanced Counter Virtualization",
		.capability = ARM64_HAS_ECV,
		.type = ARM64_CPUCAP_SYSTEM_FEATURE,
		.matches = has_cpuid_feature,
		ARM64_CPUID_FIELDS(ID_AA64MMFR0_EL1, ECV, IMP)
	},
	{
		.desc = "Enhanced Counter Virtualization (CNTPOFF)",
		.capability = ARM64_HAS_ECV_CNTPOFF,
		.type = ARM64_CPUCAP_SYSTEM_FEATURE,
		.matches = has_cpuid_feature,
		ARM64_CPUID_FIELDS(ID_AA64MMFR0_EL1, ECV, CNTPOFF)
	},
#ifdef CONFIG_ARM64_PAN
	{
		.desc = "Privileged Access Never",
		.capability = ARM64_HAS_PAN,
		.type = ARM64_CPUCAP_SYSTEM_FEATURE,
		.matches = has_cpuid_feature,
		.cpu_enable = cpu_enable_pan,
		ARM64_CPUID_FIELDS(ID_AA64MMFR1_EL1, PAN, IMP)
	},
#endif /* CONFIG_ARM64_PAN */
#ifdef CONFIG_ARM64_EPAN
	{
		.desc = "Enhanced Privileged Access Never",
		.capability = ARM64_HAS_EPAN,
		.type = ARM64_CPUCAP_SYSTEM_FEATURE,
		.matches = has_cpuid_feature,
		ARM64_CPUID_FIELDS(ID_AA64MMFR1_EL1, PAN, PAN3)
	},
#endif /* CONFIG_ARM64_EPAN */
#ifdef CONFIG_ARM64_LSE_ATOMICS
	{
		.desc = "LSE atomic instructions",
		.capability = ARM64_HAS_LSE_ATOMICS,
		.type = ARM64_CPUCAP_SYSTEM_FEATURE,
		.matches = has_cpuid_feature,
		ARM64_CPUID_FIELDS(ID_AA64ISAR0_EL1, ATOMIC, IMP)
	},
#endif /* CONFIG_ARM64_LSE_ATOMICS */
	{
		.desc = "Virtualization Host Extensions",
		.capability = ARM64_HAS_VIRT_HOST_EXTN,
		.type = ARM64_CPUCAP_STRICT_BOOT_CPU_FEATURE,
		.matches = runs_at_el2,
		.cpu_enable = cpu_copy_el2regs,
	},
	{
		.desc = "Nested Virtualization Support",
		.capability = ARM64_HAS_NESTED_VIRT,
		.type = ARM64_CPUCAP_SYSTEM_FEATURE,
		.matches = has_nested_virt_support,
		ARM64_CPUID_FIELDS(ID_AA64MMFR2_EL1, NV, IMP)
	},
	{
		.capability = ARM64_HAS_32BIT_EL0_DO_NOT_USE,
		.type = ARM64_CPUCAP_SYSTEM_FEATURE,
		.matches = has_32bit_el0,
		ARM64_CPUID_FIELDS(ID_AA64PFR0_EL1, EL0, AARCH32)
	},
#ifdef CONFIG_KVM
	{
		.desc = "32-bit EL1 Support",
		.capability = ARM64_HAS_32BIT_EL1,
		.type = ARM64_CPUCAP_SYSTEM_FEATURE,
		.matches = has_cpuid_feature,
		ARM64_CPUID_FIELDS(ID_AA64PFR0_EL1, EL1, AARCH32)
	},
	{
		.desc = "Protected KVM",
		.capability = ARM64_KVM_PROTECTED_MODE,
		.type = ARM64_CPUCAP_SYSTEM_FEATURE,
		.matches = is_kvm_protected_mode,
	},
	{
		.desc = "HCRX_EL2 register",
		.capability = ARM64_HAS_HCX,
		.type = ARM64_CPUCAP_STRICT_BOOT_CPU_FEATURE,
		.matches = has_cpuid_feature,
		ARM64_CPUID_FIELDS(ID_AA64MMFR1_EL1, HCX, IMP)
	},
#endif
	{
		.desc = "Kernel page table isolation (KPTI)",
		.capability = ARM64_UNMAP_KERNEL_AT_EL0,
		.type = ARM64_CPUCAP_BOOT_RESTRICTED_CPU_LOCAL_FEATURE,
		.cpu_enable = cpu_enable_kpti,
		.matches = unmap_kernel_at_el0,
		/*
		 * The ID feature fields below are used to indicate that
		 * the CPU doesn't need KPTI. See unmap_kernel_at_el0 for
		 * more details.
		 */
		ARM64_CPUID_FIELDS(ID_AA64PFR0_EL1, CSV3, IMP)
	},
	{
		.capability = ARM64_HAS_FPSIMD,
		.type = ARM64_CPUCAP_SYSTEM_FEATURE,
		.matches = has_cpuid_feature,
		.cpu_enable = cpu_enable_fpsimd,
		ARM64_CPUID_FIELDS(ID_AA64PFR0_EL1, FP, IMP)
	},
#ifdef CONFIG_ARM64_PMEM
	{
		.desc = "Data cache clean to Point of Persistence",
		.capability = ARM64_HAS_DCPOP,
		.type = ARM64_CPUCAP_SYSTEM_FEATURE,
		.matches = has_cpuid_feature,
		ARM64_CPUID_FIELDS(ID_AA64ISAR1_EL1, DPB, IMP)
	},
	{
		.desc = "Data cache clean to Point of Deep Persistence",
		.capability = ARM64_HAS_DCPODP,
		.type = ARM64_CPUCAP_SYSTEM_FEATURE,
		.matches = has_cpuid_feature,
		ARM64_CPUID_FIELDS(ID_AA64ISAR1_EL1, DPB, DPB2)
	},
#endif
#ifdef CONFIG_ARM64_SVE
	{
		.desc = "Scalable Vector Extension",
		.type = ARM64_CPUCAP_SYSTEM_FEATURE,
		.capability = ARM64_SVE,
		.cpu_enable = cpu_enable_sve,
		.matches = has_cpuid_feature,
		ARM64_CPUID_FIELDS(ID_AA64PFR0_EL1, SVE, IMP)
	},
#endif /* CONFIG_ARM64_SVE */
#ifdef CONFIG_ARM64_RAS_EXTN
	{
		.desc = "RAS Extension Support",
		.capability = ARM64_HAS_RAS_EXTN,
		.type = ARM64_CPUCAP_SYSTEM_FEATURE,
		.matches = has_cpuid_feature,
		.cpu_enable = cpu_clear_disr,
		ARM64_CPUID_FIELDS(ID_AA64PFR0_EL1, RAS, IMP)
	},
#endif /* CONFIG_ARM64_RAS_EXTN */
#ifdef CONFIG_ARM64_AMU_EXTN
	{
		.desc = "Activity Monitors Unit (AMU)",
		.capability = ARM64_HAS_AMU_EXTN,
		.type = ARM64_CPUCAP_WEAK_LOCAL_CPU_FEATURE,
		.matches = has_amu,
		.cpu_enable = cpu_amu_enable,
		.cpus = &amu_cpus,
		ARM64_CPUID_FIELDS(ID_AA64PFR0_EL1, AMU, IMP)
	},
#endif /* CONFIG_ARM64_AMU_EXTN */
	{
		.desc = "Data cache clean to the PoU not required for I/D coherence",
		.capability = ARM64_HAS_CACHE_IDC,
		.type = ARM64_CPUCAP_SYSTEM_FEATURE,
		.matches = has_cache_idc,
		.cpu_enable = cpu_emulate_effective_ctr,
	},
	{
		.desc = "Instruction cache invalidation not required for I/D coherence",
		.capability = ARM64_HAS_CACHE_DIC,
		.type = ARM64_CPUCAP_SYSTEM_FEATURE,
		.matches = has_cache_dic,
	},
	{
		.desc = "Stage-2 Force Write-Back",
		.type = ARM64_CPUCAP_SYSTEM_FEATURE,
		.capability = ARM64_HAS_STAGE2_FWB,
		.matches = has_cpuid_feature,
		ARM64_CPUID_FIELDS(ID_AA64MMFR2_EL1, FWB, IMP)
	},
	{
		.desc = "ARMv8.4 Translation Table Level",
		.type = ARM64_CPUCAP_SYSTEM_FEATURE,
		.capability = ARM64_HAS_ARMv8_4_TTL,
		.matches = has_cpuid_feature,
		ARM64_CPUID_FIELDS(ID_AA64MMFR2_EL1, TTL, IMP)
	},
	{
		.desc = "TLB range maintenance instructions",
		.capability = ARM64_HAS_TLB_RANGE,
		.type = ARM64_CPUCAP_SYSTEM_FEATURE,
		.matches = has_cpuid_feature,
		ARM64_CPUID_FIELDS(ID_AA64ISAR0_EL1, TLB, RANGE)
	},
#ifdef CONFIG_ARM64_HW_AFDBM
	{
		.desc = "Hardware dirty bit management",
		.type = ARM64_CPUCAP_WEAK_LOCAL_CPU_FEATURE,
		.capability = ARM64_HW_DBM,
		.matches = has_hw_dbm,
		.cpu_enable = cpu_enable_hw_dbm,
		.cpus = &dbm_cpus,
		ARM64_CPUID_FIELDS(ID_AA64MMFR1_EL1, HAFDBS, DBM)
	},
#endif
	{
		.desc = "CRC32 instructions",
		.capability = ARM64_HAS_CRC32,
		.type = ARM64_CPUCAP_SYSTEM_FEATURE,
		.matches = has_cpuid_feature,
		ARM64_CPUID_FIELDS(ID_AA64ISAR0_EL1, CRC32, IMP)
	},
	{
		.desc = "Speculative Store Bypassing Safe (SSBS)",
		.capability = ARM64_SSBS,
		.type = ARM64_CPUCAP_SYSTEM_FEATURE,
		.matches = has_cpuid_feature,
		ARM64_CPUID_FIELDS(ID_AA64PFR1_EL1, SSBS, IMP)
	},
#ifdef CONFIG_ARM64_CNP
	{
		.desc = "Common not Private translations",
		.capability = ARM64_HAS_CNP,
		.type = ARM64_CPUCAP_SYSTEM_FEATURE,
		.matches = has_useable_cnp,
		.cpu_enable = cpu_enable_cnp,
		ARM64_CPUID_FIELDS(ID_AA64MMFR2_EL1, CnP, IMP)
	},
#endif
	{
		.desc = "Speculation barrier (SB)",
		.capability = ARM64_HAS_SB,
		.type = ARM64_CPUCAP_SYSTEM_FEATURE,
		.matches = has_cpuid_feature,
		ARM64_CPUID_FIELDS(ID_AA64ISAR1_EL1, SB, IMP)
	},
#ifdef CONFIG_ARM64_PTR_AUTH
	{
		.desc = "Address authentication (architected QARMA5 algorithm)",
		.capability = ARM64_HAS_ADDRESS_AUTH_ARCH_QARMA5,
		.type = ARM64_CPUCAP_BOOT_CPU_FEATURE,
		.matches = has_address_auth_cpucap,
		ARM64_CPUID_FIELDS(ID_AA64ISAR1_EL1, APA, PAuth)
	},
	{
		.desc = "Address authentication (architected QARMA3 algorithm)",
		.capability = ARM64_HAS_ADDRESS_AUTH_ARCH_QARMA3,
		.type = ARM64_CPUCAP_BOOT_CPU_FEATURE,
		.matches = has_address_auth_cpucap,
		ARM64_CPUID_FIELDS(ID_AA64ISAR2_EL1, APA3, PAuth)
	},
	{
		.desc = "Address authentication (IMP DEF algorithm)",
		.capability = ARM64_HAS_ADDRESS_AUTH_IMP_DEF,
		.type = ARM64_CPUCAP_BOOT_CPU_FEATURE,
		.matches = has_address_auth_cpucap,
		ARM64_CPUID_FIELDS(ID_AA64ISAR1_EL1, API, PAuth)
	},
	{
		.capability = ARM64_HAS_ADDRESS_AUTH,
		.type = ARM64_CPUCAP_BOOT_CPU_FEATURE,
		.matches = has_address_auth_metacap,
	},
	{
		.desc = "Generic authentication (architected QARMA5 algorithm)",
		.capability = ARM64_HAS_GENERIC_AUTH_ARCH_QARMA5,
		.type = ARM64_CPUCAP_SYSTEM_FEATURE,
		.matches = has_cpuid_feature,
		ARM64_CPUID_FIELDS(ID_AA64ISAR1_EL1, GPA, IMP)
	},
	{
		.desc = "Generic authentication (architected QARMA3 algorithm)",
		.capability = ARM64_HAS_GENERIC_AUTH_ARCH_QARMA3,
		.type = ARM64_CPUCAP_SYSTEM_FEATURE,
		.matches = has_cpuid_feature,
		ARM64_CPUID_FIELDS(ID_AA64ISAR2_EL1, GPA3, IMP)
	},
	{
		.desc = "Generic authentication (IMP DEF algorithm)",
		.capability = ARM64_HAS_GENERIC_AUTH_IMP_DEF,
		.type = ARM64_CPUCAP_SYSTEM_FEATURE,
		.matches = has_cpuid_feature,
		ARM64_CPUID_FIELDS(ID_AA64ISAR1_EL1, GPI, IMP)
	},
	{
		.capability = ARM64_HAS_GENERIC_AUTH,
		.type = ARM64_CPUCAP_SYSTEM_FEATURE,
		.matches = has_generic_auth,
	},
#endif /* CONFIG_ARM64_PTR_AUTH */
#ifdef CONFIG_ARM64_PSEUDO_NMI
	{
		/*
		 * Depends on having GICv3
		 */
		.desc = "IRQ priority masking",
		.capability = ARM64_HAS_GIC_PRIO_MASKING,
		.type = ARM64_CPUCAP_STRICT_BOOT_CPU_FEATURE,
		.matches = can_use_gic_priorities,
	},
	{
		/*
		 * Depends on ARM64_HAS_GIC_PRIO_MASKING
		 */
		.capability = ARM64_HAS_GIC_PRIO_RELAXED_SYNC,
		.type = ARM64_CPUCAP_STRICT_BOOT_CPU_FEATURE,
		.matches = has_gic_prio_relaxed_sync,
	},
#endif
#ifdef CONFIG_ARM64_E0PD
	{
		.desc = "E0PD",
		.capability = ARM64_HAS_E0PD,
		.type = ARM64_CPUCAP_SYSTEM_FEATURE,
		.cpu_enable = cpu_enable_e0pd,
		.matches = has_cpuid_feature,
		ARM64_CPUID_FIELDS(ID_AA64MMFR2_EL1, E0PD, IMP)
	},
#endif
	{
		.desc = "Random Number Generator",
		.capability = ARM64_HAS_RNG,
		.type = ARM64_CPUCAP_SYSTEM_FEATURE,
		.matches = has_cpuid_feature,
		ARM64_CPUID_FIELDS(ID_AA64ISAR0_EL1, RNDR, IMP)
	},
#ifdef CONFIG_ARM64_BTI
	{
		.desc = "Branch Target Identification",
		.capability = ARM64_BTI,
#ifdef CONFIG_ARM64_BTI_KERNEL
		.type = ARM64_CPUCAP_STRICT_BOOT_CPU_FEATURE,
#else
		.type = ARM64_CPUCAP_SYSTEM_FEATURE,
#endif
		.matches = has_cpuid_feature,
		.cpu_enable = bti_enable,
		ARM64_CPUID_FIELDS(ID_AA64PFR1_EL1, BT, IMP)
	},
#endif
#ifdef CONFIG_ARM64_MTE
	{
		.desc = "Memory Tagging Extension",
		.capability = ARM64_MTE,
		.type = ARM64_CPUCAP_STRICT_BOOT_CPU_FEATURE,
		.matches = has_cpuid_feature,
		.cpu_enable = cpu_enable_mte,
		ARM64_CPUID_FIELDS(ID_AA64PFR1_EL1, MTE, MTE2)
	},
	{
		.desc = "Asymmetric MTE Tag Check Fault",
		.capability = ARM64_MTE_ASYMM,
		.type = ARM64_CPUCAP_BOOT_CPU_FEATURE,
		.matches = has_cpuid_feature,
		ARM64_CPUID_FIELDS(ID_AA64PFR1_EL1, MTE, MTE3)
	},
#endif /* CONFIG_ARM64_MTE */
	{
		.desc = "RCpc load-acquire (LDAPR)",
		.capability = ARM64_HAS_LDAPR,
		.type = ARM64_CPUCAP_SYSTEM_FEATURE,
		.matches = has_cpuid_feature,
		ARM64_CPUID_FIELDS(ID_AA64ISAR1_EL1, LRCPC, IMP)
	},
	{
		.desc = "Fine Grained Traps",
		.type = ARM64_CPUCAP_SYSTEM_FEATURE,
		.capability = ARM64_HAS_FGT,
		.matches = has_cpuid_feature,
		ARM64_CPUID_FIELDS(ID_AA64MMFR0_EL1, FGT, IMP)
	},
#ifdef CONFIG_ARM64_SME
	{
		.desc = "Scalable Matrix Extension",
		.type = ARM64_CPUCAP_SYSTEM_FEATURE,
		.capability = ARM64_SME,
		.matches = has_cpuid_feature,
		.cpu_enable = cpu_enable_sme,
		ARM64_CPUID_FIELDS(ID_AA64PFR1_EL1, SME, IMP)
	},
	/* FA64 should be sorted after the base SME capability */
	{
		.desc = "FA64",
		.type = ARM64_CPUCAP_SYSTEM_FEATURE,
		.capability = ARM64_SME_FA64,
		.matches = has_cpuid_feature,
		.cpu_enable = cpu_enable_fa64,
		ARM64_CPUID_FIELDS(ID_AA64SMFR0_EL1, FA64, IMP)
	},
	{
		.desc = "SME2",
		.type = ARM64_CPUCAP_SYSTEM_FEATURE,
		.capability = ARM64_SME2,
		.matches = has_cpuid_feature,
		.cpu_enable = cpu_enable_sme2,
		ARM64_CPUID_FIELDS(ID_AA64PFR1_EL1, SME, SME2)
	},
#endif /* CONFIG_ARM64_SME */
	{
		.desc = "WFx with timeout",
		.capability = ARM64_HAS_WFXT,
		.type = ARM64_CPUCAP_SYSTEM_FEATURE,
		.matches = has_cpuid_feature,
		ARM64_CPUID_FIELDS(ID_AA64ISAR2_EL1, WFxT, IMP)
	},
	{
		.desc = "Trap EL0 IMPLEMENTATION DEFINED functionality",
		.capability = ARM64_HAS_TIDCP1,
		.type = ARM64_CPUCAP_SYSTEM_FEATURE,
		.matches = has_cpuid_feature,
		.cpu_enable = cpu_trap_el0_impdef,
		ARM64_CPUID_FIELDS(ID_AA64MMFR1_EL1, TIDCP1, IMP)
	},
	{
		.desc = "Data independent timing control (DIT)",
		.capability = ARM64_HAS_DIT,
		.type = ARM64_CPUCAP_SYSTEM_FEATURE,
		.matches = has_cpuid_feature,
		.cpu_enable = cpu_enable_dit,
		ARM64_CPUID_FIELDS(ID_AA64PFR0_EL1, DIT, IMP)
	},
	{
		.desc = "Memory Copy and Memory Set instructions",
		.capability = ARM64_HAS_MOPS,
		.type = ARM64_CPUCAP_SYSTEM_FEATURE,
		.matches = has_cpuid_feature,
		.cpu_enable = cpu_enable_mops,
		ARM64_CPUID_FIELDS(ID_AA64ISAR2_EL1, MOPS, IMP)
	},
	{
		.capability = ARM64_HAS_TCR2,
		.type = ARM64_CPUCAP_SYSTEM_FEATURE,
		.matches = has_cpuid_feature,
		ARM64_CPUID_FIELDS(ID_AA64MMFR3_EL1, TCRX, IMP)
	},
	{
		.desc = "Stage-1 Permission Indirection Extension (S1PIE)",
		.capability = ARM64_HAS_S1PIE,
		.type = ARM64_CPUCAP_BOOT_CPU_FEATURE,
		.matches = has_cpuid_feature,
		ARM64_CPUID_FIELDS(ID_AA64MMFR3_EL1, S1PIE, IMP)
	},
	{
		.desc = "VHE for hypervisor only",
		.capability = ARM64_KVM_HVHE,
		.type = ARM64_CPUCAP_SYSTEM_FEATURE,
		.matches = hvhe_possible,
	},
	{
		.desc = "Enhanced Virtualization Traps",
		.capability = ARM64_HAS_EVT,
		.type = ARM64_CPUCAP_SYSTEM_FEATURE,
		.matches = has_cpuid_feature,
		ARM64_CPUID_FIELDS(ID_AA64MMFR2_EL1, EVT, IMP)
	},
	{
		.desc = "52-bit Virtual Addressing for KVM (LPA2)",
		.capability = ARM64_HAS_LPA2,
		.type = ARM64_CPUCAP_SYSTEM_FEATURE,
		.matches = has_lpa2,
	},
	{},
};

#define HWCAP_CPUID_MATCH(reg, field, min_value)			\
		.matches = has_user_cpuid_feature,			\
		ARM64_CPUID_FIELDS(reg, field, min_value)

#define __HWCAP_CAP(name, cap_type, cap)					\
		.desc = name,							\
		.type = ARM64_CPUCAP_SYSTEM_FEATURE,				\
		.hwcap_type = cap_type,						\
		.hwcap = cap,							\

#define HWCAP_CAP(reg, field, min_value, cap_type, cap)		\
	{									\
		__HWCAP_CAP(#cap, cap_type, cap)				\
		HWCAP_CPUID_MATCH(reg, field, min_value) 		\
	}

#define HWCAP_MULTI_CAP(list, cap_type, cap)					\
	{									\
		__HWCAP_CAP(#cap, cap_type, cap)				\
		.matches = cpucap_multi_entry_cap_matches,			\
		.match_list = list,						\
	}

#define HWCAP_CAP_MATCH(match, cap_type, cap)					\
	{									\
		__HWCAP_CAP(#cap, cap_type, cap)				\
		.matches = match,						\
	}

#ifdef CONFIG_ARM64_PTR_AUTH
static const struct arm64_cpu_capabilities ptr_auth_hwcap_addr_matches[] = {
	{
		HWCAP_CPUID_MATCH(ID_AA64ISAR1_EL1, APA, PAuth)
	},
	{
		HWCAP_CPUID_MATCH(ID_AA64ISAR2_EL1, APA3, PAuth)
	},
	{
		HWCAP_CPUID_MATCH(ID_AA64ISAR1_EL1, API, PAuth)
	},
	{},
};

static const struct arm64_cpu_capabilities ptr_auth_hwcap_gen_matches[] = {
	{
		HWCAP_CPUID_MATCH(ID_AA64ISAR1_EL1, GPA, IMP)
	},
	{
		HWCAP_CPUID_MATCH(ID_AA64ISAR2_EL1, GPA3, IMP)
	},
	{
		HWCAP_CPUID_MATCH(ID_AA64ISAR1_EL1, GPI, IMP)
	},
	{},
};
#endif

static const struct arm64_cpu_capabilities arm64_elf_hwcaps[] = {
	HWCAP_CAP(ID_AA64ISAR0_EL1, AES, PMULL, CAP_HWCAP, KERNEL_HWCAP_PMULL),
	HWCAP_CAP(ID_AA64ISAR0_EL1, AES, AES, CAP_HWCAP, KERNEL_HWCAP_AES),
	HWCAP_CAP(ID_AA64ISAR0_EL1, SHA1, IMP, CAP_HWCAP, KERNEL_HWCAP_SHA1),
	HWCAP_CAP(ID_AA64ISAR0_EL1, SHA2, SHA256, CAP_HWCAP, KERNEL_HWCAP_SHA2),
	HWCAP_CAP(ID_AA64ISAR0_EL1, SHA2, SHA512, CAP_HWCAP, KERNEL_HWCAP_SHA512),
	HWCAP_CAP(ID_AA64ISAR0_EL1, CRC32, IMP, CAP_HWCAP, KERNEL_HWCAP_CRC32),
	HWCAP_CAP(ID_AA64ISAR0_EL1, ATOMIC, IMP, CAP_HWCAP, KERNEL_HWCAP_ATOMICS),
	HWCAP_CAP(ID_AA64ISAR0_EL1, ATOMIC, FEAT_LSE128, CAP_HWCAP, KERNEL_HWCAP_LSE128),
	HWCAP_CAP(ID_AA64ISAR0_EL1, RDM, IMP, CAP_HWCAP, KERNEL_HWCAP_ASIMDRDM),
	HWCAP_CAP(ID_AA64ISAR0_EL1, SHA3, IMP, CAP_HWCAP, KERNEL_HWCAP_SHA3),
	HWCAP_CAP(ID_AA64ISAR0_EL1, SM3, IMP, CAP_HWCAP, KERNEL_HWCAP_SM3),
	HWCAP_CAP(ID_AA64ISAR0_EL1, SM4, IMP, CAP_HWCAP, KERNEL_HWCAP_SM4),
	HWCAP_CAP(ID_AA64ISAR0_EL1, DP, IMP, CAP_HWCAP, KERNEL_HWCAP_ASIMDDP),
	HWCAP_CAP(ID_AA64ISAR0_EL1, FHM, IMP, CAP_HWCAP, KERNEL_HWCAP_ASIMDFHM),
	HWCAP_CAP(ID_AA64ISAR0_EL1, TS, FLAGM, CAP_HWCAP, KERNEL_HWCAP_FLAGM),
	HWCAP_CAP(ID_AA64ISAR0_EL1, TS, FLAGM2, CAP_HWCAP, KERNEL_HWCAP_FLAGM2),
	HWCAP_CAP(ID_AA64ISAR0_EL1, RNDR, IMP, CAP_HWCAP, KERNEL_HWCAP_RNG),
	HWCAP_CAP(ID_AA64PFR0_EL1, FP, IMP, CAP_HWCAP, KERNEL_HWCAP_FP),
	HWCAP_CAP(ID_AA64PFR0_EL1, FP, FP16, CAP_HWCAP, KERNEL_HWCAP_FPHP),
	HWCAP_CAP(ID_AA64PFR0_EL1, AdvSIMD, IMP, CAP_HWCAP, KERNEL_HWCAP_ASIMD),
	HWCAP_CAP(ID_AA64PFR0_EL1, AdvSIMD, FP16, CAP_HWCAP, KERNEL_HWCAP_ASIMDHP),
	HWCAP_CAP(ID_AA64PFR0_EL1, DIT, IMP, CAP_HWCAP, KERNEL_HWCAP_DIT),
	HWCAP_CAP(ID_AA64ISAR1_EL1, DPB, IMP, CAP_HWCAP, KERNEL_HWCAP_DCPOP),
	HWCAP_CAP(ID_AA64ISAR1_EL1, DPB, DPB2, CAP_HWCAP, KERNEL_HWCAP_DCPODP),
	HWCAP_CAP(ID_AA64ISAR1_EL1, JSCVT, IMP, CAP_HWCAP, KERNEL_HWCAP_JSCVT),
	HWCAP_CAP(ID_AA64ISAR1_EL1, FCMA, IMP, CAP_HWCAP, KERNEL_HWCAP_FCMA),
	HWCAP_CAP(ID_AA64ISAR1_EL1, LRCPC, IMP, CAP_HWCAP, KERNEL_HWCAP_LRCPC),
	HWCAP_CAP(ID_AA64ISAR1_EL1, LRCPC, LRCPC2, CAP_HWCAP, KERNEL_HWCAP_ILRCPC),
	HWCAP_CAP(ID_AA64ISAR1_EL1, LRCPC, LRCPC3, CAP_HWCAP, KERNEL_HWCAP_LRCPC3),
	HWCAP_CAP(ID_AA64ISAR1_EL1, FRINTTS, IMP, CAP_HWCAP, KERNEL_HWCAP_FRINT),
	HWCAP_CAP(ID_AA64ISAR1_EL1, SB, IMP, CAP_HWCAP, KERNEL_HWCAP_SB),
	HWCAP_CAP(ID_AA64ISAR1_EL1, BF16, IMP, CAP_HWCAP, KERNEL_HWCAP_BF16),
	HWCAP_CAP(ID_AA64ISAR1_EL1, BF16, EBF16, CAP_HWCAP, KERNEL_HWCAP_EBF16),
	HWCAP_CAP(ID_AA64ISAR1_EL1, DGH, IMP, CAP_HWCAP, KERNEL_HWCAP_DGH),
	HWCAP_CAP(ID_AA64ISAR1_EL1, I8MM, IMP, CAP_HWCAP, KERNEL_HWCAP_I8MM),
	HWCAP_CAP(ID_AA64MMFR2_EL1, AT, IMP, CAP_HWCAP, KERNEL_HWCAP_USCAT),
#ifdef CONFIG_ARM64_SVE
	HWCAP_CAP(ID_AA64PFR0_EL1, SVE, IMP, CAP_HWCAP, KERNEL_HWCAP_SVE),
	HWCAP_CAP(ID_AA64ZFR0_EL1, SVEver, SVE2p1, CAP_HWCAP, KERNEL_HWCAP_SVE2P1),
	HWCAP_CAP(ID_AA64ZFR0_EL1, SVEver, SVE2, CAP_HWCAP, KERNEL_HWCAP_SVE2),
	HWCAP_CAP(ID_AA64ZFR0_EL1, AES, IMP, CAP_HWCAP, KERNEL_HWCAP_SVEAES),
	HWCAP_CAP(ID_AA64ZFR0_EL1, AES, PMULL128, CAP_HWCAP, KERNEL_HWCAP_SVEPMULL),
	HWCAP_CAP(ID_AA64ZFR0_EL1, BitPerm, IMP, CAP_HWCAP, KERNEL_HWCAP_SVEBITPERM),
	HWCAP_CAP(ID_AA64ZFR0_EL1, B16B16, IMP, CAP_HWCAP, KERNEL_HWCAP_SVE_B16B16),
	HWCAP_CAP(ID_AA64ZFR0_EL1, BF16, IMP, CAP_HWCAP, KERNEL_HWCAP_SVEBF16),
	HWCAP_CAP(ID_AA64ZFR0_EL1, BF16, EBF16, CAP_HWCAP, KERNEL_HWCAP_SVE_EBF16),
	HWCAP_CAP(ID_AA64ZFR0_EL1, SHA3, IMP, CAP_HWCAP, KERNEL_HWCAP_SVESHA3),
	HWCAP_CAP(ID_AA64ZFR0_EL1, SM4, IMP, CAP_HWCAP, KERNEL_HWCAP_SVESM4),
	HWCAP_CAP(ID_AA64ZFR0_EL1, I8MM, IMP, CAP_HWCAP, KERNEL_HWCAP_SVEI8MM),
	HWCAP_CAP(ID_AA64ZFR0_EL1, F32MM, IMP, CAP_HWCAP, KERNEL_HWCAP_SVEF32MM),
	HWCAP_CAP(ID_AA64ZFR0_EL1, F64MM, IMP, CAP_HWCAP, KERNEL_HWCAP_SVEF64MM),
#endif
	HWCAP_CAP(ID_AA64PFR1_EL1, SSBS, SSBS2, CAP_HWCAP, KERNEL_HWCAP_SSBS),
#ifdef CONFIG_ARM64_BTI
	HWCAP_CAP(ID_AA64PFR1_EL1, BT, IMP, CAP_HWCAP, KERNEL_HWCAP_BTI),
#endif
#ifdef CONFIG_ARM64_PTR_AUTH
	HWCAP_MULTI_CAP(ptr_auth_hwcap_addr_matches, CAP_HWCAP, KERNEL_HWCAP_PACA),
	HWCAP_MULTI_CAP(ptr_auth_hwcap_gen_matches, CAP_HWCAP, KERNEL_HWCAP_PACG),
#endif
#ifdef CONFIG_ARM64_MTE
	HWCAP_CAP(ID_AA64PFR1_EL1, MTE, MTE2, CAP_HWCAP, KERNEL_HWCAP_MTE),
	HWCAP_CAP(ID_AA64PFR1_EL1, MTE, MTE3, CAP_HWCAP, KERNEL_HWCAP_MTE3),
#endif /* CONFIG_ARM64_MTE */
	HWCAP_CAP(ID_AA64MMFR0_EL1, ECV, IMP, CAP_HWCAP, KERNEL_HWCAP_ECV),
	HWCAP_CAP(ID_AA64MMFR1_EL1, AFP, IMP, CAP_HWCAP, KERNEL_HWCAP_AFP),
	HWCAP_CAP(ID_AA64ISAR2_EL1, CSSC, IMP, CAP_HWCAP, KERNEL_HWCAP_CSSC),
	HWCAP_CAP(ID_AA64ISAR2_EL1, RPRFM, IMP, CAP_HWCAP, KERNEL_HWCAP_RPRFM),
	HWCAP_CAP(ID_AA64ISAR2_EL1, RPRES, IMP, CAP_HWCAP, KERNEL_HWCAP_RPRES),
	HWCAP_CAP(ID_AA64ISAR2_EL1, WFxT, IMP, CAP_HWCAP, KERNEL_HWCAP_WFXT),
	HWCAP_CAP(ID_AA64ISAR2_EL1, MOPS, IMP, CAP_HWCAP, KERNEL_HWCAP_MOPS),
	HWCAP_CAP(ID_AA64ISAR2_EL1, BC, IMP, CAP_HWCAP, KERNEL_HWCAP_HBC),
#ifdef CONFIG_ARM64_SME
	HWCAP_CAP(ID_AA64PFR1_EL1, SME, IMP, CAP_HWCAP, KERNEL_HWCAP_SME),
	HWCAP_CAP(ID_AA64SMFR0_EL1, FA64, IMP, CAP_HWCAP, KERNEL_HWCAP_SME_FA64),
	HWCAP_CAP(ID_AA64SMFR0_EL1, SMEver, SME2p1, CAP_HWCAP, KERNEL_HWCAP_SME2P1),
	HWCAP_CAP(ID_AA64SMFR0_EL1, SMEver, SME2, CAP_HWCAP, KERNEL_HWCAP_SME2),
	HWCAP_CAP(ID_AA64SMFR0_EL1, I16I64, IMP, CAP_HWCAP, KERNEL_HWCAP_SME_I16I64),
	HWCAP_CAP(ID_AA64SMFR0_EL1, F64F64, IMP, CAP_HWCAP, KERNEL_HWCAP_SME_F64F64),
	HWCAP_CAP(ID_AA64SMFR0_EL1, I16I32, IMP, CAP_HWCAP, KERNEL_HWCAP_SME_I16I32),
	HWCAP_CAP(ID_AA64SMFR0_EL1, B16B16, IMP, CAP_HWCAP, KERNEL_HWCAP_SME_B16B16),
	HWCAP_CAP(ID_AA64SMFR0_EL1, F16F16, IMP, CAP_HWCAP, KERNEL_HWCAP_SME_F16F16),
	HWCAP_CAP(ID_AA64SMFR0_EL1, I8I32, IMP, CAP_HWCAP, KERNEL_HWCAP_SME_I8I32),
	HWCAP_CAP(ID_AA64SMFR0_EL1, F16F32, IMP, CAP_HWCAP, KERNEL_HWCAP_SME_F16F32),
	HWCAP_CAP(ID_AA64SMFR0_EL1, B16F32, IMP, CAP_HWCAP, KERNEL_HWCAP_SME_B16F32),
	HWCAP_CAP(ID_AA64SMFR0_EL1, BI32I32, IMP, CAP_HWCAP, KERNEL_HWCAP_SME_BI32I32),
	HWCAP_CAP(ID_AA64SMFR0_EL1, F32F32, IMP, CAP_HWCAP, KERNEL_HWCAP_SME_F32F32),
#endif /* CONFIG_ARM64_SME */
	{},
};

#ifdef CONFIG_COMPAT
static bool compat_has_neon(const struct arm64_cpu_capabilities *cap, int scope)
{
	/*
	 * Check that all of MVFR1_EL1.{SIMDSP, SIMDInt, SIMDLS} are available,
	 * in line with that of arm32 as in vfp_init(). We make sure that the
	 * check is future proof, by making sure value is non-zero.
	 */
	u32 mvfr1;

	WARN_ON(scope == SCOPE_LOCAL_CPU && preemptible());
	if (scope == SCOPE_SYSTEM)
		mvfr1 = read_sanitised_ftr_reg(SYS_MVFR1_EL1);
	else
		mvfr1 = read_sysreg_s(SYS_MVFR1_EL1);

	return cpuid_feature_extract_unsigned_field(mvfr1, MVFR1_EL1_SIMDSP_SHIFT) &&
		cpuid_feature_extract_unsigned_field(mvfr1, MVFR1_EL1_SIMDInt_SHIFT) &&
		cpuid_feature_extract_unsigned_field(mvfr1, MVFR1_EL1_SIMDLS_SHIFT);
}
#endif

static const struct arm64_cpu_capabilities compat_elf_hwcaps[] = {
#ifdef CONFIG_COMPAT
	HWCAP_CAP_MATCH(compat_has_neon, CAP_COMPAT_HWCAP, COMPAT_HWCAP_NEON),
	HWCAP_CAP(MVFR1_EL1, SIMDFMAC, IMP, CAP_COMPAT_HWCAP, COMPAT_HWCAP_VFPv4),
	/* Arm v8 mandates MVFR0.FPDP == {0, 2}. So, piggy back on this for the presence of VFP support */
	HWCAP_CAP(MVFR0_EL1, FPDP, VFPv3, CAP_COMPAT_HWCAP, COMPAT_HWCAP_VFP),
	HWCAP_CAP(MVFR0_EL1, FPDP, VFPv3, CAP_COMPAT_HWCAP, COMPAT_HWCAP_VFPv3),
	HWCAP_CAP(MVFR1_EL1, FPHP, FP16, CAP_COMPAT_HWCAP, COMPAT_HWCAP_FPHP),
	HWCAP_CAP(MVFR1_EL1, SIMDHP, SIMDHP_FLOAT, CAP_COMPAT_HWCAP, COMPAT_HWCAP_ASIMDHP),
	HWCAP_CAP(ID_ISAR5_EL1, AES, VMULL, CAP_COMPAT_HWCAP2, COMPAT_HWCAP2_PMULL),
	HWCAP_CAP(ID_ISAR5_EL1, AES, IMP, CAP_COMPAT_HWCAP2, COMPAT_HWCAP2_AES),
	HWCAP_CAP(ID_ISAR5_EL1, SHA1, IMP, CAP_COMPAT_HWCAP2, COMPAT_HWCAP2_SHA1),
	HWCAP_CAP(ID_ISAR5_EL1, SHA2, IMP, CAP_COMPAT_HWCAP2, COMPAT_HWCAP2_SHA2),
	HWCAP_CAP(ID_ISAR5_EL1, CRC32, IMP, CAP_COMPAT_HWCAP2, COMPAT_HWCAP2_CRC32),
	HWCAP_CAP(ID_ISAR6_EL1, DP, IMP, CAP_COMPAT_HWCAP, COMPAT_HWCAP_ASIMDDP),
	HWCAP_CAP(ID_ISAR6_EL1, FHM, IMP, CAP_COMPAT_HWCAP, COMPAT_HWCAP_ASIMDFHM),
	HWCAP_CAP(ID_ISAR6_EL1, SB, IMP, CAP_COMPAT_HWCAP2, COMPAT_HWCAP2_SB),
	HWCAP_CAP(ID_ISAR6_EL1, BF16, IMP, CAP_COMPAT_HWCAP, COMPAT_HWCAP_ASIMDBF16),
	HWCAP_CAP(ID_ISAR6_EL1, I8MM, IMP, CAP_COMPAT_HWCAP, COMPAT_HWCAP_I8MM),
	HWCAP_CAP(ID_PFR2_EL1, SSBS, IMP, CAP_COMPAT_HWCAP2, COMPAT_HWCAP2_SSBS),
#endif
	{},
};

static void cap_set_elf_hwcap(const struct arm64_cpu_capabilities *cap)
{
	switch (cap->hwcap_type) {
	case CAP_HWCAP:
		cpu_set_feature(cap->hwcap);
		break;
#ifdef CONFIG_COMPAT
	case CAP_COMPAT_HWCAP:
		compat_elf_hwcap |= (u32)cap->hwcap;
		break;
	case CAP_COMPAT_HWCAP2:
		compat_elf_hwcap2 |= (u32)cap->hwcap;
		break;
#endif
	default:
		WARN_ON(1);
		break;
	}
}

/* Check if we have a particular HWCAP enabled */
static bool cpus_have_elf_hwcap(const struct arm64_cpu_capabilities *cap)
{
	bool rc;

	switch (cap->hwcap_type) {
	case CAP_HWCAP:
		rc = cpu_have_feature(cap->hwcap);
		break;
#ifdef CONFIG_COMPAT
	case CAP_COMPAT_HWCAP:
		rc = (compat_elf_hwcap & (u32)cap->hwcap) != 0;
		break;
	case CAP_COMPAT_HWCAP2:
		rc = (compat_elf_hwcap2 & (u32)cap->hwcap) != 0;
		break;
#endif
	default:
		WARN_ON(1);
		rc = false;
	}

	return rc;
}

static void setup_elf_hwcaps(const struct arm64_cpu_capabilities *hwcaps)
{
	/* We support emulation of accesses to CPU ID feature registers */
	cpu_set_named_feature(CPUID);
	for (; hwcaps->matches; hwcaps++)
		if (hwcaps->matches(hwcaps, cpucap_default_scope(hwcaps)))
			cap_set_elf_hwcap(hwcaps);
}

static void update_cpu_capabilities(u16 scope_mask)
{
	int i;
	const struct arm64_cpu_capabilities *caps;

	scope_mask &= ARM64_CPUCAP_SCOPE_MASK;
	for (i = 0; i < ARM64_NCAPS; i++) {
		caps = cpucap_ptrs[i];
		if (!caps || !(caps->type & scope_mask) ||
		    cpus_have_cap(caps->capability) ||
		    !caps->matches(caps, cpucap_default_scope(caps)))
			continue;

		if (caps->desc && !caps->cpus)
			pr_info("detected: %s\n", caps->desc);

		__set_bit(caps->capability, system_cpucaps);

		if ((scope_mask & SCOPE_BOOT_CPU) && (caps->type & SCOPE_BOOT_CPU))
			set_bit(caps->capability, boot_cpucaps);
	}
}

/*
 * Enable all the available capabilities on this CPU. The capabilities
 * with BOOT_CPU scope are handled separately and hence skipped here.
 */
static int cpu_enable_non_boot_scope_capabilities(void *__unused)
{
	int i;
	u16 non_boot_scope = SCOPE_ALL & ~SCOPE_BOOT_CPU;

	for_each_available_cap(i) {
		const struct arm64_cpu_capabilities *cap = cpucap_ptrs[i];

		if (WARN_ON(!cap))
			continue;

		if (!(cap->type & non_boot_scope))
			continue;

		if (cap->cpu_enable)
			cap->cpu_enable(cap);
	}
	return 0;
}

/*
 * Run through the enabled capabilities and enable() it on all active
 * CPUs
 */
static void __init enable_cpu_capabilities(u16 scope_mask)
{
	int i;
	const struct arm64_cpu_capabilities *caps;
	bool boot_scope;

	scope_mask &= ARM64_CPUCAP_SCOPE_MASK;
	boot_scope = !!(scope_mask & SCOPE_BOOT_CPU);

	for (i = 0; i < ARM64_NCAPS; i++) {
		unsigned int num;

		caps = cpucap_ptrs[i];
		if (!caps || !(caps->type & scope_mask))
			continue;
		num = caps->capability;
		if (!cpus_have_cap(num))
			continue;

		if (boot_scope && caps->cpu_enable)
			/*
			 * Capabilities with SCOPE_BOOT_CPU scope are finalised
			 * before any secondary CPU boots. Thus, each secondary
			 * will enable the capability as appropriate via
			 * check_local_cpu_capabilities(). The only exception is
			 * the boot CPU, for which the capability must be
			 * enabled here. This approach avoids costly
			 * stop_machine() calls for this case.
			 */
			caps->cpu_enable(caps);
	}

	/*
	 * For all non-boot scope capabilities, use stop_machine()
	 * as it schedules the work allowing us to modify PSTATE,
	 * instead of on_each_cpu() which uses an IPI, giving us a
	 * PSTATE that disappears when we return.
	 */
	if (!boot_scope)
		stop_machine(cpu_enable_non_boot_scope_capabilities,
			     NULL, cpu_online_mask);
}

/*
 * Run through the list of capabilities to check for conflicts.
 * If the system has already detected a capability, take necessary
 * action on this CPU.
 */
static void verify_local_cpu_caps(u16 scope_mask)
{
	int i;
	bool cpu_has_cap, system_has_cap;
	const struct arm64_cpu_capabilities *caps;

	scope_mask &= ARM64_CPUCAP_SCOPE_MASK;

	for (i = 0; i < ARM64_NCAPS; i++) {
		caps = cpucap_ptrs[i];
		if (!caps || !(caps->type & scope_mask))
			continue;

		cpu_has_cap = caps->matches(caps, SCOPE_LOCAL_CPU);
		system_has_cap = cpus_have_cap(caps->capability);

		if (system_has_cap) {
			/*
			 * Check if the new CPU misses an advertised feature,
			 * which is not safe to miss.
			 */
			if (!cpu_has_cap && !cpucap_late_cpu_optional(caps))
				break;
			/*
			 * We have to issue cpu_enable() irrespective of
			 * whether the CPU has it or not, as it is enabeld
			 * system wide. It is upto the call back to take
			 * appropriate action on this CPU.
			 */
			if (caps->cpu_enable)
				caps->cpu_enable(caps);
		} else {
			/*
			 * Check if the CPU has this capability if it isn't
			 * safe to have when the system doesn't.
			 */
			if (cpu_has_cap && !cpucap_late_cpu_permitted(caps))
				break;
		}
	}

	if (i < ARM64_NCAPS) {
		pr_crit("CPU%d: Detected conflict for capability %d (%s), System: %d, CPU: %d\n",
			smp_processor_id(), caps->capability,
			caps->desc, system_has_cap, cpu_has_cap);

		if (cpucap_panic_on_conflict(caps))
			cpu_panic_kernel();
		else
			cpu_die_early();
	}
}

/*
 * Check for CPU features that are used in early boot
 * based on the Boot CPU value.
 */
static void check_early_cpu_features(void)
{
	verify_cpu_asid_bits();

	verify_local_cpu_caps(SCOPE_BOOT_CPU);
}

static void
__verify_local_elf_hwcaps(const struct arm64_cpu_capabilities *caps)
{

	for (; caps->matches; caps++)
		if (cpus_have_elf_hwcap(caps) && !caps->matches(caps, SCOPE_LOCAL_CPU)) {
			pr_crit("CPU%d: missing HWCAP: %s\n",
					smp_processor_id(), caps->desc);
			cpu_die_early();
		}
}

static void verify_local_elf_hwcaps(void)
{
	__verify_local_elf_hwcaps(arm64_elf_hwcaps);

	if (id_aa64pfr0_32bit_el0(read_cpuid(ID_AA64PFR0_EL1)))
		__verify_local_elf_hwcaps(compat_elf_hwcaps);
}

static void verify_sve_features(void)
{
	unsigned long cpacr = cpacr_save_enable_kernel_sve();

	if (vec_verify_vq_map(ARM64_VEC_SVE)) {
		pr_crit("CPU%d: SVE: vector length support mismatch\n",
			smp_processor_id());
		cpu_die_early();
	}

	cpacr_restore(cpacr);
}

static void verify_sme_features(void)
{
	unsigned long cpacr = cpacr_save_enable_kernel_sme();

	if (vec_verify_vq_map(ARM64_VEC_SME)) {
		pr_crit("CPU%d: SME: vector length support mismatch\n",
			smp_processor_id());
		cpu_die_early();
	}

	cpacr_restore(cpacr);
}

static void verify_hyp_capabilities(void)
{
	u64 safe_mmfr1, mmfr0, mmfr1;
	int parange, ipa_max;
	unsigned int safe_vmid_bits, vmid_bits;

	if (!IS_ENABLED(CONFIG_KVM))
		return;

	safe_mmfr1 = read_sanitised_ftr_reg(SYS_ID_AA64MMFR1_EL1);
	mmfr0 = read_cpuid(ID_AA64MMFR0_EL1);
	mmfr1 = read_cpuid(ID_AA64MMFR1_EL1);

	/* Verify VMID bits */
	safe_vmid_bits = get_vmid_bits(safe_mmfr1);
	vmid_bits = get_vmid_bits(mmfr1);
	if (vmid_bits < safe_vmid_bits) {
		pr_crit("CPU%d: VMID width mismatch\n", smp_processor_id());
		cpu_die_early();
	}

	/* Verify IPA range */
	parange = cpuid_feature_extract_unsigned_field(mmfr0,
				ID_AA64MMFR0_EL1_PARANGE_SHIFT);
	ipa_max = id_aa64mmfr0_parange_to_phys_shift(parange);
	if (ipa_max < get_kvm_ipa_limit()) {
		pr_crit("CPU%d: IPA range mismatch\n", smp_processor_id());
		cpu_die_early();
	}
}

/*
 * Run through the enabled system capabilities and enable() it on this CPU.
 * The capabilities were decided based on the available CPUs at the boot time.
 * Any new CPU should match the system wide status of the capability. If the
 * new CPU doesn't have a capability which the system now has enabled, we
 * cannot do anything to fix it up and could cause unexpected failures. So
 * we park the CPU.
 */
static void verify_local_cpu_capabilities(void)
{
	/*
	 * The capabilities with SCOPE_BOOT_CPU are checked from
	 * check_early_cpu_features(), as they need to be verified
	 * on all secondary CPUs.
	 */
	verify_local_cpu_caps(SCOPE_ALL & ~SCOPE_BOOT_CPU);
	verify_local_elf_hwcaps();

	if (system_supports_sve())
		verify_sve_features();

	if (system_supports_sme())
		verify_sme_features();

	if (is_hyp_mode_available())
		verify_hyp_capabilities();
}

void check_local_cpu_capabilities(void)
{
	/*
	 * All secondary CPUs should conform to the early CPU features
	 * in use by the kernel based on boot CPU.
	 */
	check_early_cpu_features();

	/*
	 * If we haven't finalised the system capabilities, this CPU gets
	 * a chance to update the errata work arounds and local features.
	 * Otherwise, this CPU should verify that it has all the system
	 * advertised capabilities.
	 */
	if (!system_capabilities_finalized())
		update_cpu_capabilities(SCOPE_LOCAL_CPU);
	else
		verify_local_cpu_capabilities();
}

bool this_cpu_has_cap(unsigned int n)
{
	if (!WARN_ON(preemptible()) && n < ARM64_NCAPS) {
		const struct arm64_cpu_capabilities *cap = cpucap_ptrs[n];

		if (cap)
			return cap->matches(cap, SCOPE_LOCAL_CPU);
	}

	return false;
}
EXPORT_SYMBOL_GPL(this_cpu_has_cap);

/*
 * This helper function is used in a narrow window when,
 * - The system wide safe registers are set with all the SMP CPUs and,
 * - The SYSTEM_FEATURE system_cpucaps may not have been set.
 */
static bool __maybe_unused __system_matches_cap(unsigned int n)
{
	if (n < ARM64_NCAPS) {
		const struct arm64_cpu_capabilities *cap = cpucap_ptrs[n];

		if (cap)
			return cap->matches(cap, SCOPE_SYSTEM);
	}
	return false;
}

void cpu_set_feature(unsigned int num)
{
	set_bit(num, elf_hwcap);
}

bool cpu_have_feature(unsigned int num)
{
	return test_bit(num, elf_hwcap);
}
EXPORT_SYMBOL_GPL(cpu_have_feature);

unsigned long cpu_get_elf_hwcap(void)
{
	/*
	 * We currently only populate the first 32 bits of AT_HWCAP. Please
	 * note that for userspace compatibility we guarantee that bits 62
	 * and 63 will always be returned as 0.
	 */
	return elf_hwcap[0];
}

unsigned long cpu_get_elf_hwcap2(void)
{
	return elf_hwcap[1];
}

static void __init setup_boot_cpu_capabilities(void)
{
	/*
	 * The boot CPU's feature register values have been recorded. Detect
	 * boot cpucaps and local cpucaps for the boot CPU, then enable and
	 * patch alternatives for the available boot cpucaps.
	 */
	update_cpu_capabilities(SCOPE_BOOT_CPU | SCOPE_LOCAL_CPU);
	enable_cpu_capabilities(SCOPE_BOOT_CPU);
	apply_boot_alternatives();
}

void __init setup_boot_cpu_features(void)
{
	/*
	 * Initialize the indirect array of CPU capabilities pointers before we
	 * handle the boot CPU.
	 */
	init_cpucap_indirect_list();

	/*
	 * Detect broken pseudo-NMI. Must be called _before_ the call to
	 * setup_boot_cpu_capabilities() since it interacts with
	 * can_use_gic_priorities().
	 */
	detect_system_supports_pseudo_nmi();

	setup_boot_cpu_capabilities();
}

static void __init setup_system_capabilities(void)
{
	/*
	 * The system-wide safe feature register values have been finalized.
	 * Detect, enable, and patch alternatives for the available system
	 * cpucaps.
	 */
	update_cpu_capabilities(SCOPE_SYSTEM);
	enable_cpu_capabilities(SCOPE_ALL & ~SCOPE_BOOT_CPU);
	apply_alternatives_all();

	/*
	 * Log any cpucaps with a cpumask as these aren't logged by
	 * update_cpu_capabilities().
	 */
	for (int i = 0; i < ARM64_NCAPS; i++) {
		const struct arm64_cpu_capabilities *caps = cpucap_ptrs[i];

		if (caps && caps->cpus && caps->desc &&
			cpumask_any(caps->cpus) < nr_cpu_ids)
			pr_info("detected: %s on CPU%*pbl\n",
				caps->desc, cpumask_pr_args(caps->cpus));
	}

	/*
	 * TTBR0 PAN doesn't have its own cpucap, so log it manually.
	 */
	if (system_uses_ttbr0_pan())
		pr_info("emulated: Privileged Access Never (PAN) using TTBR0_EL1 switching\n");
}

void __init setup_system_features(void)
{
	setup_system_capabilities();

	kpti_install_ng_mappings();

	sve_setup();
	sme_setup();

	/*
	 * Check for sane CTR_EL0.CWG value.
	 */
	if (!cache_type_cwg())
		pr_warn("No Cache Writeback Granule information, assuming %d\n",
			ARCH_DMA_MINALIGN);
}

void __init setup_user_features(void)
{
	user_feature_fixup();

	setup_elf_hwcaps(arm64_elf_hwcaps);

	if (system_supports_32bit_el0()) {
		setup_elf_hwcaps(compat_elf_hwcaps);
		elf_hwcap_fixup();
	}

	minsigstksz_setup();
}

static int enable_mismatched_32bit_el0(unsigned int cpu)
{
	/*
	 * The first 32-bit-capable CPU we detected and so can no longer
	 * be offlined by userspace. -1 indicates we haven't yet onlined
	 * a 32-bit-capable CPU.
	 */
	static int lucky_winner = -1;

	struct cpuinfo_arm64 *info = &per_cpu(cpu_data, cpu);
	bool cpu_32bit = id_aa64pfr0_32bit_el0(info->reg_id_aa64pfr0);

	if (cpu_32bit) {
		cpumask_set_cpu(cpu, cpu_32bit_el0_mask);
		static_branch_enable_cpuslocked(&arm64_mismatched_32bit_el0);
	}

	if (cpumask_test_cpu(0, cpu_32bit_el0_mask) == cpu_32bit)
		return 0;

	if (lucky_winner >= 0)
		return 0;

	/*
	 * We've detected a mismatch. We need to keep one of our CPUs with
	 * 32-bit EL0 online so that is_cpu_allowed() doesn't end up rejecting
	 * every CPU in the system for a 32-bit task.
	 */
	lucky_winner = cpu_32bit ? cpu : cpumask_any_and(cpu_32bit_el0_mask,
							 cpu_active_mask);
	get_cpu_device(lucky_winner)->offline_disabled = true;
	setup_elf_hwcaps(compat_elf_hwcaps);
	elf_hwcap_fixup();
	pr_info("Asymmetric 32-bit EL0 support detected on CPU %u; CPU hot-unplug disabled on CPU %u\n",
		cpu, lucky_winner);
	return 0;
}

static int __init init_32bit_el0_mask(void)
{
	if (!allow_mismatched_32bit_el0)
		return 0;

	if (!zalloc_cpumask_var(&cpu_32bit_el0_mask, GFP_KERNEL))
		return -ENOMEM;

	return cpuhp_setup_state(CPUHP_AP_ONLINE_DYN,
				 "arm64/mismatched_32bit_el0:online",
				 enable_mismatched_32bit_el0, NULL);
}
subsys_initcall_sync(init_32bit_el0_mask);

static void __maybe_unused cpu_enable_cnp(struct arm64_cpu_capabilities const *cap)
{
	cpu_enable_swapper_cnp();
}

/*
 * We emulate only the following system register space.
 * Op0 = 0x3, CRn = 0x0, Op1 = 0x0, CRm = [0, 2 - 7]
 * See Table C5-6 System instruction encodings for System register accesses,
 * ARMv8 ARM(ARM DDI 0487A.f) for more details.
 */
static inline bool __attribute_const__ is_emulated(u32 id)
{
	return (sys_reg_Op0(id) == 0x3 &&
		sys_reg_CRn(id) == 0x0 &&
		sys_reg_Op1(id) == 0x0 &&
		(sys_reg_CRm(id) == 0 ||
		 ((sys_reg_CRm(id) >= 2) && (sys_reg_CRm(id) <= 7))));
}

/*
 * With CRm == 0, reg should be one of :
 * MIDR_EL1, MPIDR_EL1 or REVIDR_EL1.
 */
static inline int emulate_id_reg(u32 id, u64 *valp)
{
	switch (id) {
	case SYS_MIDR_EL1:
		*valp = read_cpuid_id();
		break;
	case SYS_MPIDR_EL1:
		*valp = SYS_MPIDR_SAFE_VAL;
		break;
	case SYS_REVIDR_EL1:
		/* IMPLEMENTATION DEFINED values are emulated with 0 */
		*valp = 0;
		break;
	default:
		return -EINVAL;
	}

	return 0;
}

static int emulate_sys_reg(u32 id, u64 *valp)
{
	struct arm64_ftr_reg *regp;

	if (!is_emulated(id))
		return -EINVAL;

	if (sys_reg_CRm(id) == 0)
		return emulate_id_reg(id, valp);

	regp = get_arm64_ftr_reg_nowarn(id);
	if (regp)
		*valp = arm64_ftr_reg_user_value(regp);
	else
		/*
		 * The untracked registers are either IMPLEMENTATION DEFINED
		 * (e.g, ID_AFR0_EL1) or reserved RAZ.
		 */
		*valp = 0;
	return 0;
}

int do_emulate_mrs(struct pt_regs *regs, u32 sys_reg, u32 rt)
{
	int rc;
	u64 val;

	rc = emulate_sys_reg(sys_reg, &val);
	if (!rc) {
		pt_regs_write_reg(regs, rt, val);
		arm64_skip_faulting_instruction(regs, AARCH64_INSN_SIZE);
	}
	return rc;
}

bool try_emulate_mrs(struct pt_regs *regs, u32 insn)
{
	u32 sys_reg, rt;

	if (compat_user_mode(regs) || !aarch64_insn_is_mrs(insn))
		return false;

	/*
	 * sys_reg values are defined as used in mrs/msr instruction.
	 * shift the imm value to get the encoding.
	 */
	sys_reg = (u32)aarch64_insn_decode_immediate(AARCH64_INSN_IMM_16, insn) << 5;
	rt = aarch64_insn_decode_register(AARCH64_INSN_REGTYPE_RT, insn);
	return do_emulate_mrs(regs, sys_reg, rt) == 0;
}

enum mitigation_state arm64_get_meltdown_state(void)
{
	if (__meltdown_safe)
		return SPECTRE_UNAFFECTED;

	if (arm64_kernel_unmapped_at_el0())
		return SPECTRE_MITIGATED;

	return SPECTRE_VULNERABLE;
}

ssize_t cpu_show_meltdown(struct device *dev, struct device_attribute *attr,
			  char *buf)
{
	switch (arm64_get_meltdown_state()) {
	case SPECTRE_UNAFFECTED:
		return sprintf(buf, "Not affected\n");

	case SPECTRE_MITIGATED:
		return sprintf(buf, "Mitigation: PTI\n");

	default:
		return sprintf(buf, "Vulnerable\n");
	}
}<|MERGE_RESOLUTION|>--- conflicted
+++ resolved
@@ -1844,11 +1844,7 @@
 static void __init kpti_install_ng_mappings(void)
 {
 	/* Check whether KPTI is going to be used */
-<<<<<<< HEAD
-	if (!cpus_have_cap(ARM64_UNMAP_KERNEL_AT_EL0))
-=======
 	if (!arm64_kernel_unmapped_at_el0())
->>>>>>> de927f6c
 		return;
 
 	/*
