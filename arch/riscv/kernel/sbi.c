--- conflicted
+++ resolved
@@ -86,11 +86,7 @@
 			pr_warn("Unable to send any request to hartid > BITS_PER_LONG for SBI v0.1\n");
 			break;
 		}
-<<<<<<< HEAD
-		hmask |= 1 << hartid;
-=======
 		hmask |= BIT(hartid);
->>>>>>> 95cd2cdc
 	}
 
 	return hmask;
@@ -165,11 +161,7 @@
 {
 	unsigned long hart_mask;
 
-<<<<<<< HEAD
-	if (!cpu_mask)
-=======
 	if (!cpu_mask || cpumask_empty(cpu_mask))
->>>>>>> 95cd2cdc
 		cpu_mask = cpu_online_mask;
 	hart_mask = __sbi_v01_cpumask_to_hartmask(cpu_mask);
 
@@ -185,11 +177,7 @@
 	int result = 0;
 	unsigned long hart_mask;
 
-<<<<<<< HEAD
-	if (!cpu_mask)
-=======
 	if (!cpu_mask || cpumask_empty(cpu_mask))
->>>>>>> 95cd2cdc
 		cpu_mask = cpu_online_mask;
 	hart_mask = __sbi_v01_cpumask_to_hartmask(cpu_mask);
 
@@ -262,36 +250,15 @@
 
 static int __sbi_send_ipi_v02(const struct cpumask *cpu_mask)
 {
-<<<<<<< HEAD
-	unsigned long hartid, cpuid, hmask = 0, hbase = 0;
-	struct sbiret ret = {0};
-	int result;
-
-	if (!cpu_mask)
-=======
 	unsigned long hartid, cpuid, hmask = 0, hbase = 0, htop = 0;
 	struct sbiret ret = {0};
 	int result;
 
 	if (!cpu_mask || cpumask_empty(cpu_mask))
->>>>>>> 95cd2cdc
 		cpu_mask = cpu_online_mask;
 
 	for_each_cpu(cpuid, cpu_mask) {
 		hartid = cpuid_to_hartid_map(cpuid);
-<<<<<<< HEAD
-		if (hmask && ((hbase + BITS_PER_LONG) <= hartid)) {
-			ret = sbi_ecall(SBI_EXT_IPI, SBI_EXT_IPI_SEND_IPI,
-					hmask, hbase, 0, 0, 0, 0);
-			if (ret.error)
-				goto ecall_failed;
-			hmask = 0;
-			hbase = 0;
-		}
-		if (!hmask)
-			hbase = hartid;
-		hmask |= 1UL << (hartid - hbase);
-=======
 		if (hmask) {
 			if (hartid + BITS_PER_LONG <= htop ||
 			    hbase + BITS_PER_LONG <= hartid) {
@@ -314,7 +281,6 @@
 			htop = hartid;
 		}
 		hmask |= BIT(hartid - hbase);
->>>>>>> 95cd2cdc
 	}
 
 	if (hmask) {
@@ -390,34 +356,14 @@
 			    unsigned long start, unsigned long size,
 			    unsigned long arg4, unsigned long arg5)
 {
-<<<<<<< HEAD
-	unsigned long hartid, cpuid, hmask = 0, hbase = 0;
-	int result;
-
-	if (!cpu_mask)
-=======
 	unsigned long hartid, cpuid, hmask = 0, hbase = 0, htop = 0;
 	int result;
 
 	if (!cpu_mask || cpumask_empty(cpu_mask))
->>>>>>> 95cd2cdc
 		cpu_mask = cpu_online_mask;
 
 	for_each_cpu(cpuid, cpu_mask) {
 		hartid = cpuid_to_hartid_map(cpuid);
-<<<<<<< HEAD
-		if (hmask && ((hbase + BITS_PER_LONG) <= hartid)) {
-			result = __sbi_rfence_v02_call(fid, hmask, hbase,
-						       start, size, arg4, arg5);
-			if (result)
-				return result;
-			hmask = 0;
-			hbase = 0;
-		}
-		if (!hmask)
-			hbase = hartid;
-		hmask |= 1UL << (hartid - hbase);
-=======
 		if (hmask) {
 			if (hartid + BITS_PER_LONG <= htop ||
 			    hbase + BITS_PER_LONG <= hartid) {
@@ -439,7 +385,6 @@
 			htop = hartid;
 		}
 		hmask |= BIT(hartid - hbase);
->>>>>>> 95cd2cdc
 	}
 
 	if (hmask) {
