/*
 * File:         arch/blackfin/kernel/setup.c
 * Based on:
 * Author:
 *
 * Created:
 * Description:
 *
 * Modified:
 *               Copyright 2004-2006 Analog Devices Inc.
 *
 * Bugs:         Enter bugs at http://blackfin.uclinux.org/
 *
 * This program is free software; you can redistribute it and/or modify
 * it under the terms of the GNU General Public License as published by
 * the Free Software Foundation; either version 2 of the License, or
 * (at your option) any later version.
 *
 * This program is distributed in the hope that it will be useful,
 * but WITHOUT ANY WARRANTY; without even the implied warranty of
 * MERCHANTABILITY or FITNESS FOR A PARTICULAR PURPOSE.  See the
 * GNU General Public License for more details.
 *
 * You should have received a copy of the GNU General Public License
 * along with this program; if not, see the file COPYING, or write
 * to the Free Software Foundation, Inc.,
 * 51 Franklin St, Fifth Floor, Boston, MA  02110-1301  USA
 */

#include <linux/delay.h>
#include <linux/console.h>
#include <linux/bootmem.h>
#include <linux/seq_file.h>
#include <linux/cpu.h>
#include <linux/module.h>
#include <linux/tty.h>

#include <linux/ext2_fs.h>
#include <linux/cramfs_fs.h>
#include <linux/romfs_fs.h>

#include <asm/cplb.h>
#include <asm/cacheflush.h>
#include <asm/blackfin.h>
#include <asm/cplbinit.h>
#include <asm/fixed_code.h>
#include <asm/early_printk.h>

u16 _bfin_swrst;

unsigned long memory_start, memory_end, physical_mem_end;
unsigned long reserved_mem_dcache_on;
unsigned long reserved_mem_icache_on;
EXPORT_SYMBOL(memory_start);
EXPORT_SYMBOL(memory_end);
EXPORT_SYMBOL(physical_mem_end);
EXPORT_SYMBOL(_ramend);

#ifdef CONFIG_MTD_UCLINUX
unsigned long memory_mtd_end, memory_mtd_start, mtd_size;
unsigned long _ebss;
EXPORT_SYMBOL(memory_mtd_end);
EXPORT_SYMBOL(memory_mtd_start);
EXPORT_SYMBOL(mtd_size);
#endif

char __initdata command_line[COMMAND_LINE_SIZE];

void __init bf53x_cache_init(void)
{
#if defined(CONFIG_BFIN_DCACHE) || defined(CONFIG_BFIN_ICACHE)
	generate_cpl_tables();
#endif

#ifdef CONFIG_BFIN_ICACHE
	bfin_icache_init();
	printk(KERN_INFO "Instruction Cache Enabled\n");
#endif

#ifdef CONFIG_BFIN_DCACHE
	bfin_dcache_init();
	printk(KERN_INFO "Data Cache Enabled"
# if defined CONFIG_BFIN_WB
		" (write-back)"
# elif defined CONFIG_BFIN_WT
		" (write-through)"
# endif
		"\n");
#endif
}

void __init bf53x_relocate_l1_mem(void)
{
	unsigned long l1_code_length;
	unsigned long l1_data_a_length;
	unsigned long l1_data_b_length;

	l1_code_length = _etext_l1 - _stext_l1;
	if (l1_code_length > L1_CODE_LENGTH)
		l1_code_length = L1_CODE_LENGTH;
	/* cannot complain as printk is not available as yet.
	 * But we can continue booting and complain later!
	 */

	/* Copy _stext_l1 to _etext_l1 to L1 instruction SRAM */
	dma_memcpy(_stext_l1, _l1_lma_start, l1_code_length);

	l1_data_a_length = _ebss_l1 - _sdata_l1;
	if (l1_data_a_length > L1_DATA_A_LENGTH)
		l1_data_a_length = L1_DATA_A_LENGTH;

	/* Copy _sdata_l1 to _ebss_l1 to L1 data bank A SRAM */
	dma_memcpy(_sdata_l1, _l1_lma_start + l1_code_length, l1_data_a_length);

	l1_data_b_length = _ebss_b_l1 - _sdata_b_l1;
	if (l1_data_b_length > L1_DATA_B_LENGTH)
		l1_data_b_length = L1_DATA_B_LENGTH;

	/* Copy _sdata_b_l1 to _ebss_b_l1 to L1 data bank B SRAM */
	dma_memcpy(_sdata_b_l1, _l1_lma_start + l1_code_length +
			l1_data_a_length, l1_data_b_length);

}

/*
 * Initial parsing of the command line.  Currently, we support:
 *  - Controlling the linux memory size: mem=xxx[KMG]
 *  - Controlling the physical memory size: max_mem=xxx[KMG][$][#]
 *       $ -> reserved memory is dcacheable
 *       # -> reserved memory is icacheable
 */
static __init void parse_cmdline_early(char *cmdline_p)
{
	char c = ' ', *to = cmdline_p;
	unsigned int memsize;
	for (;;) {
		if (c == ' ') {

			if (!memcmp(to, "mem=", 4)) {
				to += 4;
				memsize = memparse(to, &to);
				if (memsize)
					_ramend = memsize;

			} else if (!memcmp(to, "max_mem=", 8)) {
				to += 8;
				memsize = memparse(to, &to);
				if (memsize) {
					physical_mem_end = memsize;
					if (*to != ' ') {
						if (*to == '$'
						    || *(to + 1) == '$')
							reserved_mem_dcache_on =
							    1;
						if (*to == '#'
						    || *(to + 1) == '#')
							reserved_mem_icache_on =
							    1;
					}
				}
			} else if (!memcmp(to, "earlyprintk=", 12)) {
				to += 12;
				setup_early_printk(to);
			}
		}
		c = *(to++);
		if (!c)
			break;
	}
}

void __init setup_arch(char **cmdline_p)
{
	int bootmap_size;
	unsigned long l1_length, sclk, cclk;
#ifdef CONFIG_MTD_UCLINUX
	unsigned long mtd_phys = 0;
#endif

#ifdef CONFIG_DUMMY_CONSOLE
	conswitchp = &dummy_con;
#endif

#if defined(CONFIG_CMDLINE_BOOL)
	strncpy(&command_line[0], CONFIG_CMDLINE, sizeof(command_line));
	command_line[sizeof(command_line) - 1] = 0;
#endif

	/* Keep a copy of command line */
	*cmdline_p = &command_line[0];
	memcpy(boot_command_line, command_line, COMMAND_LINE_SIZE);
	boot_command_line[COMMAND_LINE_SIZE - 1] = '\0';

	/* setup memory defaults from the user config */
	physical_mem_end = 0;
	_ramend = CONFIG_MEM_SIZE * 1024 * 1024;

	parse_cmdline_early(&command_line[0]);

	cclk = get_cclk();
	sclk = get_sclk();

#if !defined(CONFIG_BFIN_KERNEL_CLOCK)
	if (ANOMALY_05000273 && cclk == sclk)
		panic("ANOMALY 05000273, SCLK can not be same as CCLK");
#endif

#ifdef BF561_FAMILY
	if (ANOMALY_05000266) {
		bfin_read_IMDMA_D0_IRQ_STATUS();
		bfin_read_IMDMA_D1_IRQ_STATUS();
	}
#endif

	printk(KERN_INFO "Hardware Trace ");
	if (bfin_read_TBUFCTL() & 0x1 )
		printk("Active ");
	else
		printk("Off ");
	if (bfin_read_TBUFCTL() & 0x2)
		printk("and Enabled\n");
	else
	printk("and Disabled\n");


#if defined(CONFIG_CHR_DEV_FLASH) || defined(CONFIG_BLK_DEV_FLASH)
	/* we need to initialize the Flashrom device here since we might
	 * do things with flash early on in the boot
	 */
	flash_probe();
#endif

	if (physical_mem_end == 0)
		physical_mem_end = _ramend;

	/* by now the stack is part of the init task */
	memory_end = _ramend - DMA_UNCACHED_REGION;

	_ramstart = (unsigned long)__bss_stop;
	memory_start = PAGE_ALIGN(_ramstart);

#if defined(CONFIG_MTD_UCLINUX)
	/* generic memory mapped MTD driver */
	memory_mtd_end = memory_end;

	mtd_phys = _ramstart;
	mtd_size = PAGE_ALIGN(*((unsigned long *)(mtd_phys + 8)));

# if defined(CONFIG_EXT2_FS) || defined(CONFIG_EXT3_FS)
	if (*((unsigned short *)(mtd_phys + 0x438)) == EXT2_SUPER_MAGIC)
		mtd_size =
		    PAGE_ALIGN(*((unsigned long *)(mtd_phys + 0x404)) << 10);
# endif

# if defined(CONFIG_CRAMFS)
	if (*((unsigned long *)(mtd_phys)) == CRAMFS_MAGIC)
		mtd_size = PAGE_ALIGN(*((unsigned long *)(mtd_phys + 0x4)));
# endif

# if defined(CONFIG_ROMFS_FS)
	if (((unsigned long *)mtd_phys)[0] == ROMSB_WORD0
	    && ((unsigned long *)mtd_phys)[1] == ROMSB_WORD1)
		mtd_size =
		    PAGE_ALIGN(be32_to_cpu(((unsigned long *)mtd_phys)[2]));
#  if (defined(CONFIG_BFIN_ICACHE) && ANOMALY_05000263)
	/* Due to a Hardware Anomaly we need to limit the size of usable
	 * instruction memory to max 60MB, 56 if HUNT_FOR_ZERO is on
	 * 05000263 - Hardware loop corrupted when taking an ICPLB exception
	 */
#   if (defined(CONFIG_DEBUG_HUNT_FOR_ZERO))
	if (memory_end >= 56 * 1024 * 1024)
		memory_end = 56 * 1024 * 1024;
#   else
	if (memory_end >= 60 * 1024 * 1024)
		memory_end = 60 * 1024 * 1024;
#   endif				/* CONFIG_DEBUG_HUNT_FOR_ZERO */
#  endif				/* ANOMALY_05000263 */
# endif				/* CONFIG_ROMFS_FS */

	memory_end -= mtd_size;

	if (mtd_size == 0) {
		console_init();
		panic("Don't boot kernel without rootfs attached.\n");
	}

	/* Relocate MTD image to the top of memory after the uncached memory area */
	dma_memcpy((char *)memory_end, __bss_stop, mtd_size);

	memory_mtd_start = memory_end;
	_ebss = memory_mtd_start;	/* define _ebss for compatible */
#endif				/* CONFIG_MTD_UCLINUX */

#if (defined(CONFIG_BFIN_ICACHE) && ANOMALY_05000263)
	/* Due to a Hardware Anomaly we need to limit the size of usable
	 * instruction memory to max 60MB, 56 if HUNT_FOR_ZERO is on
	 * 05000263 - Hardware loop corrupted when taking an ICPLB exception
	 */
#if (defined(CONFIG_DEBUG_HUNT_FOR_ZERO))
	if (memory_end >= 56 * 1024 * 1024)
		memory_end = 56 * 1024 * 1024;
#else
	if (memory_end >= 60 * 1024 * 1024)
		memory_end = 60 * 1024 * 1024;
#endif				/* CONFIG_DEBUG_HUNT_FOR_ZERO */
	printk(KERN_NOTICE "Warning: limiting memory to %liMB due to hardware anomaly 05000263\n", memory_end >> 20);
#endif				/* ANOMALY_05000263 */

#if !defined(CONFIG_MTD_UCLINUX)
	memory_end -= SIZE_4K; /*In case there is no valid CPLB behind memory_end make sure we don't get to close*/
#endif
	init_mm.start_code = (unsigned long)_stext;
	init_mm.end_code = (unsigned long)_etext;
	init_mm.end_data = (unsigned long)_edata;
	init_mm.brk = (unsigned long)0;

	init_leds();

	printk(KERN_INFO "Blackfin support (C) 2004-2007 Analog Devices, Inc.\n");
	if (bfin_compiled_revid() == 0xffff)
		printk(KERN_INFO "Compiled for ADSP-%s Rev any\n", CPU);
	else if (bfin_compiled_revid() == -1)
		printk(KERN_INFO "Compiled for ADSP-%s Rev none\n", CPU);
	else
		printk(KERN_INFO "Compiled for ADSP-%s Rev 0.%d\n", CPU, bfin_compiled_revid());
	if (bfin_revid() != bfin_compiled_revid()) {
		if (bfin_compiled_revid() == -1)
			printk(KERN_ERR "Warning: Compiled for Rev none, but running on Rev %d\n",
			       bfin_revid());
		else if (bfin_compiled_revid() != 0xffff)
			printk(KERN_ERR "Warning: Compiled for Rev %d, but running on Rev %d\n",
			       bfin_compiled_revid(), bfin_revid());
	}
	if (bfin_revid() < SUPPORTED_REVID)
		printk(KERN_ERR "Warning: Unsupported Chip Revision ADSP-%s Rev 0.%d detected\n",
		       CPU, bfin_revid());
	printk(KERN_INFO "Blackfin Linux support by http://blackfin.uclinux.org/\n");

	printk(KERN_INFO "Processor Speed: %lu MHz core clock and %lu MHz System Clock\n",
	       cclk / 1000000,  sclk / 1000000);

	if (ANOMALY_05000273 && (cclk >> 1) <= sclk)
		printk("\n\n\nANOMALY_05000273: CCLK must be >= 2*SCLK !!!\n\n\n");

	printk(KERN_INFO "Board Memory: %ldMB\n", physical_mem_end >> 20);
	printk(KERN_INFO "Kernel Managed Memory: %ldMB\n", _ramend >> 20);

	printk(KERN_INFO "Memory map:\n"
	       KERN_INFO "  text      = 0x%p-0x%p\n"
	       KERN_INFO "  rodata    = 0x%p-0x%p\n"
	       KERN_INFO "  data      = 0x%p-0x%p\n"
	       KERN_INFO "    stack   = 0x%p-0x%p\n"
	       KERN_INFO "  init      = 0x%p-0x%p\n"
	       KERN_INFO "  bss       = 0x%p-0x%p\n"
	       KERN_INFO "  available = 0x%p-0x%p\n"
#ifdef CONFIG_MTD_UCLINUX
	       KERN_INFO "  rootfs    = 0x%p-0x%p\n"
#endif
#if DMA_UNCACHED_REGION > 0
	       KERN_INFO "  DMA Zone  = 0x%p-0x%p\n"
#endif
	       , _stext, _etext,
	       __start_rodata, __end_rodata,
	       _sdata, _edata,
	       (void *)&init_thread_union, (void *)((int)(&init_thread_union) + 0x2000),
	       __init_begin, __init_end,
	       __bss_start, __bss_stop,
	       (void *)_ramstart, (void *)memory_end
#ifdef CONFIG_MTD_UCLINUX
	       , (void *)memory_mtd_start, (void *)(memory_mtd_start + mtd_size)
#endif
#if DMA_UNCACHED_REGION > 0
	       , (void *)(_ramend - DMA_UNCACHED_REGION), (void *)(_ramend)
#endif
	       );

	/*
	 * give all the memory to the bootmap allocator,  tell it to put the
	 * boot mem_map at the start of memory
	 */
	bootmap_size = init_bootmem_node(NODE_DATA(0), memory_start >> PAGE_SHIFT,	/* map goes here */
					 PAGE_OFFSET >> PAGE_SHIFT,
					 memory_end >> PAGE_SHIFT);
	/*
	 * free the usable memory,  we have to make sure we do not free
	 * the bootmem bitmap so we then reserve it after freeing it :-)
	 */
	free_bootmem(memory_start, memory_end - memory_start);

	reserve_bootmem(memory_start, bootmap_size);
	/*
	 * get kmalloc into gear
	 */
	paging_init();

	/* check the size of the l1 area */
	l1_length = _etext_l1 - _stext_l1;
	if (l1_length > L1_CODE_LENGTH)
		panic("L1 code memory overflow\n");

	l1_length = _ebss_l1 - _sdata_l1;
	if (l1_length > L1_DATA_A_LENGTH)
		panic("L1 data memory overflow\n");

	_bfin_swrst = bfin_read_SWRST();

	/* Copy atomic sequences to their fixed location, and sanity check that
	   these locations are the ones that we advertise to userspace.  */
	memcpy((void *)FIXED_CODE_START, &fixed_code_start,
	       FIXED_CODE_END - FIXED_CODE_START);
	BUG_ON((char *)&sigreturn_stub - (char *)&fixed_code_start
	       != SIGRETURN_STUB - FIXED_CODE_START);
	BUG_ON((char *)&atomic_xchg32 - (char *)&fixed_code_start
	       != ATOMIC_XCHG32 - FIXED_CODE_START);
	BUG_ON((char *)&atomic_cas32 - (char *)&fixed_code_start
	       != ATOMIC_CAS32 - FIXED_CODE_START);
	BUG_ON((char *)&atomic_add32 - (char *)&fixed_code_start
	       != ATOMIC_ADD32 - FIXED_CODE_START);
	BUG_ON((char *)&atomic_sub32 - (char *)&fixed_code_start
	       != ATOMIC_SUB32 - FIXED_CODE_START);
	BUG_ON((char *)&atomic_ior32 - (char *)&fixed_code_start
	       != ATOMIC_IOR32 - FIXED_CODE_START);
	BUG_ON((char *)&atomic_and32 - (char *)&fixed_code_start
	       != ATOMIC_AND32 - FIXED_CODE_START);
	BUG_ON((char *)&atomic_xor32 - (char *)&fixed_code_start
	       != ATOMIC_XOR32 - FIXED_CODE_START);

	init_exception_vectors();
	bf53x_cache_init();
}

static int __init topology_init(void)
{
#if defined (CONFIG_BF561)
	static struct cpu cpu[2];
	register_cpu(&cpu[0], 0);
	register_cpu(&cpu[1], 1);
	return 0;
#else
	static struct cpu cpu[1];
	return register_cpu(cpu, 0);
#endif
}

subsys_initcall(topology_init);

static u_long get_vco(void)
{
	u_long msel;
	u_long vco;

	msel = (bfin_read_PLL_CTL() >> 9) & 0x3F;
	if (0 == msel)
		msel = 64;

	vco = CONFIG_CLKIN_HZ;
	vco >>= (1 & bfin_read_PLL_CTL());	/* DF bit */
	vco = msel * vco;
	return vco;
}

/* Get the Core clock */
u_long get_cclk(void)
{
	u_long csel, ssel;
	if (bfin_read_PLL_STAT() & 0x1)
		return CONFIG_CLKIN_HZ;

	ssel = bfin_read_PLL_DIV();
	csel = ((ssel >> 4) & 0x03);
	ssel &= 0xf;
	if (ssel && ssel < (1 << csel))	/* SCLK > CCLK */
		return get_vco() / ssel;
	return get_vco() >> csel;
}
EXPORT_SYMBOL(get_cclk);

/* Get the System clock */
u_long get_sclk(void)
{
	u_long ssel;

	if (bfin_read_PLL_STAT() & 0x1)
		return CONFIG_CLKIN_HZ;

	ssel = (bfin_read_PLL_DIV() & 0xf);
	if (0 == ssel) {
		printk(KERN_WARNING "Invalid System Clock\n");
		ssel = 1;
	}

	return get_vco() / ssel;
}
EXPORT_SYMBOL(get_sclk);

unsigned long sclk_to_usecs(unsigned long sclk)
{
	return (USEC_PER_SEC * (u64)sclk) / get_sclk();
}
EXPORT_SYMBOL(sclk_to_usecs);

unsigned long usecs_to_sclk(unsigned long usecs)
{
<<<<<<< HEAD
	return get_sclk() / (USEC_PER_SEC * (u64)usecs);
=======
	return (get_sclk() * (u64)usecs) / USEC_PER_SEC;
>>>>>>> df6af418
}
EXPORT_SYMBOL(usecs_to_sclk);

/*
 *	Get CPU information for use by the procfs.
 */
static int show_cpuinfo(struct seq_file *m, void *v)
{
	char *cpu, *mmu, *fpu, *vendor, *cache;
	uint32_t revid;

	u_long cclk = 0, sclk = 0;
	u_int dcache_size = 0, dsup_banks = 0;

	cpu = CPU;
	mmu = "none";
	fpu = "none";
	revid = bfin_revid();

	cclk = get_cclk();
	sclk = get_sclk();

	switch (bfin_read_CHIPID() & CHIPID_MANUFACTURE) {
	case 0xca:
		vendor = "Analog Devices";
		break;
	default:
		vendor = "unknown";
		break;
	}

	seq_printf(m, "processor\t: %d\n"
		"vendor_id\t: %s\n"
		"cpu family\t: 0x%x\n"
		"model name\t: ADSP-%s %lu(MHz CCLK) %lu(MHz SCLK)\n"
		"stepping\t: %d\n",
		0,
		vendor,
		(bfin_read_CHIPID() & CHIPID_FAMILY),
		cpu, cclk/1000000, sclk/1000000,
		revid);

	seq_printf(m, "cpu MHz\t\t: %lu.%03lu/%lu.%03lu\n",
		cclk/1000000, cclk%1000000,
		sclk/1000000, sclk%1000000);
	seq_printf(m, "bogomips\t: %lu.%02lu\n"
		"Calibration\t: %lu loops\n",
		(loops_per_jiffy * HZ) / 500000,
		((loops_per_jiffy * HZ) / 5000) % 100,
		(loops_per_jiffy * HZ));

	/* Check Cache configutation */
	switch (bfin_read_DMEM_CONTROL() & (1 << DMC0_P | 1 << DMC1_P)) {
	case ACACHE_BSRAM:
		cache = "dbank-A/B\t: cache/sram";
		dcache_size = 16;
		dsup_banks = 1;
		break;
	case ACACHE_BCACHE:
		cache = "dbank-A/B\t: cache/cache";
		dcache_size = 32;
		dsup_banks = 2;
		break;
	case ASRAM_BSRAM:
		cache = "dbank-A/B\t: sram/sram";
		dcache_size = 0;
		dsup_banks = 0;
		break;
	default:
		cache = "unknown";
		dcache_size = 0;
		dsup_banks = 0;
		break;
	}

	/* Is it turned on? */
	if (!((bfin_read_DMEM_CONTROL()) & (ENDCPLB | DMC_ENABLE)))
		dcache_size = 0;

	seq_printf(m, "cache size\t: %d KB(L1 icache) "
		"%d KB(L1 dcache-%s) %d KB(L2 cache)\n",
		BFIN_ICACHESIZE / 1024, dcache_size,
#if defined CONFIG_BFIN_WB
		"wb"
#elif defined CONFIG_BFIN_WT
		"wt"
#endif
<<<<<<< HEAD
		, 0);
=======
		"", 0);
>>>>>>> df6af418

	seq_printf(m, "%s\n", cache);

	seq_printf(m, "icache setup\t: %d Sub-banks/%d Ways, %d Lines/Way\n",
		   BFIN_ISUBBANKS, BFIN_IWAYS, BFIN_ILINES);
	seq_printf(m,
		   "dcache setup\t: %d Super-banks/%d Sub-banks/%d Ways, %d Lines/Way\n",
		   dsup_banks, BFIN_DSUBBANKS, BFIN_DWAYS,
		   BFIN_DLINES);
#ifdef CONFIG_BFIN_ICACHE_LOCK
	switch (read_iloc()) {
	case WAY0_L:
		seq_printf(m, "Way0 Locked-Down\n");
		break;
	case WAY1_L:
		seq_printf(m, "Way1 Locked-Down\n");
		break;
	case WAY01_L:
		seq_printf(m, "Way0,Way1 Locked-Down\n");
		break;
	case WAY2_L:
		seq_printf(m, "Way2 Locked-Down\n");
		break;
	case WAY02_L:
		seq_printf(m, "Way0,Way2 Locked-Down\n");
		break;
	case WAY12_L:
		seq_printf(m, "Way1,Way2 Locked-Down\n");
		break;
	case WAY012_L:
		seq_printf(m, "Way0,Way1 & Way2 Locked-Down\n");
		break;
	case WAY3_L:
		seq_printf(m, "Way3 Locked-Down\n");
		break;
	case WAY03_L:
		seq_printf(m, "Way0,Way3 Locked-Down\n");
		break;
	case WAY13_L:
		seq_printf(m, "Way1,Way3 Locked-Down\n");
		break;
	case WAY013_L:
		seq_printf(m, "Way 0,Way1,Way3 Locked-Down\n");
		break;
	case WAY32_L:
		seq_printf(m, "Way3,Way2 Locked-Down\n");
		break;
	case WAY320_L:
		seq_printf(m, "Way3,Way2,Way0 Locked-Down\n");
		break;
	case WAY321_L:
		seq_printf(m, "Way3,Way2,Way1 Locked-Down\n");
		break;
	case WAYALL_L:
		seq_printf(m, "All Ways are locked\n");
		break;
	default:
		seq_printf(m, "No Ways are locked\n");
	}
#endif

	seq_printf(m, "board name\t: %s\n", bfin_board_name);
	seq_printf(m, "board memory\t: %ld kB (0x%p -> 0x%p)\n",
		 physical_mem_end >> 10, (void *)0, (void *)physical_mem_end);
	seq_printf(m, "kernel memory\t: %d kB (0x%p -> 0x%p)\n",
		((int)memory_end - (int)_stext) >> 10,
		_stext,
		(void *)memory_end);

	return 0;
}

static void *c_start(struct seq_file *m, loff_t *pos)
{
	return *pos < NR_CPUS ? ((void *)0x12345678) : NULL;
}

static void *c_next(struct seq_file *m, void *v, loff_t *pos)
{
	++*pos;
	return c_start(m, pos);
}

static void c_stop(struct seq_file *m, void *v)
{
}

struct seq_operations cpuinfo_op = {
	.start = c_start,
	.next = c_next,
	.stop = c_stop,
	.show = show_cpuinfo,
};

void __init cmdline_init(const char *r0)
{
	if (r0)
		strncpy(command_line, r0, COMMAND_LINE_SIZE);
}<|MERGE_RESOLUTION|>--- conflicted
+++ resolved
@@ -501,11 +501,7 @@
 
 unsigned long usecs_to_sclk(unsigned long usecs)
 {
-<<<<<<< HEAD
-	return get_sclk() / (USEC_PER_SEC * (u64)usecs);
-=======
 	return (get_sclk() * (u64)usecs) / USEC_PER_SEC;
->>>>>>> df6af418
 }
 EXPORT_SYMBOL(usecs_to_sclk);
 
@@ -593,11 +589,7 @@
 #elif defined CONFIG_BFIN_WT
 		"wt"
 #endif
-<<<<<<< HEAD
-		, 0);
-=======
 		"", 0);
->>>>>>> df6af418
 
 	seq_printf(m, "%s\n", cache);
 
