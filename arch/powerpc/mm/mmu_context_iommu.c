--- conflicted
+++ resolved
@@ -72,9 +72,6 @@
 }
 EXPORT_SYMBOL_GPL(mm_iommu_preregistered);
 
-<<<<<<< HEAD
-long mm_iommu_get(struct mm_struct *mm, unsigned long ua, unsigned long entries,
-=======
 /*
  * Taken from alloc_migrate_target with changes to remove CMA allocations
  */
@@ -124,8 +121,7 @@
 	return 0;
 }
 
-long mm_iommu_get(unsigned long ua, unsigned long entries,
->>>>>>> bc33b0ca
+long mm_iommu_get(struct mm_struct *mm, unsigned long ua, unsigned long entries,
 		struct mm_iommu_table_group_mem_t **pmem)
 {
 	struct mm_iommu_table_group_mem_t *mem;
