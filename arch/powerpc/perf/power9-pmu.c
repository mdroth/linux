/*
 * Performance counter support for POWER9 processors.
 *
 * Copyright 2009 Paul Mackerras, IBM Corporation.
 * Copyright 2013 Michael Ellerman, IBM Corporation.
 * Copyright 2016 Madhavan Srinivasan, IBM Corporation.
 *
 * This program is free software; you can redistribute it and/or
 * modify it under the terms of the GNU General Public License
 * as published by the Free Software Foundation; either version
 * 2 of the License, or later version.
 */

#define pr_fmt(fmt)	"power9-pmu: " fmt

#include "isa207-common.h"

/*
 * Raw event encoding for Power9:
 *
 *        60        56        52        48        44        40        36        32
 * | - - - - | - - - - | - - - - | - - - - | - - - - | - - - - | - - - - | - - - - |
 *   | | [ ]                       [ ] [      thresh_cmp     ]   [  thresh_ctl   ]
 *   | |  |                         |                                     |
 *   | |  *- IFM (Linux)            |	               thresh start/stop -*
 *   | *- BHRB (Linux)              *sm
 *   *- EBB (Linux)
 *
 *        28        24        20        16        12         8         4         0
 * | - - - - | - - - - | - - - - | - - - - | - - - - | - - - - | - - - - | - - - - |
 *   [   ] [  sample ]   [cache]   [ pmc ]   [unit ]   []    m   [    pmcxsel    ]
 *     |        |           |                          |     |
 *     |        |           |                          |     *- mark
 *     |        |           *- L1/L2/L3 cache_sel      |
 *     |        |                                      |
 *     |        *- sampling mode for marked events     *- combine
 *     |
 *     *- thresh_sel
 *
 * Below uses IBM bit numbering.
 *
 * MMCR1[x:y] = unit    (PMCxUNIT)
 * MMCR1[24]   = pmc1combine[0]
 * MMCR1[25]   = pmc1combine[1]
 * MMCR1[26]   = pmc2combine[0]
 * MMCR1[27]   = pmc2combine[1]
 * MMCR1[28]   = pmc3combine[0]
 * MMCR1[29]   = pmc3combine[1]
 * MMCR1[30]   = pmc4combine[0]
 * MMCR1[31]   = pmc4combine[1]
 *
 * if pmc == 3 and unit == 0 and pmcxsel[0:6] == 0b0101011
 *	MMCR1[20:27] = thresh_ctl
 * else if pmc == 4 and unit == 0xf and pmcxsel[0:6] == 0b0101001
 *	MMCR1[20:27] = thresh_ctl
 * else
 *	MMCRA[48:55] = thresh_ctl   (THRESH START/END)
 *
 * if thresh_sel:
 *	MMCRA[45:47] = thresh_sel
 *
 * if thresh_cmp:
 *	MMCRA[9:11] = thresh_cmp[0:2]
 *	MMCRA[12:18] = thresh_cmp[3:9]
 *
 * if unit == 6 or unit == 7
 *	MMCRC[53:55] = cache_sel[1:3]      (L2EVENT_SEL)
 * else if unit == 8 or unit == 9:
 *	if cache_sel[0] == 0: # L3 bank
 *		MMCRC[47:49] = cache_sel[1:3]  (L3EVENT_SEL0)
 *	else if cache_sel[0] == 1:
 *		MMCRC[50:51] = cache_sel[2:3]  (L3EVENT_SEL1)
 * else if cache_sel[1]: # L1 event
 *	MMCR1[16] = cache_sel[2]
 *	MMCR1[17] = cache_sel[3]
 *
 * if mark:
 *	MMCRA[63]    = 1		(SAMPLE_ENABLE)
 *	MMCRA[57:59] = sample[0:2]	(RAND_SAMP_ELIG)
 *	MMCRA[61:62] = sample[3:4]	(RAND_SAMP_MODE)
 *
 * if EBB and BHRB:
 *	MMCRA[32:33] = IFM
 *
 * MMCRA[SDAR_MODE]  = sm
 */

/*
 * Some power9 event codes.
 */
#define EVENT(_name, _code)	_name = _code,

enum {
#include "power9-events-list.h"
};

#undef EVENT

/* MMCRA IFM bits - POWER9 */
#define POWER9_MMCRA_IFM1		0x0000000040000000UL
#define POWER9_MMCRA_IFM2		0x0000000080000000UL
#define POWER9_MMCRA_IFM3		0x00000000C0000000UL

/* PowerISA v2.07 format attribute structure*/
extern struct attribute_group isa207_pmu_format_group;

/* Table of alternatives, sorted by column 0 */
static const unsigned int power9_event_alternatives[][MAX_ALT] = {
	{ PM_INST_DISP,			PM_INST_DISP_ALT },
	{ PM_RUN_CYC_ALT,		PM_RUN_CYC },
	{ PM_RUN_INST_CMPL_ALT,		PM_RUN_INST_CMPL },
<<<<<<< HEAD
=======
	{ PM_LD_MISS_L1,		PM_LD_MISS_L1_ALT },
	{ PM_BR_2PATH,			PM_BR_2PATH_ALT },
>>>>>>> bb176f67
};

static int power9_get_alternatives(u64 event, unsigned int flags, u64 alt[])
{
	int num_alt = 0;

	num_alt = isa207_get_alternatives(event, alt,
					  ARRAY_SIZE(power9_event_alternatives), flags,
					  power9_event_alternatives);

	return num_alt;
}

GENERIC_EVENT_ATTR(cpu-cycles,			PM_CYC);
GENERIC_EVENT_ATTR(stalled-cycles-frontend,	PM_ICT_NOSLOT_CYC);
GENERIC_EVENT_ATTR(stalled-cycles-backend,	PM_CMPLU_STALL);
GENERIC_EVENT_ATTR(instructions,		PM_INST_CMPL);
GENERIC_EVENT_ATTR(branch-instructions,		PM_BR_CMPL);
GENERIC_EVENT_ATTR(branch-misses,		PM_BR_MPRED_CMPL);
GENERIC_EVENT_ATTR(cache-references,		PM_LD_REF_L1);
GENERIC_EVENT_ATTR(cache-misses,		PM_LD_MISS_L1_FIN);

CACHE_EVENT_ATTR(L1-dcache-load-misses,		PM_LD_MISS_L1_FIN);
CACHE_EVENT_ATTR(L1-dcache-loads,		PM_LD_REF_L1);
CACHE_EVENT_ATTR(L1-dcache-prefetches,		PM_L1_PREF);
CACHE_EVENT_ATTR(L1-dcache-store-misses,	PM_ST_MISS_L1);
CACHE_EVENT_ATTR(L1-icache-load-misses,		PM_L1_ICACHE_MISS);
CACHE_EVENT_ATTR(L1-icache-loads,		PM_INST_FROM_L1);
CACHE_EVENT_ATTR(L1-icache-prefetches,		PM_IC_PREF_WRITE);
CACHE_EVENT_ATTR(LLC-load-misses,		PM_DATA_FROM_L3MISS);
CACHE_EVENT_ATTR(LLC-loads,			PM_DATA_FROM_L3);
CACHE_EVENT_ATTR(LLC-prefetches,		PM_L3_PREF_ALL);
CACHE_EVENT_ATTR(LLC-store-misses,		PM_L2_ST_MISS);
CACHE_EVENT_ATTR(LLC-stores,			PM_L2_ST);
CACHE_EVENT_ATTR(branch-load-misses,		PM_BR_MPRED_CMPL);
CACHE_EVENT_ATTR(branch-loads,			PM_BR_CMPL);
CACHE_EVENT_ATTR(dTLB-load-misses,		PM_DTLB_MISS);
CACHE_EVENT_ATTR(iTLB-load-misses,		PM_ITLB_MISS);

static struct attribute *power9_events_attr[] = {
	GENERIC_EVENT_PTR(PM_CYC),
	GENERIC_EVENT_PTR(PM_ICT_NOSLOT_CYC),
	GENERIC_EVENT_PTR(PM_CMPLU_STALL),
	GENERIC_EVENT_PTR(PM_INST_CMPL),
	GENERIC_EVENT_PTR(PM_BR_CMPL),
	GENERIC_EVENT_PTR(PM_BR_MPRED_CMPL),
	GENERIC_EVENT_PTR(PM_LD_REF_L1),
	GENERIC_EVENT_PTR(PM_LD_MISS_L1_FIN),
	CACHE_EVENT_PTR(PM_LD_MISS_L1_FIN),
	CACHE_EVENT_PTR(PM_LD_REF_L1),
	CACHE_EVENT_PTR(PM_L1_PREF),
	CACHE_EVENT_PTR(PM_ST_MISS_L1),
	CACHE_EVENT_PTR(PM_L1_ICACHE_MISS),
	CACHE_EVENT_PTR(PM_INST_FROM_L1),
	CACHE_EVENT_PTR(PM_IC_PREF_WRITE),
	CACHE_EVENT_PTR(PM_DATA_FROM_L3MISS),
	CACHE_EVENT_PTR(PM_DATA_FROM_L3),
	CACHE_EVENT_PTR(PM_L3_PREF_ALL),
	CACHE_EVENT_PTR(PM_L2_ST_MISS),
	CACHE_EVENT_PTR(PM_L2_ST),
	CACHE_EVENT_PTR(PM_BR_MPRED_CMPL),
	CACHE_EVENT_PTR(PM_BR_CMPL),
	CACHE_EVENT_PTR(PM_DTLB_MISS),
	CACHE_EVENT_PTR(PM_ITLB_MISS),
	NULL
};

static struct attribute_group power9_pmu_events_group = {
	.name = "events",
	.attrs = power9_events_attr,
};

static const struct attribute_group *power9_isa207_pmu_attr_groups[] = {
	&isa207_pmu_format_group,
	&power9_pmu_events_group,
	NULL,
};

PMU_FORMAT_ATTR(event,		"config:0-51");
PMU_FORMAT_ATTR(pmcxsel,	"config:0-7");
PMU_FORMAT_ATTR(mark,		"config:8");
PMU_FORMAT_ATTR(combine,	"config:10-11");
PMU_FORMAT_ATTR(unit,		"config:12-15");
PMU_FORMAT_ATTR(pmc,		"config:16-19");
PMU_FORMAT_ATTR(cache_sel,	"config:20-23");
PMU_FORMAT_ATTR(sample_mode,	"config:24-28");
PMU_FORMAT_ATTR(thresh_sel,	"config:29-31");
PMU_FORMAT_ATTR(thresh_stop,	"config:32-35");
PMU_FORMAT_ATTR(thresh_start,	"config:36-39");
PMU_FORMAT_ATTR(thresh_cmp,	"config:40-49");
PMU_FORMAT_ATTR(sdar_mode,	"config:50-51");

static struct attribute *power9_pmu_format_attr[] = {
	&format_attr_event.attr,
	&format_attr_pmcxsel.attr,
	&format_attr_mark.attr,
	&format_attr_combine.attr,
	&format_attr_unit.attr,
	&format_attr_pmc.attr,
	&format_attr_cache_sel.attr,
	&format_attr_sample_mode.attr,
	&format_attr_thresh_sel.attr,
	&format_attr_thresh_stop.attr,
	&format_attr_thresh_start.attr,
	&format_attr_thresh_cmp.attr,
	&format_attr_sdar_mode.attr,
	NULL,
};

static struct attribute_group power9_pmu_format_group = {
	.name = "format",
	.attrs = power9_pmu_format_attr,
};

static const struct attribute_group *power9_pmu_attr_groups[] = {
	&power9_pmu_format_group,
	&power9_pmu_events_group,
	NULL,
};

static int power9_generic_events_dd1[] = {
	[PERF_COUNT_HW_CPU_CYCLES] =			PM_CYC,
	[PERF_COUNT_HW_STALLED_CYCLES_FRONTEND] =	PM_ICT_NOSLOT_CYC,
	[PERF_COUNT_HW_STALLED_CYCLES_BACKEND] =	PM_CMPLU_STALL,
	[PERF_COUNT_HW_INSTRUCTIONS] =			PM_INST_DISP,
	[PERF_COUNT_HW_BRANCH_INSTRUCTIONS] =		PM_BR_CMPL_ALT,
	[PERF_COUNT_HW_BRANCH_MISSES] =			PM_BR_MPRED_CMPL,
	[PERF_COUNT_HW_CACHE_REFERENCES] =		PM_LD_REF_L1,
	[PERF_COUNT_HW_CACHE_MISSES] =			PM_LD_MISS_L1_FIN,
};

static int power9_generic_events[] = {
	[PERF_COUNT_HW_CPU_CYCLES] =			PM_CYC,
	[PERF_COUNT_HW_STALLED_CYCLES_FRONTEND] =	PM_ICT_NOSLOT_CYC,
	[PERF_COUNT_HW_STALLED_CYCLES_BACKEND] =	PM_CMPLU_STALL,
	[PERF_COUNT_HW_INSTRUCTIONS] =			PM_INST_CMPL,
	[PERF_COUNT_HW_BRANCH_INSTRUCTIONS] =		PM_BR_CMPL,
	[PERF_COUNT_HW_BRANCH_MISSES] =			PM_BR_MPRED_CMPL,
	[PERF_COUNT_HW_CACHE_REFERENCES] =		PM_LD_REF_L1,
	[PERF_COUNT_HW_CACHE_MISSES] =			PM_LD_MISS_L1_FIN,
};

static u64 power9_bhrb_filter_map(u64 branch_sample_type)
{
	u64 pmu_bhrb_filter = 0;

	/* BHRB and regular PMU events share the same privilege state
	 * filter configuration. BHRB is always recorded along with a
	 * regular PMU event. As the privilege state filter is handled
	 * in the basic PMC configuration of the accompanying regular
	 * PMU event, we ignore any separate BHRB specific request.
	 */

	/* No branch filter requested */
	if (branch_sample_type & PERF_SAMPLE_BRANCH_ANY)
		return pmu_bhrb_filter;

	/* Invalid branch filter options - HW does not support */
	if (branch_sample_type & PERF_SAMPLE_BRANCH_ANY_RETURN)
		return -1;

	if (branch_sample_type & PERF_SAMPLE_BRANCH_IND_CALL)
		return -1;

	if (branch_sample_type & PERF_SAMPLE_BRANCH_CALL)
		return -1;

	if (branch_sample_type & PERF_SAMPLE_BRANCH_ANY_CALL) {
		pmu_bhrb_filter |= POWER9_MMCRA_IFM1;
		return pmu_bhrb_filter;
	}

	/* Every thing else is unsupported */
	return -1;
}

static void power9_config_bhrb(u64 pmu_bhrb_filter)
{
	/* Enable BHRB filter in PMU */
	mtspr(SPRN_MMCRA, (mfspr(SPRN_MMCRA) | pmu_bhrb_filter));
}

#define C(x)	PERF_COUNT_HW_CACHE_##x

/*
 * Table of generalized cache-related events.
 * 0 means not supported, -1 means nonsensical, other values
 * are event codes.
 */
static int power9_cache_events[C(MAX)][C(OP_MAX)][C(RESULT_MAX)] = {
	[ C(L1D) ] = {
		[ C(OP_READ) ] = {
			[ C(RESULT_ACCESS) ] = PM_LD_REF_L1,
			[ C(RESULT_MISS)   ] = PM_LD_MISS_L1_FIN,
		},
		[ C(OP_WRITE) ] = {
			[ C(RESULT_ACCESS) ] = 0,
			[ C(RESULT_MISS)   ] = PM_ST_MISS_L1,
		},
		[ C(OP_PREFETCH) ] = {
			[ C(RESULT_ACCESS) ] = PM_L1_PREF,
			[ C(RESULT_MISS)   ] = 0,
		},
	},
	[ C(L1I) ] = {
		[ C(OP_READ) ] = {
			[ C(RESULT_ACCESS) ] = PM_INST_FROM_L1,
			[ C(RESULT_MISS)   ] = PM_L1_ICACHE_MISS,
		},
		[ C(OP_WRITE) ] = {
			[ C(RESULT_ACCESS) ] = PM_L1_DEMAND_WRITE,
			[ C(RESULT_MISS)   ] = -1,
		},
		[ C(OP_PREFETCH) ] = {
			[ C(RESULT_ACCESS) ] = PM_IC_PREF_WRITE,
			[ C(RESULT_MISS)   ] = 0,
		},
	},
	[ C(LL) ] = {
		[ C(OP_READ) ] = {
			[ C(RESULT_ACCESS) ] = PM_DATA_FROM_L3,
			[ C(RESULT_MISS)   ] = PM_DATA_FROM_L3MISS,
		},
		[ C(OP_WRITE) ] = {
			[ C(RESULT_ACCESS) ] = PM_L2_ST,
			[ C(RESULT_MISS)   ] = PM_L2_ST_MISS,
		},
		[ C(OP_PREFETCH) ] = {
			[ C(RESULT_ACCESS) ] = PM_L3_PREF_ALL,
			[ C(RESULT_MISS)   ] = 0,
		},
	},
	[ C(DTLB) ] = {
		[ C(OP_READ) ] = {
			[ C(RESULT_ACCESS) ] = 0,
			[ C(RESULT_MISS)   ] = PM_DTLB_MISS,
		},
		[ C(OP_WRITE) ] = {
			[ C(RESULT_ACCESS) ] = -1,
			[ C(RESULT_MISS)   ] = -1,
		},
		[ C(OP_PREFETCH) ] = {
			[ C(RESULT_ACCESS) ] = -1,
			[ C(RESULT_MISS)   ] = -1,
		},
	},
	[ C(ITLB) ] = {
		[ C(OP_READ) ] = {
			[ C(RESULT_ACCESS) ] = 0,
			[ C(RESULT_MISS)   ] = PM_ITLB_MISS,
		},
		[ C(OP_WRITE) ] = {
			[ C(RESULT_ACCESS) ] = -1,
			[ C(RESULT_MISS)   ] = -1,
		},
		[ C(OP_PREFETCH) ] = {
			[ C(RESULT_ACCESS) ] = -1,
			[ C(RESULT_MISS)   ] = -1,
		},
	},
	[ C(BPU) ] = {
		[ C(OP_READ) ] = {
			[ C(RESULT_ACCESS) ] = PM_BR_CMPL,
			[ C(RESULT_MISS)   ] = PM_BR_MPRED_CMPL,
		},
		[ C(OP_WRITE) ] = {
			[ C(RESULT_ACCESS) ] = -1,
			[ C(RESULT_MISS)   ] = -1,
		},
		[ C(OP_PREFETCH) ] = {
			[ C(RESULT_ACCESS) ] = -1,
			[ C(RESULT_MISS)   ] = -1,
		},
	},
	[ C(NODE) ] = {
		[ C(OP_READ) ] = {
			[ C(RESULT_ACCESS) ] = -1,
			[ C(RESULT_MISS)   ] = -1,
		},
		[ C(OP_WRITE) ] = {
			[ C(RESULT_ACCESS) ] = -1,
			[ C(RESULT_MISS)   ] = -1,
		},
		[ C(OP_PREFETCH) ] = {
			[ C(RESULT_ACCESS) ] = -1,
			[ C(RESULT_MISS)   ] = -1,
		},
	},
};

#undef C

static struct power_pmu power9_isa207_pmu = {
	.name			= "POWER9",
	.n_counter		= MAX_PMU_COUNTERS,
	.add_fields		= ISA207_ADD_FIELDS,
	.test_adder		= P9_DD1_TEST_ADDER,
	.compute_mmcr		= isa207_compute_mmcr,
	.config_bhrb		= power9_config_bhrb,
	.bhrb_filter_map	= power9_bhrb_filter_map,
	.get_constraint		= isa207_get_constraint,
	.get_alternatives	= power9_get_alternatives,
	.disable_pmc		= isa207_disable_pmc,
	.flags			= PPMU_NO_SIAR | PPMU_ARCH_207S,
	.n_generic		= ARRAY_SIZE(power9_generic_events_dd1),
	.generic_events		= power9_generic_events_dd1,
	.cache_events		= &power9_cache_events,
	.attr_groups		= power9_isa207_pmu_attr_groups,
	.bhrb_nr		= 32,
};

static struct power_pmu power9_pmu = {
	.name			= "POWER9",
	.n_counter		= MAX_PMU_COUNTERS,
	.add_fields		= ISA207_ADD_FIELDS,
	.test_adder		= ISA207_TEST_ADDER,
	.compute_mmcr		= isa207_compute_mmcr,
	.config_bhrb		= power9_config_bhrb,
	.bhrb_filter_map	= power9_bhrb_filter_map,
	.get_constraint		= isa207_get_constraint,
	.get_alternatives	= power9_get_alternatives,
	.get_mem_data_src	= isa207_get_mem_data_src,
	.get_mem_weight		= isa207_get_mem_weight,
	.disable_pmc		= isa207_disable_pmc,
	.flags			= PPMU_HAS_SIER | PPMU_ARCH_207S,
	.n_generic		= ARRAY_SIZE(power9_generic_events),
	.generic_events		= power9_generic_events,
	.cache_events		= &power9_cache_events,
	.attr_groups		= power9_pmu_attr_groups,
	.bhrb_nr		= 32,
};

static int __init init_power9_pmu(void)
{
	int rc = 0;

	/* Comes from cpu_specs[] */
	if (!cur_cpu_spec->oprofile_cpu_type ||
	    strcmp(cur_cpu_spec->oprofile_cpu_type, "ppc64/power9"))
		return -ENODEV;

	if (cpu_has_feature(CPU_FTR_POWER9_DD1)) {
		/*
		 * Since PM_INST_CMPL may not provide right counts in all
		 * sampling scenarios in power9 DD1, instead use PM_INST_DISP.
		 */
		EVENT_VAR(PM_INST_CMPL, _g).id = PM_INST_DISP;
		/*
		 * Power9 DD1 should use PM_BR_CMPL_ALT event code for
		 * "branches" to provide correct counter value.
		 */
<<<<<<< HEAD
		EVENT_VAR(PM_BRU_CMPL, _g).id = PM_BR_CMPL_ALT;
		EVENT_VAR(PM_BRU_CMPL, _c).id = PM_BR_CMPL_ALT;
=======
		EVENT_VAR(PM_BR_CMPL, _g).id = PM_BR_CMPL_ALT;
		EVENT_VAR(PM_BR_CMPL, _c).id = PM_BR_CMPL_ALT;
>>>>>>> bb176f67
		rc = register_power_pmu(&power9_isa207_pmu);
	} else {
		rc = register_power_pmu(&power9_pmu);
	}

	if (rc)
		return rc;

	/* Tell userspace that EBB is supported */
	cur_cpu_spec->cpu_user_features2 |= PPC_FEATURE2_EBB;

	return 0;
}
early_initcall(init_power9_pmu);<|MERGE_RESOLUTION|>--- conflicted
+++ resolved
@@ -109,11 +109,8 @@
 	{ PM_INST_DISP,			PM_INST_DISP_ALT },
 	{ PM_RUN_CYC_ALT,		PM_RUN_CYC },
 	{ PM_RUN_INST_CMPL_ALT,		PM_RUN_INST_CMPL },
-<<<<<<< HEAD
-=======
 	{ PM_LD_MISS_L1,		PM_LD_MISS_L1_ALT },
 	{ PM_BR_2PATH,			PM_BR_2PATH_ALT },
->>>>>>> bb176f67
 };
 
 static int power9_get_alternatives(u64 event, unsigned int flags, u64 alt[])
@@ -465,13 +462,8 @@
 		 * Power9 DD1 should use PM_BR_CMPL_ALT event code for
 		 * "branches" to provide correct counter value.
 		 */
-<<<<<<< HEAD
-		EVENT_VAR(PM_BRU_CMPL, _g).id = PM_BR_CMPL_ALT;
-		EVENT_VAR(PM_BRU_CMPL, _c).id = PM_BR_CMPL_ALT;
-=======
 		EVENT_VAR(PM_BR_CMPL, _g).id = PM_BR_CMPL_ALT;
 		EVENT_VAR(PM_BR_CMPL, _c).id = PM_BR_CMPL_ALT;
->>>>>>> bb176f67
 		rc = register_power_pmu(&power9_isa207_pmu);
 	} else {
 		rc = register_power_pmu(&power9_pmu);
