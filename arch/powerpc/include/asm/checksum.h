--- conflicted
+++ resolved
@@ -53,7 +53,6 @@
 	return (__force __sum16)(~((__force u32)sum + tmp) >> 16);
 }
 
-<<<<<<< HEAD
 static inline u32 from64to32(u64 x)
 {
 	/* add up 32-bit and 32-bit for 32+c bit */
@@ -63,14 +62,8 @@
 	return (u32)x;
 }
 
-static inline __wsum csum_tcpudp_nofold(__be32 saddr, __be32 daddr,
-                                     unsigned short len,
-                                     unsigned short proto,
-                                     __wsum sum)
-=======
 static inline __wsum csum_tcpudp_nofold(__be32 saddr, __be32 daddr, __u32 len,
 					__u8 proto, __wsum sum)
->>>>>>> 88afbd16
 {
 #ifdef __powerpc64__
 	u64 s = (__force u32)sum;
